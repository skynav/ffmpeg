--- conflicted
+++ resolved
@@ -59,7 +59,7 @@
 
 /*
  *  Generate a huffman codebook from the given descriptor
- *  and convert it into the Libav VLC table.
+ *  and convert it into the FFmpeg VLC table.
  *
  *  @param[in]   cb    pointer to codebook descriptor
  *  @param[out]  vlc   where to place the generated VLC table
@@ -168,13 +168,8 @@
                 new_huff.xbits[i] = get_bits(gb, 4);
 
             /* Have we got the same custom table? Rebuild if not. */
-<<<<<<< HEAD
-            if (ff_ivi_huff_desc_cmp(&new_huff, &huff_tab->cust_desc) || !huff_tab->cust_tab.table) {
-                ff_ivi_huff_desc_copy(&huff_tab->cust_desc, &new_huff);
-=======
-            if (ivi_huff_desc_cmp(&new_huff, &huff_tab->cust_desc)) {
+            if (ivi_huff_desc_cmp(&new_huff, &huff_tab->cust_desc) || !huff_tab->cust_tab.table) {
                 ivi_huff_desc_copy(&huff_tab->cust_desc, &new_huff);
->>>>>>> 07acdd65
 
                 if (huff_tab->cust_tab.table)
                     ff_free_vlc(&huff_tab->cust_tab);
@@ -208,6 +203,7 @@
     int p, b, t;
 
     for (p = 0; p < 3; p++) {
+        if (planes[p].bands)
         for (b = 0; b < planes[p].num_bands; b++) {
             av_freep(&planes[p].bands[b].bufs[0]);
             av_freep(&planes[p].bands[b].bufs[1]);
@@ -287,30 +283,6 @@
     return 0;
 }
 
-<<<<<<< HEAD
-av_cold void ff_ivi_free_buffers(IVIPlaneDesc *planes)
-{
-    int p, b, t;
-
-    for (p = 0; p < 3; p++) {
-        if (planes[p].bands)
-        for (b = 0; b < planes[p].num_bands; b++) {
-            av_freep(&planes[p].bands[b].bufs[0]);
-            av_freep(&planes[p].bands[b].bufs[1]);
-            av_freep(&planes[p].bands[b].bufs[2]);
-
-            if (planes[p].bands[b].blk_vlc.cust_tab.table)
-                ff_free_vlc(&planes[p].bands[b].blk_vlc.cust_tab);
-            for (t = 0; t < planes[p].bands[b].num_tiles; t++)
-                av_freep(&planes[p].bands[b].tiles[t].mbs);
-            av_freep(&planes[p].bands[b].tiles);
-        }
-        av_freep(&planes[p].bands);
-    }
-}
-
-=======
->>>>>>> 07acdd65
 av_cold int ff_ivi_init_tiles(IVIPlaneDesc *planes, int tile_width, int tile_height)
 {
     int         p, b, x, y, x_tiles, y_tiles, t_width, t_height;
