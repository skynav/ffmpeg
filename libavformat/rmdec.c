/*
 * "Real" compatible demuxer.
 * Copyright (c) 2000, 2001 Fabrice Bellard
 *
 * This file is part of FFmpeg.
 *
 * FFmpeg is free software; you can redistribute it and/or
 * modify it under the terms of the GNU Lesser General Public
 * License as published by the Free Software Foundation; either
 * version 2.1 of the License, or (at your option) any later version.
 *
 * FFmpeg is distributed in the hope that it will be useful,
 * but WITHOUT ANY WARRANTY; without even the implied warranty of
 * MERCHANTABILITY or FITNESS FOR A PARTICULAR PURPOSE.  See the GNU
 * Lesser General Public License for more details.
 *
 * You should have received a copy of the GNU Lesser General Public
 * License along with FFmpeg; if not, write to the Free Software
 * Foundation, Inc., 51 Franklin Street, Fifth Floor, Boston, MA 02110-1301 USA
 */

#include <inttypes.h>

#include "libavutil/avassert.h"
#include "libavutil/avstring.h"
#include "libavutil/channel_layout.h"
#include "libavutil/internal.h"
#include "libavutil/intreadwrite.h"
#include "libavutil/dict.h"
#include "avformat.h"
#include "avio_internal.h"
#include "internal.h"
#include "rmsipr.h"
#include "rm.h"

#define DEINT_ID_GENR MKTAG('g', 'e', 'n', 'r') ///< interleaving for Cooker/ATRAC
#define DEINT_ID_INT0 MKTAG('I', 'n', 't', '0') ///< no interleaving needed
#define DEINT_ID_INT4 MKTAG('I', 'n', 't', '4') ///< interleaving for 28.8
#define DEINT_ID_SIPR MKTAG('s', 'i', 'p', 'r') ///< interleaving for Sipro
#define DEINT_ID_VBRF MKTAG('v', 'b', 'r', 'f') ///< VBR case for AAC
#define DEINT_ID_VBRS MKTAG('v', 'b', 'r', 's') ///< VBR case for AAC

struct RMStream {
    AVPacket pkt;      ///< place to store merged video frame / reordered audio data
    int videobufsize;  ///< current assembled frame size
    int videobufpos;   ///< position for the next slice in the video buffer
    int curpic_num;    ///< picture number of current frame
    int cur_slice, slices;
    int64_t pktpos;    ///< first slice position in file
    /// Audio descrambling matrix parameters
    int64_t audiotimestamp; ///< Audio packet timestamp
    int sub_packet_cnt; // Subpacket counter, used while reading
    int sub_packet_size, sub_packet_h, coded_framesize; ///< Descrambling parameters from container
    int audio_framesize; /// Audio frame size from container
    int sub_packet_lengths[16]; /// Length of each subpacket
    int32_t deint_id;  ///< deinterleaver used in audio stream
};

typedef struct {
    int nb_packets;
    int old_format;
    int current_stream;
    int remaining_len;
    int audio_stream_num; ///< Stream number for audio packets
    int audio_pkt_cnt; ///< Output packet counter
} RMDemuxContext;

static inline void get_strl(AVIOContext *pb, char *buf, int buf_size, int len)
{
    int i;
    char *q, r;

    q = buf;
    for(i=0;i<len;i++) {
        r = avio_r8(pb);
        if (i < buf_size - 1)
            *q++ = r;
    }
    if (buf_size > 0) *q = '\0';
}

static void get_str8(AVIOContext *pb, char *buf, int buf_size)
{
    get_strl(pb, buf, buf_size, avio_r8(pb));
}

static int rm_read_extradata(AVIOContext *pb, AVCodecContext *avctx, unsigned size)
{
    if (size >= 1<<24)
        return -1;
    if (ff_get_extradata(avctx, pb, size) < 0)
        return AVERROR(ENOMEM);
    return 0;
}

static void rm_read_metadata(AVFormatContext *s, AVIOContext *pb, int wide)
{
    char buf[1024];
    int i;

    for (i=0; i<FF_ARRAY_ELEMS(ff_rm_metadata); i++) {
        int len = wide ? avio_rb16(pb) : avio_r8(pb);
        get_strl(pb, buf, sizeof(buf), len);
        av_dict_set(&s->metadata, ff_rm_metadata[i], buf, 0);
    }
}

RMStream *ff_rm_alloc_rmstream (void)
{
    RMStream *rms = av_mallocz(sizeof(RMStream));
    rms->curpic_num = -1;
    return rms;
}

void ff_rm_free_rmstream (RMStream *rms)
{
    av_free_packet(&rms->pkt);
}

static int rm_read_audio_stream_info(AVFormatContext *s, AVIOContext *pb,
                                     AVStream *st, RMStream *ast, int read_all)
{
    char buf[256];
    uint32_t version;
    int ret;

    /* ra type header */
    version = avio_rb16(pb); /* version */
    if (version == 3) {
        unsigned bytes_per_minute;
        int header_size = avio_rb16(pb);
        int64_t startpos = avio_tell(pb);
        avio_skip(pb, 8);
        bytes_per_minute = avio_rb16(pb);
        avio_skip(pb, 4);
        rm_read_metadata(s, pb, 0);
        if ((startpos + header_size) >= avio_tell(pb) + 2) {
            // fourcc (should always be "lpcJ")
            avio_r8(pb);
            get_str8(pb, buf, sizeof(buf));
        }
        // Skip extra header crap (this should never happen)
        if ((startpos + header_size) > avio_tell(pb))
            avio_skip(pb, header_size + startpos - avio_tell(pb));
        if (bytes_per_minute)
            st->codec->bit_rate = 8LL * bytes_per_minute / 60;
        st->codec->sample_rate = 8000;
        st->codec->channels = 1;
        st->codec->channel_layout = AV_CH_LAYOUT_MONO;
        st->codec->codec_type = AVMEDIA_TYPE_AUDIO;
        st->codec->codec_id = AV_CODEC_ID_RA_144;
        ast->deint_id = DEINT_ID_INT0;
    } else {
        int flavor, sub_packet_h, coded_framesize, sub_packet_size;
        int codecdata_length;
        unsigned bytes_per_minute;
        /* old version (4) */
        avio_skip(pb, 2); /* unused */
        avio_rb32(pb); /* .ra4 */
        avio_rb32(pb); /* data size */
        avio_rb16(pb); /* version2 */
        avio_rb32(pb); /* header size */
        flavor= avio_rb16(pb); /* add codec info / flavor */
        ast->coded_framesize = coded_framesize = avio_rb32(pb); /* coded frame size */
        avio_rb32(pb); /* ??? */
        bytes_per_minute = avio_rb32(pb);
        if (version == 4) {
            if (bytes_per_minute)
                st->codec->bit_rate = 8LL * bytes_per_minute / 60;
        }
        avio_rb32(pb); /* ??? */
        ast->sub_packet_h = sub_packet_h = avio_rb16(pb); /* 1 */
        st->codec->block_align= avio_rb16(pb); /* frame size */
        ast->sub_packet_size = sub_packet_size = avio_rb16(pb); /* sub packet size */
        avio_rb16(pb); /* ??? */
        if (version == 5) {
            avio_rb16(pb); avio_rb16(pb); avio_rb16(pb);
        }
        st->codec->sample_rate = avio_rb16(pb);
        avio_rb32(pb);
        st->codec->channels = avio_rb16(pb);
        if (version == 5) {
            ast->deint_id = avio_rl32(pb);
            avio_read(pb, buf, 4);
            buf[4] = 0;
        } else {
            AV_WL32(buf, 0);
            get_str8(pb, buf, sizeof(buf)); /* desc */
            ast->deint_id = AV_RL32(buf);
            get_str8(pb, buf, sizeof(buf)); /* desc */
        }
        st->codec->codec_type = AVMEDIA_TYPE_AUDIO;
        st->codec->codec_tag  = AV_RL32(buf);
        st->codec->codec_id   = ff_codec_get_id(ff_rm_codec_tags,
                                                st->codec->codec_tag);

        switch (st->codec->codec_id) {
        case AV_CODEC_ID_AC3:
            st->need_parsing = AVSTREAM_PARSE_FULL;
            break;
        case AV_CODEC_ID_RA_288:
            st->codec->extradata_size= 0;
            ast->audio_framesize = st->codec->block_align;
            st->codec->block_align = coded_framesize;
            break;
        case AV_CODEC_ID_COOK:
            st->need_parsing = AVSTREAM_PARSE_HEADERS;
        case AV_CODEC_ID_ATRAC3:
        case AV_CODEC_ID_SIPR:
            if (read_all) {
                codecdata_length = 0;
            } else {
                avio_rb16(pb); avio_r8(pb);
                if (version == 5)
                    avio_r8(pb);
                codecdata_length = avio_rb32(pb);
                if(codecdata_length + FF_INPUT_BUFFER_PADDING_SIZE <= (unsigned)codecdata_length){
                    av_log(s, AV_LOG_ERROR, "codecdata_length too large\n");
                    return -1;
                }
            }

            ast->audio_framesize = st->codec->block_align;
            if (st->codec->codec_id == AV_CODEC_ID_SIPR) {
                if (flavor > 3) {
                    av_log(s, AV_LOG_ERROR, "bad SIPR file flavor %d\n",
                           flavor);
                    return -1;
                }
                st->codec->block_align = ff_sipr_subpk_size[flavor];
            } else {
                if(sub_packet_size <= 0){
                    av_log(s, AV_LOG_ERROR, "sub_packet_size is invalid\n");
                    return -1;
                }
                st->codec->block_align = ast->sub_packet_size;
            }
            if ((ret = rm_read_extradata(pb, st->codec, codecdata_length)) < 0)
                return ret;

            break;
        case AV_CODEC_ID_AAC:
            avio_rb16(pb); avio_r8(pb);
            if (version == 5)
                avio_r8(pb);
            codecdata_length = avio_rb32(pb);
            if(codecdata_length + FF_INPUT_BUFFER_PADDING_SIZE <= (unsigned)codecdata_length){
                av_log(s, AV_LOG_ERROR, "codecdata_length too large\n");
                return -1;
            }
            if (codecdata_length >= 1) {
                avio_r8(pb);
                if ((ret = rm_read_extradata(pb, st->codec, codecdata_length - 1)) < 0)
                    return ret;
            }
            break;
        }
        switch (ast->deint_id) {
        case DEINT_ID_INT4:
            if (ast->coded_framesize > ast->audio_framesize ||
                sub_packet_h <= 1 ||
                ast->coded_framesize * sub_packet_h > (2 + (sub_packet_h & 1)) * ast->audio_framesize)
                return AVERROR_INVALIDDATA;
            if (ast->coded_framesize * sub_packet_h != 2*ast->audio_framesize) {
                avpriv_request_sample(s, "mismatching interleaver parameters");
                return AVERROR_INVALIDDATA;
            }
            break;
        case DEINT_ID_GENR:
            if (ast->sub_packet_size <= 0 ||
                ast->sub_packet_size > ast->audio_framesize)
                return AVERROR_INVALIDDATA;
            if (ast->audio_framesize % ast->sub_packet_size)
                return AVERROR_INVALIDDATA;
            break;
        case DEINT_ID_SIPR:
        case DEINT_ID_INT0:
        case DEINT_ID_VBRS:
        case DEINT_ID_VBRF:
            break;
        default:
            av_log(s, AV_LOG_ERROR ,"Unknown interleaver %"PRIX32"\n", ast->deint_id);
            return AVERROR_INVALIDDATA;
        }
        if (ast->deint_id == DEINT_ID_INT4 ||
            ast->deint_id == DEINT_ID_GENR ||
            ast->deint_id == DEINT_ID_SIPR) {
            if (st->codec->block_align <= 0 ||
                ast->audio_framesize * sub_packet_h > (unsigned)INT_MAX ||
                ast->audio_framesize * sub_packet_h < st->codec->block_align)
                return AVERROR_INVALIDDATA;
            if (av_new_packet(&ast->pkt, ast->audio_framesize * sub_packet_h) < 0)
                return AVERROR(ENOMEM);
        }

        if (read_all) {
            avio_r8(pb);
            avio_r8(pb);
            avio_r8(pb);
            rm_read_metadata(s, pb, 0);
        }
    }
    return 0;
}

int
ff_rm_read_mdpr_codecdata (AVFormatContext *s, AVIOContext *pb,
                           AVStream *st, RMStream *rst, int codec_data_size, const uint8_t *mime)
{
    unsigned int v;
    int size;
    int64_t codec_pos;
    int ret;

    avpriv_set_pts_info(st, 64, 1, 1000);
    codec_pos = avio_tell(pb);
    v = avio_rb32(pb);

    if (v == MKBETAG('M', 'L', 'T', 'I')) {
        int number_of_streams = avio_rb16(pb);
        int number_of_mdpr;
        int i;
        for (i = 0; i<number_of_streams; i++)
            avio_rb16(pb);
        number_of_mdpr = avio_rb16(pb);
        if (number_of_mdpr != 1) {
            avpriv_request_sample(s, "MLTI with multiple MDPR");
        }
        avio_rb32(pb);
        v = avio_rb32(pb);
    }

    if (v == MKTAG(0xfd, 'a', 'r', '.')) {
        /* ra type header */
        if (rm_read_audio_stream_info(s, pb, st, rst, 0))
            return -1;
    } else if (v == MKBETAG('L', 'S', 'D', ':')) {
        avio_seek(pb, -4, SEEK_CUR);
        if ((ret = rm_read_extradata(pb, st->codec, codec_data_size)) < 0)
            return ret;

        st->codec->codec_type = AVMEDIA_TYPE_AUDIO;
        st->codec->codec_tag  = AV_RL32(st->codec->extradata);
        st->codec->codec_id   = ff_codec_get_id(ff_rm_codec_tags,
                                                st->codec->codec_tag);
    } else if(mime && !strcmp(mime, "logical-fileinfo")){
        int stream_count, rule_count, property_count, i;
        ff_free_stream(s, st);
        if (avio_rb16(pb) != 0) {
            av_log(s, AV_LOG_WARNING, "Unsupported version\n");
            goto skip;
        }
        stream_count = avio_rb16(pb);
        avio_skip(pb, 6*stream_count);
        rule_count = avio_rb16(pb);
        avio_skip(pb, 2*rule_count);
        property_count = avio_rb16(pb);
        for(i=0; i<property_count; i++){
            uint8_t name[128], val[128];
            avio_rb32(pb);
            if (avio_rb16(pb) != 0) {
                av_log(s, AV_LOG_WARNING, "Unsupported Name value property version\n");
                goto skip; //FIXME skip just this one
            }
            get_str8(pb, name, sizeof(name));
            switch(avio_rb32(pb)) {
            case 2: get_strl(pb, val, sizeof(val), avio_rb16(pb));
                av_dict_set(&s->metadata, name, val, 0);
                break;
            default: avio_skip(pb, avio_rb16(pb));
            }
        }
    } else {
        int fps;
        if (avio_rl32(pb) != MKTAG('V', 'I', 'D', 'O')) {
        fail1:
            av_log(s, AV_LOG_WARNING, "Unsupported stream type %08x\n", v);
            goto skip;
        }
        st->codec->codec_tag = avio_rl32(pb);
        st->codec->codec_id  = ff_codec_get_id(ff_rm_codec_tags,
                                               st->codec->codec_tag);
        av_dlog(s, "%X %X\n", st->codec->codec_tag, MKTAG('R', 'V', '2', '0'));
        if (st->codec->codec_id == AV_CODEC_ID_NONE)
            goto fail1;
        st->codec->width  = avio_rb16(pb);
        st->codec->height = avio_rb16(pb);
        avio_skip(pb, 2); // looks like bits per sample
        avio_skip(pb, 4); // always zero?
        st->codec->codec_type = AVMEDIA_TYPE_VIDEO;
        st->need_parsing = AVSTREAM_PARSE_TIMESTAMPS;
        fps = avio_rb32(pb);

        if ((ret = rm_read_extradata(pb, st->codec, codec_data_size - (avio_tell(pb) - codec_pos))) < 0)
            return ret;

        if (fps > 0) {
            av_reduce(&st->avg_frame_rate.den, &st->avg_frame_rate.num,
                      0x10000, fps, (1 << 30) - 1);
#if FF_API_R_FRAME_RATE
            st->r_frame_rate = st->avg_frame_rate;
#endif
        } else if (s->error_recognition & AV_EF_EXPLODE) {
            av_log(s, AV_LOG_ERROR, "Invalid framerate\n");
            return AVERROR_INVALIDDATA;
        }
    }

skip:
    /* skip codec info */
    size = avio_tell(pb) - codec_pos;
    avio_skip(pb, codec_data_size - size);

    return 0;
}

/** this function assumes that the demuxer has already seeked to the start
 * of the INDX chunk, and will bail out if not. */
static int rm_read_index(AVFormatContext *s)
{
    AVIOContext *pb = s->pb;
    unsigned int size, n_pkts, str_id, next_off, n, pos, pts;
    AVStream *st;

    do {
        if (avio_rl32(pb) != MKTAG('I','N','D','X'))
            return -1;
        size     = avio_rb32(pb);
        if (size < 20)
            return -1;
        avio_skip(pb, 2);
        n_pkts   = avio_rb32(pb);
        str_id   = avio_rb16(pb);
        next_off = avio_rb32(pb);
        for (n = 0; n < s->nb_streams; n++)
            if (s->streams[n]->id == str_id) {
                st = s->streams[n];
                break;
            }
        if (n == s->nb_streams) {
            av_log(s, AV_LOG_ERROR,
                   "Invalid stream index %d for index at pos %"PRId64"\n",
                   str_id, avio_tell(pb));
            goto skip;
        } else if ((avio_size(pb) - avio_tell(pb)) / 14 < n_pkts) {
            av_log(s, AV_LOG_ERROR,
                   "Nr. of packets in packet index for stream index %d "
                   "exceeds filesize (%"PRId64" at %"PRId64" = %"PRId64")\n",
                   str_id, avio_size(pb), avio_tell(pb),
                   (avio_size(pb) - avio_tell(pb)) / 14);
            goto skip;
        }

        for (n = 0; n < n_pkts; n++) {
            avio_skip(pb, 2);
            pts = avio_rb32(pb);
            pos = avio_rb32(pb);
            avio_skip(pb, 4); /* packet no. */

            av_add_index_entry(st, pos, pts, 0, 0, AVINDEX_KEYFRAME);
        }

skip:
        if (next_off && avio_tell(pb) < next_off &&
            avio_seek(pb, next_off, SEEK_SET) < 0) {
            av_log(s, AV_LOG_ERROR,
                   "Non-linear index detected, not supported\n");
            return -1;
        }
    } while (next_off);

    return 0;
}

static int rm_read_header_old(AVFormatContext *s)
{
    RMDemuxContext *rm = s->priv_data;
    AVStream *st;

    rm->old_format = 1;
    st = avformat_new_stream(s, NULL);
    if (!st)
        return -1;
    st->priv_data = ff_rm_alloc_rmstream();
    return rm_read_audio_stream_info(s, s->pb, st, st->priv_data, 1);
}

static int rm_read_header(AVFormatContext *s)
{
    RMDemuxContext *rm = s->priv_data;
    AVStream *st;
    AVIOContext *pb = s->pb;
    unsigned int tag;
    int tag_size;
    unsigned int start_time, duration;
    unsigned int data_off = 0, indx_off = 0;
    char buf[128], mime[128];
    int flags = 0;

    tag = avio_rl32(pb);
    if (tag == MKTAG('.', 'r', 'a', 0xfd)) {
        /* very old .ra format */
        return rm_read_header_old(s);
    } else if (tag != MKTAG('.', 'R', 'M', 'F')) {
        return AVERROR(EIO);
    }

    tag_size = avio_rb32(pb);
    avio_skip(pb, tag_size - 8);

    for(;;) {
        if (avio_feof(pb))
            return -1;
        tag = avio_rl32(pb);
        tag_size = avio_rb32(pb);
        avio_rb16(pb);
        av_dlog(s, "tag=%c%c%c%c (%08x) size=%d\n",
                (tag      ) & 0xff,
                (tag >>  8) & 0xff,
                (tag >> 16) & 0xff,
                (tag >> 24) & 0xff,
                tag,
                tag_size);
        if (tag_size < 10 && tag != MKTAG('D', 'A', 'T', 'A'))
            return -1;
        switch(tag) {
        case MKTAG('P', 'R', 'O', 'P'):
            /* file header */
            avio_rb32(pb); /* max bit rate */
            avio_rb32(pb); /* avg bit rate */
            avio_rb32(pb); /* max packet size */
            avio_rb32(pb); /* avg packet size */
            avio_rb32(pb); /* nb packets */
            duration = avio_rb32(pb); /* duration */
            s->duration = av_rescale(duration, AV_TIME_BASE, 1000);
            avio_rb32(pb); /* preroll */
            indx_off = avio_rb32(pb); /* index offset */
            data_off = avio_rb32(pb); /* data offset */
            avio_rb16(pb); /* nb streams */
            flags = avio_rb16(pb); /* flags */
            break;
        case MKTAG('C', 'O', 'N', 'T'):
            rm_read_metadata(s, pb, 1);
            break;
        case MKTAG('M', 'D', 'P', 'R'):
            st = avformat_new_stream(s, NULL);
            if (!st)
                return AVERROR(ENOMEM);
            st->id = avio_rb16(pb);
            avio_rb32(pb); /* max bit rate */
            st->codec->bit_rate = avio_rb32(pb); /* bit rate */
            avio_rb32(pb); /* max packet size */
            avio_rb32(pb); /* avg packet size */
            start_time = avio_rb32(pb); /* start time */
            avio_rb32(pb); /* preroll */
            duration = avio_rb32(pb); /* duration */
            st->start_time = start_time;
            st->duration = duration;
            if(duration>0)
                s->duration = AV_NOPTS_VALUE;
            get_str8(pb, buf, sizeof(buf)); /* desc */
            get_str8(pb, mime, sizeof(mime)); /* mimetype */
            st->codec->codec_type = AVMEDIA_TYPE_DATA;
            st->priv_data = ff_rm_alloc_rmstream();
            if (ff_rm_read_mdpr_codecdata(s, s->pb, st, st->priv_data,
                                          avio_rb32(pb), mime) < 0)
                return -1;
            break;
        case MKTAG('D', 'A', 'T', 'A'):
            goto header_end;
        default:
            /* unknown tag: skip it */
            avio_skip(pb, tag_size - 10);
            break;
        }
    }
 header_end:
    rm->nb_packets = avio_rb32(pb); /* number of packets */
    if (!rm->nb_packets && (flags & 4))
        rm->nb_packets = 3600 * 25;
    avio_rb32(pb); /* next data header */

    if (!data_off)
        data_off = avio_tell(pb) - 18;
    if (indx_off && pb->seekable && !(s->flags & AVFMT_FLAG_IGNIDX) &&
        avio_seek(pb, indx_off, SEEK_SET) >= 0) {
        rm_read_index(s);
        avio_seek(pb, data_off + 18, SEEK_SET);
    }

    return 0;
}

static int get_num(AVIOContext *pb, int *len)
{
    int n, n1;

    n = avio_rb16(pb);
    (*len)-=2;
    n &= 0x7FFF;
    if (n >= 0x4000) {
        return n - 0x4000;
    } else {
        n1 = avio_rb16(pb);
        (*len)-=2;
        return (n << 16) | n1;
    }
}

/* multiple of 20 bytes for ra144 (ugly) */
#define RAW_PACKET_SIZE 1000

static int sync(AVFormatContext *s, int64_t *timestamp, int *flags, int *stream_index, int64_t *pos){
    RMDemuxContext *rm = s->priv_data;
    AVIOContext *pb = s->pb;
    AVStream *st;
    uint32_t state=0xFFFFFFFF;

    while(!avio_feof(pb)){
        int len, num, i;
        *pos= avio_tell(pb) - 3;
        if(rm->remaining_len > 0){
            num= rm->current_stream;
            len= rm->remaining_len;
            *timestamp = AV_NOPTS_VALUE;
            *flags= 0;
        }else{
            state= (state<<8) + avio_r8(pb);

            if(state == MKBETAG('I', 'N', 'D', 'X')){
                int n_pkts, expected_len;
                len = avio_rb32(pb);
                avio_skip(pb, 2);
                n_pkts = avio_rb32(pb);
                expected_len = 20 + n_pkts * 14;
                if (len == 20)
                    /* some files don't add index entries to chunk size... */
                    len = expected_len;
                else if (len != expected_len)
                    av_log(s, AV_LOG_WARNING,
                           "Index size %d (%d pkts) is wrong, should be %d.\n",
                           len, n_pkts, expected_len);
                len -= 14; // we already read part of the index header
                if(len<0)
                    continue;
                goto skip;
            } else if (state == MKBETAG('D','A','T','A')) {
                av_log(s, AV_LOG_WARNING,
                       "DATA tag in middle of chunk, file may be broken.\n");
            }

            if(state > (unsigned)0xFFFF || state <= 12)
                continue;
            len=state - 12;
            state= 0xFFFFFFFF;

            num = avio_rb16(pb);
            *timestamp = avio_rb32(pb);
            avio_r8(pb); /* reserved */
            *flags = avio_r8(pb); /* flags */
        }
        for(i=0;i<s->nb_streams;i++) {
            st = s->streams[i];
            if (num == st->id)
                break;
        }
        if (i == s->nb_streams) {
skip:
            /* skip packet if unknown number */
            avio_skip(pb, len);
            rm->remaining_len = 0;
            continue;
        }
        *stream_index= i;

        return len;
    }
    return -1;
}

static int rm_assemble_video_frame(AVFormatContext *s, AVIOContext *pb,
                                   RMDemuxContext *rm, RMStream *vst,
                                   AVPacket *pkt, int len, int *pseq,
                                   int64_t *timestamp)
{
    int hdr;
    int seq = 0, pic_num = 0, len2 = 0, pos = 0; //init to silcense compiler warning
    int type;
    int ret;

    hdr = avio_r8(pb); len--;
    type = hdr >> 6;

    if(type != 3){  // not frame as a part of packet
        seq = avio_r8(pb); len--;
    }
    if(type != 1){  // not whole frame
        len2 = get_num(pb, &len);
        pos  = get_num(pb, &len);
        pic_num = avio_r8(pb); len--;
    }
    if(len<0) {
        av_log(s, AV_LOG_ERROR, "Insufficient data\n");
        return -1;
    }
    rm->remaining_len = len;
    if(type&1){     // frame, not slice
        if(type == 3){  // frame as a part of packet
            len= len2;
            *timestamp = pos;
        }
        if(rm->remaining_len < len) {
            av_log(s, AV_LOG_ERROR, "Insufficient remaining len\n");
            return -1;
        }
        rm->remaining_len -= len;
        if(av_new_packet(pkt, len + 9) < 0)
            return AVERROR(EIO);
        pkt->data[0] = 0;
        AV_WL32(pkt->data + 1, 1);
        AV_WL32(pkt->data + 5, 0);
        if ((ret = avio_read(pb, pkt->data + 9, len)) != len) {
            av_free_packet(pkt);
            av_log(s, AV_LOG_ERROR, "Failed to read %d bytes\n", len);
            return ret < 0 ? ret : AVERROR(EIO);
        }
        return 0;
    }
    //now we have to deal with single slice

    *pseq = seq;
    if((seq & 0x7F) == 1 || vst->curpic_num != pic_num){
        if (len2 > ffio_limit(pb, len2)) {
            av_log(s, AV_LOG_ERROR, "Impossibly sized packet\n");
            return AVERROR_INVALIDDATA;
        }
        vst->slices = ((hdr & 0x3F) << 1) + 1;
        vst->videobufsize = len2 + 8*vst->slices + 1;
        av_free_packet(&vst->pkt); //FIXME this should be output.
        if(av_new_packet(&vst->pkt, vst->videobufsize) < 0)
            return AVERROR(ENOMEM);
        memset(vst->pkt.data, 0, vst->pkt.size);
        vst->videobufpos = 8*vst->slices + 1;
        vst->cur_slice = 0;
        vst->curpic_num = pic_num;
        vst->pktpos = avio_tell(pb);
    }
    if(type == 2)
        len = FFMIN(len, pos);

    if(++vst->cur_slice > vst->slices) {
        av_log(s, AV_LOG_ERROR, "cur slice %d, too large\n", vst->cur_slice);
        return 1;
    }
    if(!vst->pkt.data)
        return AVERROR(ENOMEM);
    AV_WL32(vst->pkt.data - 7 + 8*vst->cur_slice, 1);
    AV_WL32(vst->pkt.data - 3 + 8*vst->cur_slice, vst->videobufpos - 8*vst->slices - 1);
    if(vst->videobufpos + len > vst->videobufsize) {
        av_log(s, AV_LOG_ERROR, "outside videobufsize\n");
        return 1;
    }
    if (avio_read(pb, vst->pkt.data + vst->videobufpos, len) != len)
        return AVERROR(EIO);
    vst->videobufpos += len;
    rm->remaining_len-= len;

    if (type == 2 || vst->videobufpos == vst->videobufsize) {
        vst->pkt.data[0] = vst->cur_slice-1;
        *pkt= vst->pkt;
        vst->pkt.data= NULL;
        vst->pkt.size= 0;
        vst->pkt.buf = NULL;
#if FF_API_DESTRUCT_PACKET
FF_DISABLE_DEPRECATION_WARNINGS
        vst->pkt.destruct = NULL;
FF_ENABLE_DEPRECATION_WARNINGS
#endif
        if(vst->slices != vst->cur_slice) //FIXME find out how to set slices correct from the begin
            memmove(pkt->data + 1 + 8*vst->cur_slice, pkt->data + 1 + 8*vst->slices,
                vst->videobufpos - 1 - 8*vst->slices);
        pkt->size = vst->videobufpos + 8*(vst->cur_slice - vst->slices);
        pkt->pts = AV_NOPTS_VALUE;
        pkt->pos = vst->pktpos;
        vst->slices = 0;
        return 0;
    }

    return 1;
}

static inline void
rm_ac3_swap_bytes (AVStream *st, AVPacket *pkt)
{
    uint8_t *ptr;
    int j;

    if (st->codec->codec_id == AV_CODEC_ID_AC3) {
        ptr = pkt->data;
        for (j=0;j<pkt->size;j+=2) {
            FFSWAP(int, ptr[0], ptr[1]);
            ptr += 2;
        }
    }
}

static int readfull(AVFormatContext *s, AVIOContext *pb, uint8_t *dst, int n) {
    int ret = avio_read(pb, dst, n);
    if (ret != n) {
        if (ret >= 0) memset(dst + ret, 0, n - ret);
        else          memset(dst      , 0, n);
        av_log(s, AV_LOG_ERROR, "Failed to fully read block\n");
    }
    return ret;
}

int
ff_rm_parse_packet (AVFormatContext *s, AVIOContext *pb,
                    AVStream *st, RMStream *ast, int len, AVPacket *pkt,
                    int *seq, int flags, int64_t timestamp)
{
    RMDemuxContext *rm = s->priv_data;
    int ret;

    if (st->codec->codec_type == AVMEDIA_TYPE_VIDEO) {
        rm->current_stream= st->id;
        ret = rm_assemble_video_frame(s, pb, rm, ast, pkt, len, seq, &timestamp);
        if(ret)
            return ret < 0 ? ret : -1; //got partial frame or error
    } else if (st->codec->codec_type == AVMEDIA_TYPE_AUDIO) {
        if ((ast->deint_id == DEINT_ID_GENR) ||
            (ast->deint_id == DEINT_ID_INT4) ||
            (ast->deint_id == DEINT_ID_SIPR)) {
            int x;
            int sps = ast->sub_packet_size;
            int cfs = ast->coded_framesize;
            int h = ast->sub_packet_h;
            int y = ast->sub_packet_cnt;
            int w = ast->audio_framesize;

            if (flags & 2)
                y = ast->sub_packet_cnt = 0;
            if (!y)
                ast->audiotimestamp = timestamp;

            switch (ast->deint_id) {
                case DEINT_ID_INT4:
                    for (x = 0; x < h/2; x++)
                        readfull(s, pb, ast->pkt.data+x*2*w+y*cfs, cfs);
                    break;
                case DEINT_ID_GENR:
                    for (x = 0; x < w/sps; x++)
                        readfull(s, pb, ast->pkt.data+sps*(h*x+((h+1)/2)*(y&1)+(y>>1)), sps);
                    break;
                case DEINT_ID_SIPR:
                    readfull(s, pb, ast->pkt.data + y * w, w);
                    break;
            }

            if (++(ast->sub_packet_cnt) < h)
                return -1;
            if (ast->deint_id == DEINT_ID_SIPR)
                ff_rm_reorder_sipr_data(ast->pkt.data, h, w);

             ast->sub_packet_cnt = 0;
             rm->audio_stream_num = st->index;
             rm->audio_pkt_cnt = h * w / st->codec->block_align;
        } else if ((ast->deint_id == DEINT_ID_VBRF) ||
                   (ast->deint_id == DEINT_ID_VBRS)) {
            int x;
            rm->audio_stream_num = st->index;
            ast->sub_packet_cnt = (avio_rb16(pb) & 0xf0) >> 4;
            if (ast->sub_packet_cnt) {
                for (x = 0; x < ast->sub_packet_cnt; x++)
                    ast->sub_packet_lengths[x] = avio_rb16(pb);
                rm->audio_pkt_cnt = ast->sub_packet_cnt;
                ast->audiotimestamp = timestamp;
            } else
                return -1;
        } else {
            av_get_packet(pb, pkt, len);
            rm_ac3_swap_bytes(st, pkt);
        }
    } else
        av_get_packet(pb, pkt, len);

    pkt->stream_index = st->index;

#if 0
    if (st->codec->codec_type == AVMEDIA_TYPE_VIDEO) {
        if(st->codec->codec_id == AV_CODEC_ID_RV20){
            int seq= 128*(pkt->data[2]&0x7F) + (pkt->data[3]>>1);
            av_log(s, AV_LOG_DEBUG, "%d %"PRId64" %d\n", *timestamp, *timestamp*512LL/25, seq);

            seq |= (timestamp&~0x3FFF);
            if(seq - timestamp >  0x2000) seq -= 0x4000;
            if(seq - timestamp < -0x2000) seq += 0x4000;
        }
    }
#endif

    pkt->pts = timestamp;
    if (flags & 2)
        pkt->flags |= AV_PKT_FLAG_KEY;

    return st->codec->codec_type == AVMEDIA_TYPE_AUDIO ? rm->audio_pkt_cnt : 0;
}

int
ff_rm_retrieve_cache (AVFormatContext *s, AVIOContext *pb,
                      AVStream *st, RMStream *ast, AVPacket *pkt)
{
    RMDemuxContext *rm = s->priv_data;

    av_assert0 (rm->audio_pkt_cnt > 0);

    if (ast->deint_id == DEINT_ID_VBRF ||
        ast->deint_id == DEINT_ID_VBRS)
        av_get_packet(pb, pkt, ast->sub_packet_lengths[ast->sub_packet_cnt - rm->audio_pkt_cnt]);
    else {
<<<<<<< HEAD
        if(av_new_packet(pkt, st->codec->block_align) < 0)
            return AVERROR(ENOMEM);
=======
        int ret = av_new_packet(pkt, st->codec->block_align);
        if (ret < 0)
            return ret;
>>>>>>> 7207dd8f
        memcpy(pkt->data, ast->pkt.data + st->codec->block_align * //FIXME avoid this
               (ast->sub_packet_h * ast->audio_framesize / st->codec->block_align - rm->audio_pkt_cnt),
               st->codec->block_align);
    }
    rm->audio_pkt_cnt--;
    if ((pkt->pts = ast->audiotimestamp) != AV_NOPTS_VALUE) {
        ast->audiotimestamp = AV_NOPTS_VALUE;
        pkt->flags = AV_PKT_FLAG_KEY;
    } else
        pkt->flags = 0;
    pkt->stream_index = st->index;

    return rm->audio_pkt_cnt;
}

static int rm_read_packet(AVFormatContext *s, AVPacket *pkt)
{
    RMDemuxContext *rm = s->priv_data;
    AVStream *st = NULL; // init to silence compiler warning
    int i, len, res, seq = 1;
    int64_t timestamp, pos;
    int flags;

    for (;;) {
        if (rm->audio_pkt_cnt) {
            // If there are queued audio packet return them first
            st = s->streams[rm->audio_stream_num];
            res = ff_rm_retrieve_cache(s, s->pb, st, st->priv_data, pkt);
            if(res < 0)
                return res;
            flags = 0;
        } else {
            if (rm->old_format) {
                RMStream *ast;

                st = s->streams[0];
                ast = st->priv_data;
                timestamp = AV_NOPTS_VALUE;
                len = !ast->audio_framesize ? RAW_PACKET_SIZE :
                    ast->coded_framesize * ast->sub_packet_h / 2;
                flags = (seq++ == 1) ? 2 : 0;
                pos = avio_tell(s->pb);
            } else {
                len=sync(s, &timestamp, &flags, &i, &pos);
                if (len > 0)
                    st = s->streams[i];
            }

            if(len<0 || avio_feof(s->pb))
                return AVERROR(EIO);

            res = ff_rm_parse_packet (s, s->pb, st, st->priv_data, len, pkt,
                                      &seq, flags, timestamp);
            if (res < -1)
                return res;
            if((flags&2) && (seq&0x7F) == 1)
                av_add_index_entry(st, pos, timestamp, 0, 0, AVINDEX_KEYFRAME);
            if (res)
                continue;
        }

        if(  (st->discard >= AVDISCARD_NONKEY && !(flags&2))
           || st->discard >= AVDISCARD_ALL){
            av_free_packet(pkt);
        } else
            break;
    }

    return 0;
}

static int rm_read_close(AVFormatContext *s)
{
    int i;

    for (i=0;i<s->nb_streams;i++)
        ff_rm_free_rmstream(s->streams[i]->priv_data);

    return 0;
}

static int rm_probe(AVProbeData *p)
{
    /* check file header */
    if ((p->buf[0] == '.' && p->buf[1] == 'R' &&
         p->buf[2] == 'M' && p->buf[3] == 'F' &&
         p->buf[4] == 0 && p->buf[5] == 0) ||
        (p->buf[0] == '.' && p->buf[1] == 'r' &&
         p->buf[2] == 'a' && p->buf[3] == 0xfd))
        return AVPROBE_SCORE_MAX;
    else
        return 0;
}

static int64_t rm_read_dts(AVFormatContext *s, int stream_index,
                               int64_t *ppos, int64_t pos_limit)
{
    RMDemuxContext *rm = s->priv_data;
    int64_t pos, dts;
    int stream_index2, flags, len, h;

    pos = *ppos;

    if(rm->old_format)
        return AV_NOPTS_VALUE;

    if (avio_seek(s->pb, pos, SEEK_SET) < 0)
        return AV_NOPTS_VALUE;

    rm->remaining_len=0;
    for(;;){
        int seq=1;
        AVStream *st;

        len=sync(s, &dts, &flags, &stream_index2, &pos);
        if(len<0)
            return AV_NOPTS_VALUE;

        st = s->streams[stream_index2];
        if (st->codec->codec_type == AVMEDIA_TYPE_VIDEO) {
            h= avio_r8(s->pb); len--;
            if(!(h & 0x40)){
                seq = avio_r8(s->pb); len--;
            }
        }

        if((flags&2) && (seq&0x7F) == 1){
            av_dlog(s, "%d %d-%d %"PRId64" %d\n",
                    flags, stream_index2, stream_index, dts, seq);
            av_add_index_entry(st, pos, dts, 0, 0, AVINDEX_KEYFRAME);
            if(stream_index2 == stream_index)
                break;
        }

        avio_skip(s->pb, len);
    }
    *ppos = pos;
    return dts;
}

static int rm_read_seek(AVFormatContext *s, int stream_index,
                        int64_t pts, int flags)
{
    RMDemuxContext *rm = s->priv_data;

    if (ff_seek_frame_binary(s, stream_index, pts, flags) < 0)
        return -1;
    rm->audio_pkt_cnt = 0;
    return 0;
}


AVInputFormat ff_rm_demuxer = {
    .name           = "rm",
    .long_name      = NULL_IF_CONFIG_SMALL("RealMedia"),
    .priv_data_size = sizeof(RMDemuxContext),
    .read_probe     = rm_probe,
    .read_header    = rm_read_header,
    .read_packet    = rm_read_packet,
    .read_close     = rm_read_close,
    .read_timestamp = rm_read_dts,
    .read_seek      = rm_read_seek,
};

AVInputFormat ff_rdt_demuxer = {
    .name           = "rdt",
    .long_name      = NULL_IF_CONFIG_SMALL("RDT demuxer"),
    .priv_data_size = sizeof(RMDemuxContext),
    .read_close     = rm_read_close,
    .flags          = AVFMT_NOFILE,
};<|MERGE_RESOLUTION|>--- conflicted
+++ resolved
@@ -918,14 +918,9 @@
         ast->deint_id == DEINT_ID_VBRS)
         av_get_packet(pb, pkt, ast->sub_packet_lengths[ast->sub_packet_cnt - rm->audio_pkt_cnt]);
     else {
-<<<<<<< HEAD
-        if(av_new_packet(pkt, st->codec->block_align) < 0)
-            return AVERROR(ENOMEM);
-=======
         int ret = av_new_packet(pkt, st->codec->block_align);
         if (ret < 0)
             return ret;
->>>>>>> 7207dd8f
         memcpy(pkt->data, ast->pkt.data + st->codec->block_align * //FIXME avoid this
                (ast->sub_packet_h * ast->audio_framesize / st->codec->block_align - rm->audio_pkt_cnt),
                st->codec->block_align);
