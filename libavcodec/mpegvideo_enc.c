/*
 * The simplest mpeg encoder (well, it was the simplest!)
 * Copyright (c) 2000,2001 Fabrice Bellard
 * Copyright (c) 2002-2004 Michael Niedermayer <michaelni@gmx.at>
 *
 * 4MV & hq & B-frame encoding stuff by Michael Niedermayer <michaelni@gmx.at>
 *
 * This file is part of FFmpeg.
 *
 * FFmpeg is free software; you can redistribute it and/or
 * modify it under the terms of the GNU Lesser General Public
 * License as published by the Free Software Foundation; either
 * version 2.1 of the License, or (at your option) any later version.
 *
 * FFmpeg is distributed in the hope that it will be useful,
 * but WITHOUT ANY WARRANTY; without even the implied warranty of
 * MERCHANTABILITY or FITNESS FOR A PARTICULAR PURPOSE.  See the GNU
 * Lesser General Public License for more details.
 *
 * You should have received a copy of the GNU Lesser General Public
 * License along with FFmpeg; if not, write to the Free Software
 * Foundation, Inc., 51 Franklin Street, Fifth Floor, Boston, MA 02110-1301 USA
 */

/**
 * @file
 * The simplest mpeg encoder (well, it was the simplest!).
 */

#include <stdint.h>

#include "libavutil/internal.h"
#include "libavutil/intmath.h"
#include "libavutil/mathematics.h"
#include "libavutil/pixdesc.h"
#include "libavutil/opt.h"
#include "libavutil/timer.h"
#include "avcodec.h"
#include "dct.h"
#include "dsputil.h"
#include "mpeg12.h"
#include "mpegvideo.h"
#include "h261.h"
#include "h263.h"
#include "mathops.h"
#include "mpegutils.h"
#include "mjpegenc.h"
#include "msmpeg4.h"
#include "qpeldsp.h"
#include "faandct.h"
#include "thread.h"
#include "aandcttab.h"
#include "flv.h"
#include "mpeg4video.h"
#include "internal.h"
#include "bytestream.h"
#include <limits.h>
#include "sp5x.h"

static int encode_picture(MpegEncContext *s, int picture_number);
static int dct_quantize_refine(MpegEncContext *s, int16_t *block, int16_t *weight, int16_t *orig, int n, int qscale);
static int sse_mb(MpegEncContext *s);
static void denoise_dct_c(MpegEncContext *s, int16_t *block);
static int dct_quantize_trellis_c(MpegEncContext *s, int16_t *block, int n, int qscale, int *overflow);

static uint8_t default_mv_penalty[MAX_FCODE + 1][MAX_MV * 2 + 1];
static uint8_t default_fcode_tab[MAX_MV * 2 + 1];

const AVOption ff_mpv_generic_options[] = {
    FF_MPV_COMMON_OPTS
    { NULL },
};

void ff_convert_matrix(DSPContext *dsp, int (*qmat)[64],
                       uint16_t (*qmat16)[2][64],
                       const uint16_t *quant_matrix,
                       int bias, int qmin, int qmax, int intra)
{
    int qscale;
    int shift = 0;

    for (qscale = qmin; qscale <= qmax; qscale++) {
        int i;
        if (dsp->fdct == ff_jpeg_fdct_islow_8 ||
            dsp->fdct == ff_jpeg_fdct_islow_10 ||
            dsp->fdct == ff_faandct) {
            for (i = 0; i < 64; i++) {
                const int j = dsp->idct_permutation[i];
                /* 16 <= qscale * quant_matrix[i] <= 7905
                 * Assume x = ff_aanscales[i] * qscale * quant_matrix[i]
                 *             19952 <=              x  <= 249205026
                 * (1 << 36) / 19952 >= (1 << 36) / (x) >= (1 << 36) / 249205026
                 *           3444240 >= (1 << 36) / (x) >= 275 */

                qmat[qscale][i] = (int)((UINT64_C(1) << QMAT_SHIFT) /
                                        (qscale * quant_matrix[j]));
            }
        } else if (dsp->fdct == ff_fdct_ifast) {
            for (i = 0; i < 64; i++) {
                const int j = dsp->idct_permutation[i];
                /* 16 <= qscale * quant_matrix[i] <= 7905
                 * Assume x = ff_aanscales[i] * qscale * quant_matrix[i]
                 *             19952 <=              x  <= 249205026
                 * (1 << 36) / 19952 >= (1 << 36) / (x) >= (1 << 36) / 249205026
                 *           3444240 >= (1 << 36) / (x) >= 275 */

                qmat[qscale][i] = (int)((UINT64_C(1) << (QMAT_SHIFT + 14)) /
                                        (ff_aanscales[i] * (int64_t)qscale * quant_matrix[j]));
            }
        } else {
            for (i = 0; i < 64; i++) {
                const int j = dsp->idct_permutation[i];
                /* We can safely suppose that 16 <= quant_matrix[i] <= 255
                 * Assume x = qscale * quant_matrix[i]
                 * So             16 <=              x  <= 7905
                 * so (1 << 19) / 16 >= (1 << 19) / (x) >= (1 << 19) / 7905
                 * so          32768 >= (1 << 19) / (x) >= 67 */
                qmat[qscale][i] = (int)((UINT64_C(1) << QMAT_SHIFT) /
                                        (qscale * quant_matrix[j]));
                //qmat  [qscale][i] = (1 << QMAT_SHIFT_MMX) /
                //                    (qscale * quant_matrix[i]);
                qmat16[qscale][0][i] = (1 << QMAT_SHIFT_MMX) /
                                       (qscale * quant_matrix[j]);

                if (qmat16[qscale][0][i] == 0 ||
                    qmat16[qscale][0][i] == 128 * 256)
                    qmat16[qscale][0][i] = 128 * 256 - 1;
                qmat16[qscale][1][i] =
                    ROUNDED_DIV(bias << (16 - QUANT_BIAS_SHIFT),
                                qmat16[qscale][0][i]);
            }
        }

        for (i = intra; i < 64; i++) {
            int64_t max = 8191;
            if (dsp->fdct == ff_fdct_ifast) {
                max = (8191LL * ff_aanscales[i]) >> 14;
            }
            while (((max * qmat[qscale][i]) >> shift) > INT_MAX) {
                shift++;
            }
        }
    }
    if (shift) {
        av_log(NULL, AV_LOG_INFO,
               "Warning, QMAT_SHIFT is larger than %d, overflows possible\n",
               QMAT_SHIFT - shift);
    }
}

static inline void update_qscale(MpegEncContext *s)
{
    s->qscale = (s->lambda * 139 + FF_LAMBDA_SCALE * 64) >>
                (FF_LAMBDA_SHIFT + 7);
    s->qscale = av_clip(s->qscale, s->avctx->qmin, s->avctx->qmax);

    s->lambda2 = (s->lambda * s->lambda + FF_LAMBDA_SCALE / 2) >>
                 FF_LAMBDA_SHIFT;
}

void ff_write_quant_matrix(PutBitContext *pb, uint16_t *matrix)
{
    int i;

    if (matrix) {
        put_bits(pb, 1, 1);
        for (i = 0; i < 64; i++) {
            put_bits(pb, 8, matrix[ff_zigzag_direct[i]]);
        }
    } else
        put_bits(pb, 1, 0);
}

/**
 * init s->current_picture.qscale_table from s->lambda_table
 */
void ff_init_qscale_tab(MpegEncContext *s)
{
    int8_t * const qscale_table = s->current_picture.qscale_table;
    int i;

    for (i = 0; i < s->mb_num; i++) {
        unsigned int lam = s->lambda_table[s->mb_index2xy[i]];
        int qp = (lam * 139 + FF_LAMBDA_SCALE * 64) >> (FF_LAMBDA_SHIFT + 7);
        qscale_table[s->mb_index2xy[i]] = av_clip(qp, s->avctx->qmin,
                                                  s->avctx->qmax);
    }
}

static void update_duplicate_context_after_me(MpegEncContext *dst,
                                              MpegEncContext *src)
{
#define COPY(a) dst->a= src->a
    COPY(pict_type);
    COPY(current_picture);
    COPY(f_code);
    COPY(b_code);
    COPY(qscale);
    COPY(lambda);
    COPY(lambda2);
    COPY(picture_in_gop_number);
    COPY(gop_picture_number);
    COPY(frame_pred_frame_dct); // FIXME don't set in encode_header
    COPY(progressive_frame);    // FIXME don't set in encode_header
    COPY(partitioned_frame);    // FIXME don't set in encode_header
#undef COPY
}

/**
 * Set the given MpegEncContext to defaults for encoding.
 * the changed fields will not depend upon the prior state of the MpegEncContext.
 */
static void MPV_encode_defaults(MpegEncContext *s)
{
    int i;
    ff_MPV_common_defaults(s);

    for (i = -16; i < 16; i++) {
        default_fcode_tab[i + MAX_MV] = 1;
    }
    s->me.mv_penalty = default_mv_penalty;
    s->fcode_tab     = default_fcode_tab;

    s->input_picture_number  = 0;
    s->picture_in_gop_number = 0;
}

av_cold int ff_dct_encode_init(MpegEncContext *s) {
    if (ARCH_X86)
        ff_dct_encode_init_x86(s);

    if (CONFIG_H263_ENCODER)
        ff_h263dsp_init(&s->h263dsp);
    if (!s->dct_quantize)
        s->dct_quantize = ff_dct_quantize_c;
    if (!s->denoise_dct)
        s->denoise_dct  = denoise_dct_c;
    s->fast_dct_quantize = s->dct_quantize;
    if (s->avctx->trellis)
        s->dct_quantize  = dct_quantize_trellis_c;

    return 0;
}

/* init video encoder */
av_cold int ff_MPV_encode_init(AVCodecContext *avctx)
{
    MpegEncContext *s = avctx->priv_data;
    int i, ret;

    MPV_encode_defaults(s);

    switch (avctx->codec_id) {
    case AV_CODEC_ID_MPEG2VIDEO:
        if (avctx->pix_fmt != AV_PIX_FMT_YUV420P &&
            avctx->pix_fmt != AV_PIX_FMT_YUV422P) {
            av_log(avctx, AV_LOG_ERROR,
                   "only YUV420 and YUV422 are supported\n");
            return -1;
        }
        break;
    case AV_CODEC_ID_MJPEG:
    case AV_CODEC_ID_AMV:
        if (avctx->pix_fmt != AV_PIX_FMT_YUVJ420P &&
            avctx->pix_fmt != AV_PIX_FMT_YUVJ422P &&
            avctx->pix_fmt != AV_PIX_FMT_YUVJ444P &&
            ((avctx->pix_fmt != AV_PIX_FMT_YUV420P &&
              avctx->pix_fmt != AV_PIX_FMT_YUV422P &&
              avctx->pix_fmt != AV_PIX_FMT_YUV444P) ||
             avctx->strict_std_compliance > FF_COMPLIANCE_UNOFFICIAL)) {
            av_log(avctx, AV_LOG_ERROR, "colorspace not supported in jpeg\n");
            return -1;
        }
        break;
    default:
        if (avctx->pix_fmt != AV_PIX_FMT_YUV420P) {
            av_log(avctx, AV_LOG_ERROR, "only YUV420 is supported\n");
            return -1;
        }
    }

    switch (avctx->pix_fmt) {
    case AV_PIX_FMT_YUVJ444P:
    case AV_PIX_FMT_YUV444P:
        s->chroma_format = CHROMA_444;
        break;
    case AV_PIX_FMT_YUVJ422P:
    case AV_PIX_FMT_YUV422P:
        s->chroma_format = CHROMA_422;
        break;
    case AV_PIX_FMT_YUVJ420P:
    case AV_PIX_FMT_YUV420P:
    default:
        s->chroma_format = CHROMA_420;
        break;
    }

    s->bit_rate = avctx->bit_rate;
    s->width    = avctx->width;
    s->height   = avctx->height;
    if (avctx->gop_size > 600 &&
        avctx->strict_std_compliance > FF_COMPLIANCE_EXPERIMENTAL) {
        av_log(avctx, AV_LOG_WARNING,
               "keyframe interval too large!, reducing it from %d to %d\n",
               avctx->gop_size, 600);
        avctx->gop_size = 600;
    }
    s->gop_size     = avctx->gop_size;
    s->avctx        = avctx;
    s->flags        = avctx->flags;
    s->flags2       = avctx->flags2;
    if (avctx->max_b_frames > MAX_B_FRAMES) {
        av_log(avctx, AV_LOG_ERROR, "Too many B-frames requested, maximum "
               "is %d.\n", MAX_B_FRAMES);
        avctx->max_b_frames = MAX_B_FRAMES;
    }
    s->max_b_frames = avctx->max_b_frames;
    s->codec_id     = avctx->codec->id;
    s->strict_std_compliance = avctx->strict_std_compliance;
    s->quarter_sample     = (avctx->flags & CODEC_FLAG_QPEL) != 0;
    s->mpeg_quant         = avctx->mpeg_quant;
    s->rtp_mode           = !!avctx->rtp_payload_size;
    s->intra_dc_precision = avctx->intra_dc_precision;
    s->user_specified_pts = AV_NOPTS_VALUE;

    if (s->gop_size <= 1) {
        s->intra_only = 1;
        s->gop_size   = 12;
    } else {
        s->intra_only = 0;
    }

    s->me_method = avctx->me_method;

    /* Fixed QSCALE */
    s->fixed_qscale = !!(avctx->flags & CODEC_FLAG_QSCALE);

    s->adaptive_quant = (s->avctx->lumi_masking ||
                         s->avctx->dark_masking ||
                         s->avctx->temporal_cplx_masking ||
                         s->avctx->spatial_cplx_masking  ||
                         s->avctx->p_masking      ||
                         s->avctx->border_masking ||
                         (s->mpv_flags & FF_MPV_FLAG_QP_RD)) &&
                        !s->fixed_qscale;

    s->loop_filter      = !!(s->flags & CODEC_FLAG_LOOP_FILTER);

    if (avctx->rc_max_rate && !avctx->rc_buffer_size) {
        switch(avctx->codec_id) {
        case AV_CODEC_ID_MPEG1VIDEO:
        case AV_CODEC_ID_MPEG2VIDEO:
            avctx->rc_buffer_size = FFMAX(avctx->rc_max_rate, 15000000) * 112L / 15000000 * 16384;
            break;
        case AV_CODEC_ID_MPEG4:
        case AV_CODEC_ID_MSMPEG4V1:
        case AV_CODEC_ID_MSMPEG4V2:
        case AV_CODEC_ID_MSMPEG4V3:
            if       (avctx->rc_max_rate >= 15000000) {
                avctx->rc_buffer_size = 320 + (avctx->rc_max_rate - 15000000L) * (760-320) / (38400000 - 15000000);
            } else if(avctx->rc_max_rate >=  2000000) {
                avctx->rc_buffer_size =  80 + (avctx->rc_max_rate -  2000000L) * (320- 80) / (15000000 -  2000000);
            } else if(avctx->rc_max_rate >=   384000) {
                avctx->rc_buffer_size =  40 + (avctx->rc_max_rate -   384000L) * ( 80- 40) / ( 2000000 -   384000);
            } else
                avctx->rc_buffer_size = 40;
            avctx->rc_buffer_size *= 16384;
            break;
        }
        if (avctx->rc_buffer_size) {
            av_log(avctx, AV_LOG_INFO, "Automatically choosing VBV buffer size of %d kbyte\n", avctx->rc_buffer_size/8192);
        }
    }

    if ((!avctx->rc_max_rate) != (!avctx->rc_buffer_size)) {
        av_log(avctx, AV_LOG_ERROR, "Either both buffer size and max rate or neither must be specified\n");
        if (avctx->rc_max_rate && !avctx->rc_buffer_size)
            return -1;
    }

    if (avctx->rc_min_rate && avctx->rc_max_rate != avctx->rc_min_rate) {
        av_log(avctx, AV_LOG_INFO,
               "Warning min_rate > 0 but min_rate != max_rate isn't recommended!\n");
    }

    if (avctx->rc_min_rate && avctx->rc_min_rate > avctx->bit_rate) {
        av_log(avctx, AV_LOG_ERROR, "bitrate below min bitrate\n");
        return -1;
    }

    if (avctx->rc_max_rate && avctx->rc_max_rate < avctx->bit_rate) {
        av_log(avctx, AV_LOG_ERROR, "bitrate above max bitrate\n");
        return -1;
    }

    if (avctx->rc_max_rate &&
        avctx->rc_max_rate == avctx->bit_rate &&
        avctx->rc_max_rate != avctx->rc_min_rate) {
        av_log(avctx, AV_LOG_INFO,
               "impossible bitrate constraints, this will fail\n");
    }

    if (avctx->rc_buffer_size &&
        avctx->bit_rate * (int64_t)avctx->time_base.num >
            avctx->rc_buffer_size * (int64_t)avctx->time_base.den) {
        av_log(avctx, AV_LOG_ERROR, "VBV buffer too small for bitrate\n");
        return -1;
    }

    if (!s->fixed_qscale &&
        avctx->bit_rate * av_q2d(avctx->time_base) >
            avctx->bit_rate_tolerance) {
        av_log(avctx, AV_LOG_WARNING,
               "bitrate tolerance %d too small for bitrate %d, overriding\n", avctx->bit_rate_tolerance, avctx->bit_rate);
        avctx->bit_rate_tolerance = 5 * avctx->bit_rate * av_q2d(avctx->time_base);
    }

    if (s->avctx->rc_max_rate &&
        s->avctx->rc_min_rate == s->avctx->rc_max_rate &&
        (s->codec_id == AV_CODEC_ID_MPEG1VIDEO ||
         s->codec_id == AV_CODEC_ID_MPEG2VIDEO) &&
        90000LL * (avctx->rc_buffer_size - 1) >
            s->avctx->rc_max_rate * 0xFFFFLL) {
        av_log(avctx, AV_LOG_INFO,
               "Warning vbv_delay will be set to 0xFFFF (=VBR) as the "
               "specified vbv buffer is too large for the given bitrate!\n");
    }

    if ((s->flags & CODEC_FLAG_4MV)  && s->codec_id != AV_CODEC_ID_MPEG4 &&
        s->codec_id != AV_CODEC_ID_H263 && s->codec_id != AV_CODEC_ID_H263P &&
        s->codec_id != AV_CODEC_ID_FLV1) {
        av_log(avctx, AV_LOG_ERROR, "4MV not supported by codec\n");
        return -1;
    }

    if (s->obmc && s->avctx->mb_decision != FF_MB_DECISION_SIMPLE) {
        av_log(avctx, AV_LOG_ERROR,
               "OBMC is only supported with simple mb decision\n");
        return -1;
    }

    if (s->quarter_sample && s->codec_id != AV_CODEC_ID_MPEG4) {
        av_log(avctx, AV_LOG_ERROR, "qpel not supported by codec\n");
        return -1;
    }

    if (s->max_b_frames                    &&
        s->codec_id != AV_CODEC_ID_MPEG4      &&
        s->codec_id != AV_CODEC_ID_MPEG1VIDEO &&
        s->codec_id != AV_CODEC_ID_MPEG2VIDEO) {
        av_log(avctx, AV_LOG_ERROR, "b frames not supported by codec\n");
        return -1;
    }
    if (s->max_b_frames < 0) {
        av_log(avctx, AV_LOG_ERROR,
               "max b frames must be 0 or positive for mpegvideo based encoders\n");
        return -1;
    }

    if ((s->codec_id == AV_CODEC_ID_MPEG4 ||
         s->codec_id == AV_CODEC_ID_H263  ||
         s->codec_id == AV_CODEC_ID_H263P) &&
        (avctx->sample_aspect_ratio.num > 255 ||
         avctx->sample_aspect_ratio.den > 255)) {
        av_log(avctx, AV_LOG_WARNING,
               "Invalid pixel aspect ratio %i/%i, limit is 255/255 reducing\n",
               avctx->sample_aspect_ratio.num, avctx->sample_aspect_ratio.den);
        av_reduce(&avctx->sample_aspect_ratio.num, &avctx->sample_aspect_ratio.den,
                   avctx->sample_aspect_ratio.num,  avctx->sample_aspect_ratio.den, 255);
    }

    if ((s->codec_id == AV_CODEC_ID_H263  ||
         s->codec_id == AV_CODEC_ID_H263P) &&
        (avctx->width  > 2048 ||
         avctx->height > 1152 )) {
        av_log(avctx, AV_LOG_ERROR, "H.263 does not support resolutions above 2048x1152\n");
        return -1;
    }
    if ((s->codec_id == AV_CODEC_ID_H263  ||
         s->codec_id == AV_CODEC_ID_H263P) &&
        ((avctx->width &3) ||
         (avctx->height&3) )) {
        av_log(avctx, AV_LOG_ERROR, "w/h must be a multiple of 4\n");
        return -1;
    }

    if (s->codec_id == AV_CODEC_ID_MPEG1VIDEO &&
        (avctx->width  > 4095 ||
         avctx->height > 4095 )) {
        av_log(avctx, AV_LOG_ERROR, "MPEG-1 does not support resolutions above 4095x4095\n");
        return -1;
    }

    if (s->codec_id == AV_CODEC_ID_MPEG2VIDEO &&
        (avctx->width  > 16383 ||
         avctx->height > 16383 )) {
        av_log(avctx, AV_LOG_ERROR, "MPEG-2 does not support resolutions above 16383x16383\n");
        return -1;
    }

    if (s->codec_id == AV_CODEC_ID_RV10 &&
        (avctx->width &15 ||
         avctx->height&15 )) {
        av_log(avctx, AV_LOG_ERROR, "width and height must be a multiple of 16\n");
        return AVERROR(EINVAL);
    }

    if (s->codec_id == AV_CODEC_ID_RV20 &&
        (avctx->width &3 ||
         avctx->height&3 )) {
        av_log(avctx, AV_LOG_ERROR, "width and height must be a multiple of 4\n");
        return AVERROR(EINVAL);
    }

    if ((s->codec_id == AV_CODEC_ID_WMV1 ||
         s->codec_id == AV_CODEC_ID_WMV2) &&
         avctx->width & 1) {
         av_log(avctx, AV_LOG_ERROR, "width must be multiple of 2\n");
         return -1;
    }

    if ((s->flags & (CODEC_FLAG_INTERLACED_DCT | CODEC_FLAG_INTERLACED_ME)) &&
        s->codec_id != AV_CODEC_ID_MPEG4 && s->codec_id != AV_CODEC_ID_MPEG2VIDEO) {
        av_log(avctx, AV_LOG_ERROR, "interlacing not supported by codec\n");
        return -1;
    }

    // FIXME mpeg2 uses that too
    if (s->mpeg_quant && (   s->codec_id != AV_CODEC_ID_MPEG4
                          && s->codec_id != AV_CODEC_ID_MPEG2VIDEO)) {
        av_log(avctx, AV_LOG_ERROR,
               "mpeg2 style quantization not supported by codec\n");
        return -1;
    }

    if ((s->mpv_flags & FF_MPV_FLAG_CBP_RD) && !avctx->trellis) {
        av_log(avctx, AV_LOG_ERROR, "CBP RD needs trellis quant\n");
        return -1;
    }

    if ((s->mpv_flags & FF_MPV_FLAG_QP_RD) &&
        s->avctx->mb_decision != FF_MB_DECISION_RD) {
        av_log(avctx, AV_LOG_ERROR, "QP RD needs mbd=2\n");
        return -1;
    }

    if (s->avctx->scenechange_threshold < 1000000000 &&
        (s->flags & CODEC_FLAG_CLOSED_GOP)) {
        av_log(avctx, AV_LOG_ERROR,
               "closed gop with scene change detection are not supported yet, "
               "set threshold to 1000000000\n");
        return -1;
    }

    if (s->flags & CODEC_FLAG_LOW_DELAY) {
        if (s->codec_id != AV_CODEC_ID_MPEG2VIDEO) {
            av_log(avctx, AV_LOG_ERROR,
                  "low delay forcing is only available for mpeg2\n");
            return -1;
        }
        if (s->max_b_frames != 0) {
            av_log(avctx, AV_LOG_ERROR,
                   "b frames cannot be used with low delay\n");
            return -1;
        }
    }

    if (s->q_scale_type == 1) {
        if (avctx->qmax > 12) {
            av_log(avctx, AV_LOG_ERROR,
                   "non linear quant only supports qmax <= 12 currently\n");
            return -1;
        }
    }

    if (s->avctx->thread_count > 1         &&
        s->codec_id != AV_CODEC_ID_MPEG4      &&
        s->codec_id != AV_CODEC_ID_MPEG1VIDEO &&
        s->codec_id != AV_CODEC_ID_MPEG2VIDEO &&
        s->codec_id != AV_CODEC_ID_MJPEG      &&
        (s->codec_id != AV_CODEC_ID_H263P)) {
        av_log(avctx, AV_LOG_ERROR,
               "multi threaded encoding not supported by codec\n");
        return -1;
    }

    if (s->avctx->thread_count < 1) {
        av_log(avctx, AV_LOG_ERROR,
               "automatic thread number detection not supported by codec, "
               "patch welcome\n");
        return -1;
    }

    if (s->avctx->slices > 1 || s->avctx->thread_count > 1)
        s->rtp_mode = 1;

    if (s->avctx->thread_count > 1 && s->codec_id == AV_CODEC_ID_H263P)
        s->h263_slice_structured = 1;

    if (!avctx->time_base.den || !avctx->time_base.num) {
        av_log(avctx, AV_LOG_ERROR, "framerate not set\n");
        return -1;
    }

    i = (INT_MAX / 2 + 128) >> 8;
    if (avctx->mb_threshold >= i) {
        av_log(avctx, AV_LOG_ERROR, "mb_threshold too large, max is %d\n",
               i - 1);
        return -1;
    }

    if (avctx->b_frame_strategy && (avctx->flags & CODEC_FLAG_PASS2)) {
        av_log(avctx, AV_LOG_INFO,
               "notice: b_frame_strategy only affects the first pass\n");
        avctx->b_frame_strategy = 0;
    }

    i = av_gcd(avctx->time_base.den, avctx->time_base.num);
    if (i > 1) {
        av_log(avctx, AV_LOG_INFO, "removing common factors from framerate\n");
        avctx->time_base.den /= i;
        avctx->time_base.num /= i;
        //return -1;
    }

    if (s->mpeg_quant || s->codec_id == AV_CODEC_ID_MPEG1VIDEO || s->codec_id == AV_CODEC_ID_MPEG2VIDEO || s->codec_id == AV_CODEC_ID_MJPEG || s->codec_id==AV_CODEC_ID_AMV) {
        // (a + x * 3 / 8) / x
        s->intra_quant_bias = 3 << (QUANT_BIAS_SHIFT - 3);
        s->inter_quant_bias = 0;
    } else {
        s->intra_quant_bias = 0;
        // (a - x / 4) / x
        s->inter_quant_bias = -(1 << (QUANT_BIAS_SHIFT - 2));
    }

    if (avctx->qmin > avctx->qmax || avctx->qmin <= 0) {
        av_log(avctx, AV_LOG_ERROR, "qmin and or qmax are invalid, they must be 0 < min <= max\n");
        return AVERROR(EINVAL);
    }

    if (avctx->intra_quant_bias != FF_DEFAULT_QUANT_BIAS)
        s->intra_quant_bias = avctx->intra_quant_bias;
    if (avctx->inter_quant_bias != FF_DEFAULT_QUANT_BIAS)
        s->inter_quant_bias = avctx->inter_quant_bias;

    av_log(avctx, AV_LOG_DEBUG, "intra_quant_bias = %d inter_quant_bias = %d\n",s->intra_quant_bias,s->inter_quant_bias);

    if (avctx->codec_id == AV_CODEC_ID_MPEG4 &&
        s->avctx->time_base.den > (1 << 16) - 1) {
        av_log(avctx, AV_LOG_ERROR,
               "timebase %d/%d not supported by MPEG 4 standard, "
               "the maximum admitted value for the timebase denominator "
               "is %d\n", s->avctx->time_base.num, s->avctx->time_base.den,
               (1 << 16) - 1);
        return -1;
    }
    s->time_increment_bits = av_log2(s->avctx->time_base.den - 1) + 1;

    switch (avctx->codec->id) {
    case AV_CODEC_ID_MPEG1VIDEO:
        s->out_format = FMT_MPEG1;
        s->low_delay  = !!(s->flags & CODEC_FLAG_LOW_DELAY);
        avctx->delay  = s->low_delay ? 0 : (s->max_b_frames + 1);
        break;
    case AV_CODEC_ID_MPEG2VIDEO:
        s->out_format = FMT_MPEG1;
        s->low_delay  = !!(s->flags & CODEC_FLAG_LOW_DELAY);
        avctx->delay  = s->low_delay ? 0 : (s->max_b_frames + 1);
        s->rtp_mode   = 1;
        break;
    case AV_CODEC_ID_MJPEG:
    case AV_CODEC_ID_AMV:
        s->out_format = FMT_MJPEG;
        s->intra_only = 1; /* force intra only for jpeg */
        if (!CONFIG_MJPEG_ENCODER ||
            ff_mjpeg_encode_init(s) < 0)
            return -1;
        avctx->delay = 0;
        s->low_delay = 1;
        break;
    case AV_CODEC_ID_H261:
        if (!CONFIG_H261_ENCODER)
            return -1;
        if (ff_h261_get_picture_format(s->width, s->height) < 0) {
            av_log(avctx, AV_LOG_ERROR,
                   "The specified picture size of %dx%d is not valid for the "
                   "H.261 codec.\nValid sizes are 176x144, 352x288\n",
                    s->width, s->height);
            return -1;
        }
        s->out_format = FMT_H261;
        avctx->delay  = 0;
        s->low_delay  = 1;
        break;
    case AV_CODEC_ID_H263:
        if (!CONFIG_H263_ENCODER)
            return -1;
        if (ff_match_2uint16(ff_h263_format, FF_ARRAY_ELEMS(ff_h263_format),
                             s->width, s->height) == 8) {
            av_log(avctx, AV_LOG_ERROR,
                   "The specified picture size of %dx%d is not valid for "
                   "the H.263 codec.\nValid sizes are 128x96, 176x144, "
                   "352x288, 704x576, and 1408x1152. "
                   "Try H.263+.\n", s->width, s->height);
            return -1;
        }
        s->out_format = FMT_H263;
        avctx->delay  = 0;
        s->low_delay  = 1;
        break;
    case AV_CODEC_ID_H263P:
        s->out_format = FMT_H263;
        s->h263_plus  = 1;
        /* Fx */
        s->h263_aic        = (avctx->flags & CODEC_FLAG_AC_PRED) ? 1 : 0;
        s->modified_quant  = s->h263_aic;
        s->loop_filter     = (avctx->flags & CODEC_FLAG_LOOP_FILTER) ? 1 : 0;
        s->unrestricted_mv = s->obmc || s->loop_filter || s->umvplus;

        /* /Fx */
        /* These are just to be sure */
        avctx->delay = 0;
        s->low_delay = 1;
        break;
    case AV_CODEC_ID_FLV1:
        s->out_format      = FMT_H263;
        s->h263_flv        = 2; /* format = 1; 11-bit codes */
        s->unrestricted_mv = 1;
        s->rtp_mode  = 0; /* don't allow GOB */
        avctx->delay = 0;
        s->low_delay = 1;
        break;
    case AV_CODEC_ID_RV10:
        s->out_format = FMT_H263;
        avctx->delay  = 0;
        s->low_delay  = 1;
        break;
    case AV_CODEC_ID_RV20:
        s->out_format      = FMT_H263;
        avctx->delay       = 0;
        s->low_delay       = 1;
        s->modified_quant  = 1;
        s->h263_aic        = 1;
        s->h263_plus       = 1;
        s->loop_filter     = 1;
        s->unrestricted_mv = 0;
        break;
    case AV_CODEC_ID_MPEG4:
        s->out_format      = FMT_H263;
        s->h263_pred       = 1;
        s->unrestricted_mv = 1;
        s->low_delay       = s->max_b_frames ? 0 : 1;
        avctx->delay       = s->low_delay ? 0 : (s->max_b_frames + 1);
        break;
    case AV_CODEC_ID_MSMPEG4V2:
        s->out_format      = FMT_H263;
        s->h263_pred       = 1;
        s->unrestricted_mv = 1;
        s->msmpeg4_version = 2;
        avctx->delay       = 0;
        s->low_delay       = 1;
        break;
    case AV_CODEC_ID_MSMPEG4V3:
        s->out_format        = FMT_H263;
        s->h263_pred         = 1;
        s->unrestricted_mv   = 1;
        s->msmpeg4_version   = 3;
        s->flipflop_rounding = 1;
        avctx->delay         = 0;
        s->low_delay         = 1;
        break;
    case AV_CODEC_ID_WMV1:
        s->out_format        = FMT_H263;
        s->h263_pred         = 1;
        s->unrestricted_mv   = 1;
        s->msmpeg4_version   = 4;
        s->flipflop_rounding = 1;
        avctx->delay         = 0;
        s->low_delay         = 1;
        break;
    case AV_CODEC_ID_WMV2:
        s->out_format        = FMT_H263;
        s->h263_pred         = 1;
        s->unrestricted_mv   = 1;
        s->msmpeg4_version   = 5;
        s->flipflop_rounding = 1;
        avctx->delay         = 0;
        s->low_delay         = 1;
        break;
    default:
        return -1;
    }

    avctx->has_b_frames = !s->low_delay;

    s->encoding = 1;

    s->progressive_frame    =
    s->progressive_sequence = !(avctx->flags & (CODEC_FLAG_INTERLACED_DCT |
                                                CODEC_FLAG_INTERLACED_ME) ||
                                s->alternate_scan);

    /* init */
    if (ff_MPV_common_init(s) < 0)
        return -1;

<<<<<<< HEAD
=======
    if (ARCH_X86)
        ff_MPV_encode_init_x86(s);

    ff_qpeldsp_init(&s->qdsp);

>>>>>>> 368f5035
    s->avctx->coded_frame = s->current_picture.f;

    if (s->msmpeg4_version) {
        FF_ALLOCZ_OR_GOTO(s->avctx, s->ac_stats,
                          2 * 2 * (MAX_LEVEL + 1) *
                          (MAX_RUN + 1) * 2 * sizeof(int), fail);
    }
    FF_ALLOCZ_OR_GOTO(s->avctx, s->avctx->stats_out, 256, fail);

    FF_ALLOCZ_OR_GOTO(s->avctx, s->q_intra_matrix,   64 * 32 * sizeof(int), fail);
    FF_ALLOCZ_OR_GOTO(s->avctx, s->q_chroma_intra_matrix, 64 * 32 * sizeof(int), fail);
    FF_ALLOCZ_OR_GOTO(s->avctx, s->q_inter_matrix,   64 * 32 * sizeof(int), fail);
    FF_ALLOCZ_OR_GOTO(s->avctx, s->q_intra_matrix16, 64 * 32 * 2 * sizeof(uint16_t), fail);
    FF_ALLOCZ_OR_GOTO(s->avctx, s->q_chroma_intra_matrix16, 64 * 32 * 2 * sizeof(uint16_t), fail);
    FF_ALLOCZ_OR_GOTO(s->avctx, s->q_inter_matrix16, 64 * 32 * 2 * sizeof(uint16_t), fail);
    FF_ALLOCZ_OR_GOTO(s->avctx, s->input_picture,
                      MAX_PICTURE_COUNT * sizeof(Picture *), fail);
    FF_ALLOCZ_OR_GOTO(s->avctx, s->reordered_input_picture,
                      MAX_PICTURE_COUNT * sizeof(Picture *), fail);

    if (s->avctx->noise_reduction) {
        FF_ALLOCZ_OR_GOTO(s->avctx, s->dct_offset,
                          2 * 64 * sizeof(uint16_t), fail);
    }

    ff_dct_encode_init(s);

    if ((CONFIG_H263P_ENCODER || CONFIG_RV20_ENCODER) && s->modified_quant)
        s->chroma_qscale_table = ff_h263_chroma_qscale_table;

    s->quant_precision = 5;

    ff_set_cmp(&s->dsp, s->dsp.ildct_cmp, s->avctx->ildct_cmp);
    ff_set_cmp(&s->dsp, s->dsp.frame_skip_cmp, s->avctx->frame_skip_cmp);

    if (CONFIG_H261_ENCODER && s->out_format == FMT_H261)
        ff_h261_encode_init(s);
    if (CONFIG_H263_ENCODER && s->out_format == FMT_H263)
        ff_h263_encode_init(s);
    if (CONFIG_MSMPEG4_ENCODER && s->msmpeg4_version)
        ff_msmpeg4_encode_init(s);
    if ((CONFIG_MPEG1VIDEO_ENCODER || CONFIG_MPEG2VIDEO_ENCODER)
        && s->out_format == FMT_MPEG1)
        ff_mpeg1_encode_init(s);

    /* init q matrix */
    for (i = 0; i < 64; i++) {
        int j = s->dsp.idct_permutation[i];
        if (CONFIG_MPEG4_ENCODER && s->codec_id == AV_CODEC_ID_MPEG4 &&
            s->mpeg_quant) {
            s->intra_matrix[j] = ff_mpeg4_default_intra_matrix[i];
            s->inter_matrix[j] = ff_mpeg4_default_non_intra_matrix[i];
        } else if (s->out_format == FMT_H263 || s->out_format == FMT_H261) {
            s->intra_matrix[j] =
            s->inter_matrix[j] = ff_mpeg1_default_non_intra_matrix[i];
        } else {
            /* mpeg1/2 */
            s->intra_matrix[j] = ff_mpeg1_default_intra_matrix[i];
            s->inter_matrix[j] = ff_mpeg1_default_non_intra_matrix[i];
        }
        if (s->avctx->intra_matrix)
            s->intra_matrix[j] = s->avctx->intra_matrix[i];
        if (s->avctx->inter_matrix)
            s->inter_matrix[j] = s->avctx->inter_matrix[i];
    }

    /* precompute matrix */
    /* for mjpeg, we do include qscale in the matrix */
    if (s->out_format != FMT_MJPEG) {
        ff_convert_matrix(&s->dsp, s->q_intra_matrix, s->q_intra_matrix16,
                          s->intra_matrix, s->intra_quant_bias, avctx->qmin,
                          31, 1);
        ff_convert_matrix(&s->dsp, s->q_inter_matrix, s->q_inter_matrix16,
                          s->inter_matrix, s->inter_quant_bias, avctx->qmin,
                          31, 0);
    }

    if (ff_rate_control_init(s) < 0)
        return -1;

#if FF_API_ERROR_RATE
    FF_DISABLE_DEPRECATION_WARNINGS
    if (avctx->error_rate)
        s->error_rate = avctx->error_rate;
    FF_ENABLE_DEPRECATION_WARNINGS;
#endif

#if FF_API_NORMALIZE_AQP
    FF_DISABLE_DEPRECATION_WARNINGS
    if (avctx->flags & CODEC_FLAG_NORMALIZE_AQP)
        s->mpv_flags |= FF_MPV_FLAG_NAQ;
    FF_ENABLE_DEPRECATION_WARNINGS;
#endif

#if FF_API_MV0
    FF_DISABLE_DEPRECATION_WARNINGS
    if (avctx->flags & CODEC_FLAG_MV0)
        s->mpv_flags |= FF_MPV_FLAG_MV0;
    FF_ENABLE_DEPRECATION_WARNINGS
#endif

    if (avctx->b_frame_strategy == 2) {
        for (i = 0; i < s->max_b_frames + 2; i++) {
            s->tmp_frames[i] = av_frame_alloc();
            if (!s->tmp_frames[i])
                return AVERROR(ENOMEM);

            s->tmp_frames[i]->format = AV_PIX_FMT_YUV420P;
            s->tmp_frames[i]->width  = s->width  >> avctx->brd_scale;
            s->tmp_frames[i]->height = s->height >> avctx->brd_scale;

            ret = av_frame_get_buffer(s->tmp_frames[i], 32);
            if (ret < 0)
                return ret;
        }
    }

    return 0;
fail:
    ff_MPV_encode_end(avctx);
    return AVERROR_UNKNOWN;
}

av_cold int ff_MPV_encode_end(AVCodecContext *avctx)
{
    MpegEncContext *s = avctx->priv_data;
    int i;

    ff_rate_control_uninit(s);

    ff_MPV_common_end(s);
    if (CONFIG_MJPEG_ENCODER &&
        s->out_format == FMT_MJPEG)
        ff_mjpeg_encode_close(s);

    av_freep(&avctx->extradata);

    for (i = 0; i < FF_ARRAY_ELEMS(s->tmp_frames); i++)
        av_frame_free(&s->tmp_frames[i]);

    ff_free_picture_tables(&s->new_picture);
    ff_mpeg_unref_picture(s, &s->new_picture);

    av_freep(&s->avctx->stats_out);
    av_freep(&s->ac_stats);

    if(s->q_chroma_intra_matrix   != s->q_intra_matrix  ) av_freep(&s->q_chroma_intra_matrix);
    if(s->q_chroma_intra_matrix16 != s->q_intra_matrix16) av_freep(&s->q_chroma_intra_matrix16);
    s->q_chroma_intra_matrix=   NULL;
    s->q_chroma_intra_matrix16= NULL;
    av_freep(&s->q_intra_matrix);
    av_freep(&s->q_inter_matrix);
    av_freep(&s->q_intra_matrix16);
    av_freep(&s->q_inter_matrix16);
    av_freep(&s->input_picture);
    av_freep(&s->reordered_input_picture);
    av_freep(&s->dct_offset);

    return 0;
}

static int get_sae(uint8_t *src, int ref, int stride)
{
    int x,y;
    int acc = 0;

    for (y = 0; y < 16; y++) {
        for (x = 0; x < 16; x++) {
            acc += FFABS(src[x + y * stride] - ref);
        }
    }

    return acc;
}

static int get_intra_count(MpegEncContext *s, uint8_t *src,
                           uint8_t *ref, int stride)
{
    int x, y, w, h;
    int acc = 0;

    w = s->width  & ~15;
    h = s->height & ~15;

    for (y = 0; y < h; y += 16) {
        for (x = 0; x < w; x += 16) {
            int offset = x + y * stride;
            int sad  = s->dsp.sad[0](NULL, src + offset, ref + offset, stride,
                                     16);
            int mean = (s->dsp.pix_sum(src + offset, stride) + 128) >> 8;
            int sae  = get_sae(src + offset, mean, stride);

            acc += sae + 500 < sad;
        }
    }
    return acc;
}


static int load_input_picture(MpegEncContext *s, const AVFrame *pic_arg)
{
    Picture *pic = NULL;
    int64_t pts;
    int i, display_picture_number = 0, ret;
    const int encoding_delay = s->max_b_frames ? s->max_b_frames :
                                                 (s->low_delay ? 0 : 1);
    int direct = 1;

    if (pic_arg) {
        pts = pic_arg->pts;
        display_picture_number = s->input_picture_number++;

        if (pts != AV_NOPTS_VALUE) {
            if (s->user_specified_pts != AV_NOPTS_VALUE) {
                int64_t last = s->user_specified_pts;

                if (pts <= last) {
                    av_log(s->avctx, AV_LOG_ERROR,
                           "Invalid pts (%"PRId64") <= last (%"PRId64")\n",
                           pts, last);
                    return AVERROR(EINVAL);
                }

                if (!s->low_delay && display_picture_number == 1)
                    s->dts_delta = pts - last;
            }
            s->user_specified_pts = pts;
        } else {
            if (s->user_specified_pts != AV_NOPTS_VALUE) {
                s->user_specified_pts =
                pts = s->user_specified_pts + 1;
                av_log(s->avctx, AV_LOG_INFO,
                       "Warning: AVFrame.pts=? trying to guess (%"PRId64")\n",
                       pts);
            } else {
                pts = display_picture_number;
            }
        }
    }

    if (pic_arg) {
        if (!pic_arg->buf[0])
            direct = 0;
        if (pic_arg->linesize[0] != s->linesize)
            direct = 0;
        if (pic_arg->linesize[1] != s->uvlinesize)
            direct = 0;
        if (pic_arg->linesize[2] != s->uvlinesize)
            direct = 0;
        if ((s->width & 15) || (s->height & 15))
            direct = 0;
        if (((intptr_t)(pic_arg->data[0])) & (STRIDE_ALIGN-1))
            direct = 0;
        if (s->linesize & (STRIDE_ALIGN-1))
            direct = 0;

        av_dlog(s->avctx, "%d %d %"PTRDIFF_SPECIFIER" %"PTRDIFF_SPECIFIER"\n", pic_arg->linesize[0],
                pic_arg->linesize[1], s->linesize, s->uvlinesize);

        if (direct) {
            i = ff_find_unused_picture(s, 1);
            if (i < 0)
                return i;

            pic = &s->picture[i];
            pic->reference = 3;

            if ((ret = av_frame_ref(pic->f, pic_arg)) < 0)
                return ret;
            if (ff_alloc_picture(s, pic, 1) < 0) {
                return -1;
            }
        } else {
            i = ff_find_unused_picture(s, 0);
            if (i < 0)
                return i;

            pic = &s->picture[i];
            pic->reference = 3;

            if (ff_alloc_picture(s, pic, 0) < 0) {
                return -1;
            }

            if (pic->f->data[0] + INPLACE_OFFSET == pic_arg->data[0] &&
                pic->f->data[1] + INPLACE_OFFSET == pic_arg->data[1] &&
                pic->f->data[2] + INPLACE_OFFSET == pic_arg->data[2]) {
                // empty
            } else {
                int h_chroma_shift, v_chroma_shift;
                av_pix_fmt_get_chroma_sub_sample(s->avctx->pix_fmt,
                                                 &h_chroma_shift,
                                                 &v_chroma_shift);

                for (i = 0; i < 3; i++) {
                    int src_stride = pic_arg->linesize[i];
                    int dst_stride = i ? s->uvlinesize : s->linesize;
                    int h_shift = i ? h_chroma_shift : 0;
                    int v_shift = i ? v_chroma_shift : 0;
                    int w = s->width  >> h_shift;
                    int h = s->height >> v_shift;
                    uint8_t *src = pic_arg->data[i];
                    uint8_t *dst = pic->f->data[i];

                    if (s->codec_id == AV_CODEC_ID_AMV && !(s->avctx->flags & CODEC_FLAG_EMU_EDGE)) {
                        h = ((s->height + 15)/16*16) >> v_shift;
                    }

                    if (!s->avctx->rc_buffer_size)
                        dst += INPLACE_OFFSET;

                    if (src_stride == dst_stride)
                        memcpy(dst, src, src_stride * h);
                    else {
                        int h2 = h;
                        uint8_t *dst2 = dst;
                        while (h2--) {
                            memcpy(dst2, src, w);
                            dst2 += dst_stride;
                            src += src_stride;
                        }
                    }
                    if ((s->width & 15) || (s->height & 15)) {
                        s->dsp.draw_edges(dst, dst_stride,
                                          w, h,
                                          16>>h_shift,
                                          16>>v_shift,
                                          EDGE_BOTTOM);
                    }
                }
            }
        }
        ret = av_frame_copy_props(pic->f, pic_arg);
        if (ret < 0)
            return ret;

        pic->f->display_picture_number = display_picture_number;
        pic->f->pts = pts; // we set this here to avoid modifiying pic_arg
    }

    /* shift buffer entries */
    for (i = 1; i < MAX_PICTURE_COUNT /*s->encoding_delay + 1*/; i++)
        s->input_picture[i - 1] = s->input_picture[i];

    s->input_picture[encoding_delay] = (Picture*) pic;

    return 0;
}

static int skip_check(MpegEncContext *s, Picture *p, Picture *ref)
{
    int x, y, plane;
    int score = 0;
    int64_t score64 = 0;

    for (plane = 0; plane < 3; plane++) {
        const int stride = p->f->linesize[plane];
        const int bw = plane ? 1 : 2;
        for (y = 0; y < s->mb_height * bw; y++) {
            for (x = 0; x < s->mb_width * bw; x++) {
                int off = p->shared ? 0 : 16;
                uint8_t *dptr = p->f->data[plane] + 8 * (x + y * stride) + off;
                uint8_t *rptr = ref->f->data[plane] + 8 * (x + y * stride);
                int v   = s->dsp.frame_skip_cmp[1](s, dptr, rptr, stride, 8);

                switch (FFABS(s->avctx->frame_skip_exp)) {
                case 0: score    =  FFMAX(score, v);          break;
                case 1: score   += FFABS(v);                  break;
                case 2: score64 += v * (int64_t)v;                       break;
                case 3: score64 += FFABS(v * (int64_t)v * v);            break;
                case 4: score64 += (v * (int64_t)v) * (v * (int64_t)v);  break;
                }
            }
        }
    }
    emms_c();

    if (score)
        score64 = score;
    if (s->avctx->frame_skip_exp < 0)
        score64 = pow(score64 / (double)(s->mb_width * s->mb_height),
                      -1.0/s->avctx->frame_skip_exp);

    if (score64 < s->avctx->frame_skip_threshold)
        return 1;
    if (score64 < ((s->avctx->frame_skip_factor * (int64_t)s->lambda) >> 8))
        return 1;
    return 0;
}

static int encode_frame(AVCodecContext *c, AVFrame *frame)
{
    AVPacket pkt = { 0 };
    int ret, got_output;

    av_init_packet(&pkt);
    ret = avcodec_encode_video2(c, &pkt, frame, &got_output);
    if (ret < 0)
        return ret;

    ret = pkt.size;
    av_free_packet(&pkt);
    return ret;
}

static int estimate_best_b_count(MpegEncContext *s)
{
    AVCodec *codec    = avcodec_find_encoder(s->avctx->codec_id);
    AVCodecContext *c = avcodec_alloc_context3(NULL);
    const int scale = s->avctx->brd_scale;
    int i, j, out_size, p_lambda, b_lambda, lambda2;
    int64_t best_rd  = INT64_MAX;
    int best_b_count = -1;

    av_assert0(scale >= 0 && scale <= 3);

    //emms_c();
    //s->next_picture_ptr->quality;
    p_lambda = s->last_lambda_for[AV_PICTURE_TYPE_P];
    //p_lambda * FFABS(s->avctx->b_quant_factor) + s->avctx->b_quant_offset;
    b_lambda = s->last_lambda_for[AV_PICTURE_TYPE_B];
    if (!b_lambda) // FIXME we should do this somewhere else
        b_lambda = p_lambda;
    lambda2  = (b_lambda * b_lambda + (1 << FF_LAMBDA_SHIFT) / 2) >>
               FF_LAMBDA_SHIFT;

    c->width        = s->width  >> scale;
    c->height       = s->height >> scale;
    c->flags        = CODEC_FLAG_QSCALE | CODEC_FLAG_PSNR;
    c->flags       |= s->avctx->flags & CODEC_FLAG_QPEL;
    c->mb_decision  = s->avctx->mb_decision;
    c->me_cmp       = s->avctx->me_cmp;
    c->mb_cmp       = s->avctx->mb_cmp;
    c->me_sub_cmp   = s->avctx->me_sub_cmp;
    c->pix_fmt      = AV_PIX_FMT_YUV420P;
    c->time_base    = s->avctx->time_base;
    c->max_b_frames = s->max_b_frames;

    if (avcodec_open2(c, codec, NULL) < 0)
        return -1;

    for (i = 0; i < s->max_b_frames + 2; i++) {
        Picture pre_input, *pre_input_ptr = i ? s->input_picture[i - 1] :
                                                s->next_picture_ptr;

        if (pre_input_ptr && (!i || s->input_picture[i - 1])) {
            pre_input = *pre_input_ptr;

            if (!pre_input.shared && i) {
                pre_input.f->data[0] += INPLACE_OFFSET;
                pre_input.f->data[1] += INPLACE_OFFSET;
                pre_input.f->data[2] += INPLACE_OFFSET;
            }

            s->dsp.shrink[scale](s->tmp_frames[i]->data[0], s->tmp_frames[i]->linesize[0],
                                 pre_input.f->data[0], pre_input.f->linesize[0],
                                 c->width,      c->height);
            s->dsp.shrink[scale](s->tmp_frames[i]->data[1], s->tmp_frames[i]->linesize[1],
                                 pre_input.f->data[1], pre_input.f->linesize[1],
                                 c->width >> 1, c->height >> 1);
            s->dsp.shrink[scale](s->tmp_frames[i]->data[2], s->tmp_frames[i]->linesize[2],
                                 pre_input.f->data[2], pre_input.f->linesize[2],
                                 c->width >> 1, c->height >> 1);
        }
    }

    for (j = 0; j < s->max_b_frames + 1; j++) {
        int64_t rd = 0;

        if (!s->input_picture[j])
            break;

        c->error[0] = c->error[1] = c->error[2] = 0;

        s->tmp_frames[0]->pict_type = AV_PICTURE_TYPE_I;
        s->tmp_frames[0]->quality   = 1 * FF_QP2LAMBDA;

        out_size = encode_frame(c, s->tmp_frames[0]);

        //rd += (out_size * lambda2) >> FF_LAMBDA_SHIFT;

        for (i = 0; i < s->max_b_frames + 1; i++) {
            int is_p = i % (j + 1) == j || i == s->max_b_frames;

            s->tmp_frames[i + 1]->pict_type = is_p ?
                                     AV_PICTURE_TYPE_P : AV_PICTURE_TYPE_B;
            s->tmp_frames[i + 1]->quality   = is_p ? p_lambda : b_lambda;

            out_size = encode_frame(c, s->tmp_frames[i + 1]);

            rd += (out_size * lambda2) >> (FF_LAMBDA_SHIFT - 3);
        }

        /* get the delayed frames */
        while (out_size) {
            out_size = encode_frame(c, NULL);
            rd += (out_size * lambda2) >> (FF_LAMBDA_SHIFT - 3);
        }

        rd += c->error[0] + c->error[1] + c->error[2];

        if (rd < best_rd) {
            best_rd = rd;
            best_b_count = j;
        }
    }

    avcodec_close(c);
    av_freep(&c);

    return best_b_count;
}

static int select_input_picture(MpegEncContext *s)
{
    int i, ret;

    for (i = 1; i < MAX_PICTURE_COUNT; i++)
        s->reordered_input_picture[i - 1] = s->reordered_input_picture[i];
    s->reordered_input_picture[MAX_PICTURE_COUNT - 1] = NULL;

    /* set next picture type & ordering */
    if (s->reordered_input_picture[0] == NULL && s->input_picture[0]) {
        if (s->avctx->frame_skip_threshold || s->avctx->frame_skip_factor) {
            if (s->picture_in_gop_number < s->gop_size &&
                s->next_picture_ptr &&
                skip_check(s, s->input_picture[0], s->next_picture_ptr)) {
                // FIXME check that te gop check above is +-1 correct
                av_frame_unref(s->input_picture[0]->f);

                ff_vbv_update(s, 0);

                goto no_output_pic;
            }
        }

        if (/*s->picture_in_gop_number >= s->gop_size ||*/
            s->next_picture_ptr == NULL || s->intra_only) {
            s->reordered_input_picture[0] = s->input_picture[0];
            s->reordered_input_picture[0]->f->pict_type = AV_PICTURE_TYPE_I;
            s->reordered_input_picture[0]->f->coded_picture_number =
                s->coded_picture_number++;
        } else {
            int b_frames;

            if (s->flags & CODEC_FLAG_PASS2) {
                for (i = 0; i < s->max_b_frames + 1; i++) {
                    int pict_num = s->input_picture[0]->f->display_picture_number + i;

                    if (pict_num >= s->rc_context.num_entries)
                        break;
                    if (!s->input_picture[i]) {
                        s->rc_context.entry[pict_num - 1].new_pict_type = AV_PICTURE_TYPE_P;
                        break;
                    }

                    s->input_picture[i]->f->pict_type =
                        s->rc_context.entry[pict_num].new_pict_type;
                }
            }

            if (s->avctx->b_frame_strategy == 0) {
                b_frames = s->max_b_frames;
                while (b_frames && !s->input_picture[b_frames])
                    b_frames--;
            } else if (s->avctx->b_frame_strategy == 1) {
                for (i = 1; i < s->max_b_frames + 1; i++) {
                    if (s->input_picture[i] &&
                        s->input_picture[i]->b_frame_score == 0) {
                        s->input_picture[i]->b_frame_score =
                            get_intra_count(s,
                                            s->input_picture[i    ]->f->data[0],
                                            s->input_picture[i - 1]->f->data[0],
                                            s->linesize) + 1;
                    }
                }
                for (i = 0; i < s->max_b_frames + 1; i++) {
                    if (s->input_picture[i] == NULL ||
                        s->input_picture[i]->b_frame_score - 1 >
                            s->mb_num / s->avctx->b_sensitivity)
                        break;
                }

                b_frames = FFMAX(0, i - 1);

                /* reset scores */
                for (i = 0; i < b_frames + 1; i++) {
                    s->input_picture[i]->b_frame_score = 0;
                }
            } else if (s->avctx->b_frame_strategy == 2) {
                b_frames = estimate_best_b_count(s);
            } else {
                av_log(s->avctx, AV_LOG_ERROR, "illegal b frame strategy\n");
                b_frames = 0;
            }

            emms_c();

            for (i = b_frames - 1; i >= 0; i--) {
                int type = s->input_picture[i]->f->pict_type;
                if (type && type != AV_PICTURE_TYPE_B)
                    b_frames = i;
            }
            if (s->input_picture[b_frames]->f->pict_type == AV_PICTURE_TYPE_B &&
                b_frames == s->max_b_frames) {
                av_log(s->avctx, AV_LOG_ERROR,
                       "warning, too many b frames in a row\n");
            }

            if (s->picture_in_gop_number + b_frames >= s->gop_size) {
                if ((s->mpv_flags & FF_MPV_FLAG_STRICT_GOP) &&
                    s->gop_size > s->picture_in_gop_number) {
                    b_frames = s->gop_size - s->picture_in_gop_number - 1;
                } else {
                    if (s->flags & CODEC_FLAG_CLOSED_GOP)
                        b_frames = 0;
                    s->input_picture[b_frames]->f->pict_type = AV_PICTURE_TYPE_I;
                }
            }

            if ((s->flags & CODEC_FLAG_CLOSED_GOP) && b_frames &&
                s->input_picture[b_frames]->f->pict_type == AV_PICTURE_TYPE_I)
                b_frames--;

            s->reordered_input_picture[0] = s->input_picture[b_frames];
            if (s->reordered_input_picture[0]->f->pict_type != AV_PICTURE_TYPE_I)
                s->reordered_input_picture[0]->f->pict_type = AV_PICTURE_TYPE_P;
            s->reordered_input_picture[0]->f->coded_picture_number =
                s->coded_picture_number++;
            for (i = 0; i < b_frames; i++) {
                s->reordered_input_picture[i + 1] = s->input_picture[i];
                s->reordered_input_picture[i + 1]->f->pict_type =
                    AV_PICTURE_TYPE_B;
                s->reordered_input_picture[i + 1]->f->coded_picture_number =
                    s->coded_picture_number++;
            }
        }
    }
no_output_pic:
    if (s->reordered_input_picture[0]) {
        s->reordered_input_picture[0]->reference =
           s->reordered_input_picture[0]->f->pict_type !=
               AV_PICTURE_TYPE_B ? 3 : 0;

        ff_mpeg_unref_picture(s, &s->new_picture);
        if ((ret = ff_mpeg_ref_picture(s, &s->new_picture, s->reordered_input_picture[0])))
            return ret;

        if (s->reordered_input_picture[0]->shared || s->avctx->rc_buffer_size) {
            // input is a shared pix, so we can't modifiy it -> alloc a new
            // one & ensure that the shared one is reuseable

            Picture *pic;
            int i = ff_find_unused_picture(s, 0);
            if (i < 0)
                return i;
            pic = &s->picture[i];

            pic->reference = s->reordered_input_picture[0]->reference;
            if (ff_alloc_picture(s, pic, 0) < 0) {
                return -1;
            }

            ret = av_frame_copy_props(pic->f, s->reordered_input_picture[0]->f);
            if (ret < 0)
                return ret;

            /* mark us unused / free shared pic */
            av_frame_unref(s->reordered_input_picture[0]->f);
            s->reordered_input_picture[0]->shared = 0;

            s->current_picture_ptr = pic;
        } else {
            // input is not a shared pix -> reuse buffer for current_pix
            s->current_picture_ptr = s->reordered_input_picture[0];
            for (i = 0; i < 4; i++) {
                s->new_picture.f->data[i] += INPLACE_OFFSET;
            }
        }
        ff_mpeg_unref_picture(s, &s->current_picture);
        if ((ret = ff_mpeg_ref_picture(s, &s->current_picture,
                                       s->current_picture_ptr)) < 0)
            return ret;

        s->picture_number = s->new_picture.f->display_picture_number;
    } else {
        ff_mpeg_unref_picture(s, &s->new_picture);
    }
    return 0;
}

static void frame_end(MpegEncContext *s)
{
    if (s->unrestricted_mv &&
        s->current_picture.reference &&
        !s->intra_only) {
        const AVPixFmtDescriptor *desc = av_pix_fmt_desc_get(s->avctx->pix_fmt);
        int hshift = desc->log2_chroma_w;
        int vshift = desc->log2_chroma_h;
        s->dsp.draw_edges(s->current_picture.f->data[0], s->current_picture.f->linesize[0],
                          s->h_edge_pos, s->v_edge_pos,
                          EDGE_WIDTH, EDGE_WIDTH,
                          EDGE_TOP | EDGE_BOTTOM);
        s->dsp.draw_edges(s->current_picture.f->data[1], s->current_picture.f->linesize[1],
                          s->h_edge_pos >> hshift, s->v_edge_pos >> vshift,
                          EDGE_WIDTH >> hshift, EDGE_WIDTH >> vshift,
                          EDGE_TOP | EDGE_BOTTOM);
        s->dsp.draw_edges(s->current_picture.f->data[2], s->current_picture.f->linesize[2],
                          s->h_edge_pos >> hshift, s->v_edge_pos >> vshift,
                          EDGE_WIDTH >> hshift, EDGE_WIDTH >> vshift,
                          EDGE_TOP | EDGE_BOTTOM);
    }

    emms_c();

    s->last_pict_type                 = s->pict_type;
    s->last_lambda_for [s->pict_type] = s->current_picture_ptr->f->quality;
    if (s->pict_type!= AV_PICTURE_TYPE_B)
        s->last_non_b_pict_type = s->pict_type;

    s->avctx->coded_frame = s->current_picture_ptr->f;

}

static void update_noise_reduction(MpegEncContext *s)
{
    int intra, i;

    for (intra = 0; intra < 2; intra++) {
        if (s->dct_count[intra] > (1 << 16)) {
            for (i = 0; i < 64; i++) {
                s->dct_error_sum[intra][i] >>= 1;
            }
            s->dct_count[intra] >>= 1;
        }

        for (i = 0; i < 64; i++) {
            s->dct_offset[intra][i] = (s->avctx->noise_reduction *
                                       s->dct_count[intra] +
                                       s->dct_error_sum[intra][i] / 2) /
                                      (s->dct_error_sum[intra][i] + 1);
        }
    }
}

static int frame_start(MpegEncContext *s)
{
    int ret;

    /* mark & release old frames */
    if (s->pict_type != AV_PICTURE_TYPE_B && s->last_picture_ptr &&
        s->last_picture_ptr != s->next_picture_ptr &&
        s->last_picture_ptr->f->buf[0]) {
        ff_mpeg_unref_picture(s, s->last_picture_ptr);
    }

    s->current_picture_ptr->f->pict_type = s->pict_type;
    s->current_picture_ptr->f->key_frame = s->pict_type == AV_PICTURE_TYPE_I;

    ff_mpeg_unref_picture(s, &s->current_picture);
    if ((ret = ff_mpeg_ref_picture(s, &s->current_picture,
                                   s->current_picture_ptr)) < 0)
        return ret;

    if (s->pict_type != AV_PICTURE_TYPE_B) {
        s->last_picture_ptr = s->next_picture_ptr;
        if (!s->droppable)
            s->next_picture_ptr = s->current_picture_ptr;
    }

    if (s->last_picture_ptr) {
        ff_mpeg_unref_picture(s, &s->last_picture);
        if (s->last_picture_ptr->f->buf[0] &&
            (ret = ff_mpeg_ref_picture(s, &s->last_picture,
                                       s->last_picture_ptr)) < 0)
            return ret;
    }
    if (s->next_picture_ptr) {
        ff_mpeg_unref_picture(s, &s->next_picture);
        if (s->next_picture_ptr->f->buf[0] &&
            (ret = ff_mpeg_ref_picture(s, &s->next_picture,
                                       s->next_picture_ptr)) < 0)
            return ret;
    }

    if (s->picture_structure!= PICT_FRAME) {
        int i;
        for (i = 0; i < 4; i++) {
            if (s->picture_structure == PICT_BOTTOM_FIELD) {
                s->current_picture.f->data[i] +=
                    s->current_picture.f->linesize[i];
            }
            s->current_picture.f->linesize[i] *= 2;
            s->last_picture.f->linesize[i]    *= 2;
            s->next_picture.f->linesize[i]    *= 2;
        }
    }

    if (s->mpeg_quant || s->codec_id == AV_CODEC_ID_MPEG2VIDEO) {
        s->dct_unquantize_intra = s->dct_unquantize_mpeg2_intra;
        s->dct_unquantize_inter = s->dct_unquantize_mpeg2_inter;
    } else if (s->out_format == FMT_H263 || s->out_format == FMT_H261) {
        s->dct_unquantize_intra = s->dct_unquantize_h263_intra;
        s->dct_unquantize_inter = s->dct_unquantize_h263_inter;
    } else {
        s->dct_unquantize_intra = s->dct_unquantize_mpeg1_intra;
        s->dct_unquantize_inter = s->dct_unquantize_mpeg1_inter;
    }

    if (s->dct_error_sum) {
        av_assert2(s->avctx->noise_reduction && s->encoding);
        update_noise_reduction(s);
    }

    return 0;
}

int ff_MPV_encode_picture(AVCodecContext *avctx, AVPacket *pkt,
                          const AVFrame *pic_arg, int *got_packet)
{
    MpegEncContext *s = avctx->priv_data;
    int i, stuffing_count, ret;
    int context_count = s->slice_context_count;

    s->picture_in_gop_number++;

    if (load_input_picture(s, pic_arg) < 0)
        return -1;

    if (select_input_picture(s) < 0) {
        return -1;
    }

    /* output? */
    if (s->new_picture.f->data[0]) {
        if ((ret = ff_alloc_packet2(avctx, pkt, s->mb_width*s->mb_height*(MAX_MB_BYTES+100)+10000)) < 0)
            return ret;
        if (s->mb_info) {
            s->mb_info_ptr = av_packet_new_side_data(pkt,
                                 AV_PKT_DATA_H263_MB_INFO,
                                 s->mb_width*s->mb_height*12);
            s->prev_mb_info = s->last_mb_info = s->mb_info_size = 0;
        }

        for (i = 0; i < context_count; i++) {
            int start_y = s->thread_context[i]->start_mb_y;
            int   end_y = s->thread_context[i]->  end_mb_y;
            int h       = s->mb_height;
            uint8_t *start = pkt->data + (size_t)(((int64_t) pkt->size) * start_y / h);
            uint8_t *end   = pkt->data + (size_t)(((int64_t) pkt->size) *   end_y / h);

            init_put_bits(&s->thread_context[i]->pb, start, end - start);
        }

        s->pict_type = s->new_picture.f->pict_type;
        //emms_c();
        ret = frame_start(s);
        if (ret < 0)
            return ret;
vbv_retry:
        if (encode_picture(s, s->picture_number) < 0)
            return -1;

        avctx->header_bits = s->header_bits;
        avctx->mv_bits     = s->mv_bits;
        avctx->misc_bits   = s->misc_bits;
        avctx->i_tex_bits  = s->i_tex_bits;
        avctx->p_tex_bits  = s->p_tex_bits;
        avctx->i_count     = s->i_count;
        // FIXME f/b_count in avctx
        avctx->p_count     = s->mb_num - s->i_count - s->skip_count;
        avctx->skip_count  = s->skip_count;

        frame_end(s);

        if (CONFIG_MJPEG_ENCODER && s->out_format == FMT_MJPEG)
            ff_mjpeg_encode_picture_trailer(&s->pb, s->header_bits);

        if (avctx->rc_buffer_size) {
            RateControlContext *rcc = &s->rc_context;
            int max_size = rcc->buffer_index * avctx->rc_max_available_vbv_use;

            if (put_bits_count(&s->pb) > max_size &&
                s->lambda < s->avctx->lmax) {
                s->next_lambda = FFMAX(s->lambda + 1, s->lambda *
                                       (s->qscale + 1) / s->qscale);
                if (s->adaptive_quant) {
                    int i;
                    for (i = 0; i < s->mb_height * s->mb_stride; i++)
                        s->lambda_table[i] =
                            FFMAX(s->lambda_table[i] + 1,
                                  s->lambda_table[i] * (s->qscale + 1) /
                                  s->qscale);
                }
                s->mb_skipped = 0;        // done in frame_start()
                // done in encode_picture() so we must undo it
                if (s->pict_type == AV_PICTURE_TYPE_P) {
                    if (s->flipflop_rounding          ||
                        s->codec_id == AV_CODEC_ID_H263P ||
                        s->codec_id == AV_CODEC_ID_MPEG4)
                        s->no_rounding ^= 1;
                }
                if (s->pict_type != AV_PICTURE_TYPE_B) {
                    s->time_base       = s->last_time_base;
                    s->last_non_b_time = s->time - s->pp_time;
                }
                for (i = 0; i < context_count; i++) {
                    PutBitContext *pb = &s->thread_context[i]->pb;
                    init_put_bits(pb, pb->buf, pb->buf_end - pb->buf);
                }
                goto vbv_retry;
            }

            av_assert0(s->avctx->rc_max_rate);
        }

        if (s->flags & CODEC_FLAG_PASS1)
            ff_write_pass1_stats(s);

        for (i = 0; i < 4; i++) {
            s->current_picture_ptr->f->error[i] = s->current_picture.f->error[i];
            avctx->error[i] += s->current_picture_ptr->f->error[i];
        }

        if (s->flags & CODEC_FLAG_PASS1)
            assert(avctx->header_bits + avctx->mv_bits + avctx->misc_bits +
                   avctx->i_tex_bits + avctx->p_tex_bits ==
                       put_bits_count(&s->pb));
        flush_put_bits(&s->pb);
        s->frame_bits  = put_bits_count(&s->pb);

        stuffing_count = ff_vbv_update(s, s->frame_bits);
        s->stuffing_bits = 8*stuffing_count;
        if (stuffing_count) {
            if (s->pb.buf_end - s->pb.buf - (put_bits_count(&s->pb) >> 3) <
                    stuffing_count + 50) {
                av_log(s->avctx, AV_LOG_ERROR, "stuffing too large\n");
                return -1;
            }

            switch (s->codec_id) {
            case AV_CODEC_ID_MPEG1VIDEO:
            case AV_CODEC_ID_MPEG2VIDEO:
                while (stuffing_count--) {
                    put_bits(&s->pb, 8, 0);
                }
            break;
            case AV_CODEC_ID_MPEG4:
                put_bits(&s->pb, 16, 0);
                put_bits(&s->pb, 16, 0x1C3);
                stuffing_count -= 4;
                while (stuffing_count--) {
                    put_bits(&s->pb, 8, 0xFF);
                }
            break;
            default:
                av_log(s->avctx, AV_LOG_ERROR, "vbv buffer overflow\n");
            }
            flush_put_bits(&s->pb);
            s->frame_bits  = put_bits_count(&s->pb);
        }

        /* update mpeg1/2 vbv_delay for CBR */
        if (s->avctx->rc_max_rate                          &&
            s->avctx->rc_min_rate == s->avctx->rc_max_rate &&
            s->out_format == FMT_MPEG1                     &&
            90000LL * (avctx->rc_buffer_size - 1) <=
                s->avctx->rc_max_rate * 0xFFFFLL) {
            int vbv_delay, min_delay;
            double inbits  = s->avctx->rc_max_rate *
                             av_q2d(s->avctx->time_base);
            int    minbits = s->frame_bits - 8 *
                             (s->vbv_delay_ptr - s->pb.buf - 1);
            double bits    = s->rc_context.buffer_index + minbits - inbits;

            if (bits < 0)
                av_log(s->avctx, AV_LOG_ERROR,
                       "Internal error, negative bits\n");

            assert(s->repeat_first_field == 0);

            vbv_delay = bits * 90000 / s->avctx->rc_max_rate;
            min_delay = (minbits * 90000LL + s->avctx->rc_max_rate - 1) /
                        s->avctx->rc_max_rate;

            vbv_delay = FFMAX(vbv_delay, min_delay);

            av_assert0(vbv_delay < 0xFFFF);

            s->vbv_delay_ptr[0] &= 0xF8;
            s->vbv_delay_ptr[0] |= vbv_delay >> 13;
            s->vbv_delay_ptr[1]  = vbv_delay >> 5;
            s->vbv_delay_ptr[2] &= 0x07;
            s->vbv_delay_ptr[2] |= vbv_delay << 3;
            avctx->vbv_delay     = vbv_delay * 300;
        }
        s->total_bits     += s->frame_bits;
        avctx->frame_bits  = s->frame_bits;

        pkt->pts = s->current_picture.f->pts;
        if (!s->low_delay && s->pict_type != AV_PICTURE_TYPE_B) {
            if (!s->current_picture.f->coded_picture_number)
                pkt->dts = pkt->pts - s->dts_delta;
            else
                pkt->dts = s->reordered_pts;
            s->reordered_pts = pkt->pts;
        } else
            pkt->dts = pkt->pts;
        if (s->current_picture.f->key_frame)
            pkt->flags |= AV_PKT_FLAG_KEY;
        if (s->mb_info)
            av_packet_shrink_side_data(pkt, AV_PKT_DATA_H263_MB_INFO, s->mb_info_size);
    } else {
        s->frame_bits = 0;
    }

    /* release non-reference frames */
    for (i = 0; i < MAX_PICTURE_COUNT; i++) {
        if (!s->picture[i].reference)
            ff_mpeg_unref_picture(s, &s->picture[i]);
    }

    av_assert1((s->frame_bits & 7) == 0);

    pkt->size = s->frame_bits / 8;
    *got_packet = !!pkt->size;
    return 0;
}

static inline void dct_single_coeff_elimination(MpegEncContext *s,
                                                int n, int threshold)
{
    static const char tab[64] = {
        3, 2, 2, 1, 1, 1, 1, 1,
        1, 1, 1, 1, 1, 1, 1, 1,
        1, 1, 1, 1, 1, 1, 1, 1,
        0, 0, 0, 0, 0, 0, 0, 0,
        0, 0, 0, 0, 0, 0, 0, 0,
        0, 0, 0, 0, 0, 0, 0, 0,
        0, 0, 0, 0, 0, 0, 0, 0,
        0, 0, 0, 0, 0, 0, 0, 0
    };
    int score = 0;
    int run = 0;
    int i;
    int16_t *block = s->block[n];
    const int last_index = s->block_last_index[n];
    int skip_dc;

    if (threshold < 0) {
        skip_dc = 0;
        threshold = -threshold;
    } else
        skip_dc = 1;

    /* Are all we could set to zero already zero? */
    if (last_index <= skip_dc - 1)
        return;

    for (i = 0; i <= last_index; i++) {
        const int j = s->intra_scantable.permutated[i];
        const int level = FFABS(block[j]);
        if (level == 1) {
            if (skip_dc && i == 0)
                continue;
            score += tab[run];
            run = 0;
        } else if (level > 1) {
            return;
        } else {
            run++;
        }
    }
    if (score >= threshold)
        return;
    for (i = skip_dc; i <= last_index; i++) {
        const int j = s->intra_scantable.permutated[i];
        block[j] = 0;
    }
    if (block[0])
        s->block_last_index[n] = 0;
    else
        s->block_last_index[n] = -1;
}

static inline void clip_coeffs(MpegEncContext *s, int16_t *block,
                               int last_index)
{
    int i;
    const int maxlevel = s->max_qcoeff;
    const int minlevel = s->min_qcoeff;
    int overflow = 0;

    if (s->mb_intra) {
        i = 1; // skip clipping of intra dc
    } else
        i = 0;

    for (; i <= last_index; i++) {
        const int j = s->intra_scantable.permutated[i];
        int level = block[j];

        if (level > maxlevel) {
            level = maxlevel;
            overflow++;
        } else if (level < minlevel) {
            level = minlevel;
            overflow++;
        }

        block[j] = level;
    }

    if (overflow && s->avctx->mb_decision == FF_MB_DECISION_SIMPLE)
        av_log(s->avctx, AV_LOG_INFO,
               "warning, clipping %d dct coefficients to %d..%d\n",
               overflow, minlevel, maxlevel);
}

static void get_visual_weight(int16_t *weight, uint8_t *ptr, int stride)
{
    int x, y;
    // FIXME optimize
    for (y = 0; y < 8; y++) {
        for (x = 0; x < 8; x++) {
            int x2, y2;
            int sum = 0;
            int sqr = 0;
            int count = 0;

            for (y2 = FFMAX(y - 1, 0); y2 < FFMIN(8, y + 2); y2++) {
                for (x2= FFMAX(x - 1, 0); x2 < FFMIN(8, x + 2); x2++) {
                    int v = ptr[x2 + y2 * stride];
                    sum += v;
                    sqr += v * v;
                    count++;
                }
            }
            weight[x + 8 * y]= (36 * ff_sqrt(count * sqr - sum * sum)) / count;
        }
    }
}

static av_always_inline void encode_mb_internal(MpegEncContext *s,
                                                int motion_x, int motion_y,
                                                int mb_block_height,
                                                int mb_block_width,
                                                int mb_block_count)
{
    int16_t weight[12][64];
    int16_t orig[12][64];
    const int mb_x = s->mb_x;
    const int mb_y = s->mb_y;
    int i;
    int skip_dct[12];
    int dct_offset = s->linesize * 8; // default for progressive frames
    int uv_dct_offset = s->uvlinesize * 8;
    uint8_t *ptr_y, *ptr_cb, *ptr_cr;
    ptrdiff_t wrap_y, wrap_c;

    for (i = 0; i < mb_block_count; i++)
        skip_dct[i] = s->skipdct;

    if (s->adaptive_quant) {
        const int last_qp = s->qscale;
        const int mb_xy = mb_x + mb_y * s->mb_stride;

        s->lambda = s->lambda_table[mb_xy];
        update_qscale(s);

        if (!(s->mpv_flags & FF_MPV_FLAG_QP_RD)) {
            s->qscale = s->current_picture_ptr->qscale_table[mb_xy];
            s->dquant = s->qscale - last_qp;

            if (s->out_format == FMT_H263) {
                s->dquant = av_clip(s->dquant, -2, 2);

                if (s->codec_id == AV_CODEC_ID_MPEG4) {
                    if (!s->mb_intra) {
                        if (s->pict_type == AV_PICTURE_TYPE_B) {
                            if (s->dquant & 1 || s->mv_dir & MV_DIRECT)
                                s->dquant = 0;
                        }
                        if (s->mv_type == MV_TYPE_8X8)
                            s->dquant = 0;
                    }
                }
            }
        }
        ff_set_qscale(s, last_qp + s->dquant);
    } else if (s->mpv_flags & FF_MPV_FLAG_QP_RD)
        ff_set_qscale(s, s->qscale + s->dquant);

    wrap_y = s->linesize;
    wrap_c = s->uvlinesize;
    ptr_y  = s->new_picture.f->data[0] +
             (mb_y * 16 * wrap_y)              + mb_x * 16;
    ptr_cb = s->new_picture.f->data[1] +
             (mb_y * mb_block_height * wrap_c) + mb_x * mb_block_width;
    ptr_cr = s->new_picture.f->data[2] +
             (mb_y * mb_block_height * wrap_c) + mb_x * mb_block_width;

    if((mb_x * 16 + 16 > s->width || mb_y * 16 + 16 > s->height) && s->codec_id != AV_CODEC_ID_AMV){
        uint8_t *ebuf = s->edge_emu_buffer + 32;
        int cw = (s->width  + s->chroma_x_shift) >> s->chroma_x_shift;
        int ch = (s->height + s->chroma_y_shift) >> s->chroma_y_shift;
        s->vdsp.emulated_edge_mc(ebuf, ptr_y,
                                 wrap_y, wrap_y,
                                 16, 16, mb_x * 16, mb_y * 16,
                                 s->width, s->height);
        ptr_y = ebuf;
        s->vdsp.emulated_edge_mc(ebuf + 18 * wrap_y, ptr_cb,
                                 wrap_c, wrap_c,
                                 mb_block_width, mb_block_height,
                                 mb_x * mb_block_width, mb_y * mb_block_height,
                                 cw, ch);
        ptr_cb = ebuf + 18 * wrap_y;
        s->vdsp.emulated_edge_mc(ebuf + 18 * wrap_y + 16, ptr_cr,
                                 wrap_c, wrap_c,
                                 mb_block_width, mb_block_height,
                                 mb_x * mb_block_width, mb_y * mb_block_height,
                                 cw, ch);
        ptr_cr = ebuf + 18 * wrap_y + 16;
    }

    if (s->mb_intra) {
        if (s->flags & CODEC_FLAG_INTERLACED_DCT) {
            int progressive_score, interlaced_score;

            s->interlaced_dct = 0;
            progressive_score = s->dsp.ildct_cmp[4](s, ptr_y,
                                                    NULL, wrap_y, 8) +
                                s->dsp.ildct_cmp[4](s, ptr_y + wrap_y * 8,
                                                    NULL, wrap_y, 8) - 400;

            if (progressive_score > 0) {
                interlaced_score = s->dsp.ildct_cmp[4](s, ptr_y,
                                                       NULL, wrap_y * 2, 8) +
                                   s->dsp.ildct_cmp[4](s, ptr_y + wrap_y,
                                                       NULL, wrap_y * 2, 8);
                if (progressive_score > interlaced_score) {
                    s->interlaced_dct = 1;

                    dct_offset = wrap_y;
                    uv_dct_offset = wrap_c;
                    wrap_y <<= 1;
                    if (s->chroma_format == CHROMA_422 ||
                        s->chroma_format == CHROMA_444)
                        wrap_c <<= 1;
                }
            }
        }

        s->dsp.get_pixels(s->block[0], ptr_y                  , wrap_y);
        s->dsp.get_pixels(s->block[1], ptr_y              + 8 , wrap_y);
        s->dsp.get_pixels(s->block[2], ptr_y + dct_offset     , wrap_y);
        s->dsp.get_pixels(s->block[3], ptr_y + dct_offset + 8 , wrap_y);

        if (s->flags & CODEC_FLAG_GRAY) {
            skip_dct[4] = 1;
            skip_dct[5] = 1;
        } else {
            s->dsp.get_pixels(s->block[4], ptr_cb, wrap_c);
            s->dsp.get_pixels(s->block[5], ptr_cr, wrap_c);
            if (!s->chroma_y_shift && s->chroma_x_shift) { /* 422 */
                s->dsp.get_pixels(s->block[6], ptr_cb + uv_dct_offset, wrap_c);
                s->dsp.get_pixels(s->block[7], ptr_cr + uv_dct_offset, wrap_c);
            } else if (!s->chroma_y_shift && !s->chroma_x_shift) { /* 444 */
                s->dsp.get_pixels(s->block[6], ptr_cb + 8, wrap_c);
                s->dsp.get_pixels(s->block[7], ptr_cr + 8, wrap_c);
                s->dsp.get_pixels(s->block[8], ptr_cb + uv_dct_offset, wrap_c);
                s->dsp.get_pixels(s->block[9], ptr_cr + uv_dct_offset, wrap_c);
                s->dsp.get_pixels(s->block[10], ptr_cb + uv_dct_offset + 8, wrap_c);
                s->dsp.get_pixels(s->block[11], ptr_cr + uv_dct_offset + 8, wrap_c);
            }
        }
    } else {
        op_pixels_func (*op_pix)[4];
        qpel_mc_func (*op_qpix)[16];
        uint8_t *dest_y, *dest_cb, *dest_cr;

        dest_y  = s->dest[0];
        dest_cb = s->dest[1];
        dest_cr = s->dest[2];

        if ((!s->no_rounding) || s->pict_type == AV_PICTURE_TYPE_B) {
            op_pix  = s->hdsp.put_pixels_tab;
            op_qpix = s->qdsp.put_qpel_pixels_tab;
        } else {
            op_pix  = s->hdsp.put_no_rnd_pixels_tab;
            op_qpix = s->qdsp.put_no_rnd_qpel_pixels_tab;
        }

        if (s->mv_dir & MV_DIR_FORWARD) {
            ff_MPV_motion(s, dest_y, dest_cb, dest_cr, 0,
                          s->last_picture.f->data,
                          op_pix, op_qpix);
            op_pix  = s->hdsp.avg_pixels_tab;
            op_qpix = s->qdsp.avg_qpel_pixels_tab;
        }
        if (s->mv_dir & MV_DIR_BACKWARD) {
            ff_MPV_motion(s, dest_y, dest_cb, dest_cr, 1,
                          s->next_picture.f->data,
                          op_pix, op_qpix);
        }

        if (s->flags & CODEC_FLAG_INTERLACED_DCT) {
            int progressive_score, interlaced_score;

            s->interlaced_dct = 0;
            progressive_score = s->dsp.ildct_cmp[0](s, dest_y,
                                                    ptr_y,              wrap_y,
                                                    8) +
                                s->dsp.ildct_cmp[0](s, dest_y + wrap_y * 8,
                                                    ptr_y + wrap_y * 8, wrap_y,
                                                    8) - 400;

            if (s->avctx->ildct_cmp == FF_CMP_VSSE)
                progressive_score -= 400;

            if (progressive_score > 0) {
                interlaced_score = s->dsp.ildct_cmp[0](s, dest_y,
                                                       ptr_y,
                                                       wrap_y * 2, 8) +
                                   s->dsp.ildct_cmp[0](s, dest_y + wrap_y,
                                                       ptr_y + wrap_y,
                                                       wrap_y * 2, 8);

                if (progressive_score > interlaced_score) {
                    s->interlaced_dct = 1;

                    dct_offset = wrap_y;
                    uv_dct_offset = wrap_c;
                    wrap_y <<= 1;
                    if (s->chroma_format == CHROMA_422)
                        wrap_c <<= 1;
                }
            }
        }

        s->dsp.diff_pixels(s->block[0], ptr_y, dest_y, wrap_y);
        s->dsp.diff_pixels(s->block[1], ptr_y + 8, dest_y + 8, wrap_y);
        s->dsp.diff_pixels(s->block[2], ptr_y + dct_offset,
                           dest_y + dct_offset, wrap_y);
        s->dsp.diff_pixels(s->block[3], ptr_y + dct_offset + 8,
                           dest_y + dct_offset + 8, wrap_y);

        if (s->flags & CODEC_FLAG_GRAY) {
            skip_dct[4] = 1;
            skip_dct[5] = 1;
        } else {
            s->dsp.diff_pixels(s->block[4], ptr_cb, dest_cb, wrap_c);
            s->dsp.diff_pixels(s->block[5], ptr_cr, dest_cr, wrap_c);
            if (!s->chroma_y_shift) { /* 422 */
                s->dsp.diff_pixels(s->block[6], ptr_cb + uv_dct_offset,
                                   dest_cb + uv_dct_offset, wrap_c);
                s->dsp.diff_pixels(s->block[7], ptr_cr + uv_dct_offset,
                                   dest_cr + uv_dct_offset, wrap_c);
            }
        }
        /* pre quantization */
        if (s->current_picture.mc_mb_var[s->mb_stride * mb_y + mb_x] <
                2 * s->qscale * s->qscale) {
            // FIXME optimize
            if (s->dsp.sad[1](NULL, ptr_y , dest_y,
                              wrap_y, 8) < 20 * s->qscale)
                skip_dct[0] = 1;
            if (s->dsp.sad[1](NULL, ptr_y + 8,
                              dest_y + 8, wrap_y, 8) < 20 * s->qscale)
                skip_dct[1] = 1;
            if (s->dsp.sad[1](NULL, ptr_y + dct_offset,
                              dest_y + dct_offset, wrap_y, 8) < 20 * s->qscale)
                skip_dct[2] = 1;
            if (s->dsp.sad[1](NULL, ptr_y + dct_offset + 8,
                              dest_y + dct_offset + 8,
                              wrap_y, 8) < 20 * s->qscale)
                skip_dct[3] = 1;
            if (s->dsp.sad[1](NULL, ptr_cb, dest_cb,
                              wrap_c, 8) < 20 * s->qscale)
                skip_dct[4] = 1;
            if (s->dsp.sad[1](NULL, ptr_cr, dest_cr,
                              wrap_c, 8) < 20 * s->qscale)
                skip_dct[5] = 1;
            if (!s->chroma_y_shift) { /* 422 */
                if (s->dsp.sad[1](NULL, ptr_cb + uv_dct_offset,
                                  dest_cb + uv_dct_offset,
                                  wrap_c, 8) < 20 * s->qscale)
                    skip_dct[6] = 1;
                if (s->dsp.sad[1](NULL, ptr_cr + uv_dct_offset,
                                  dest_cr + uv_dct_offset,
                                  wrap_c, 8) < 20 * s->qscale)
                    skip_dct[7] = 1;
            }
        }
    }

    if (s->quantizer_noise_shaping) {
        if (!skip_dct[0])
            get_visual_weight(weight[0], ptr_y                 , wrap_y);
        if (!skip_dct[1])
            get_visual_weight(weight[1], ptr_y              + 8, wrap_y);
        if (!skip_dct[2])
            get_visual_weight(weight[2], ptr_y + dct_offset    , wrap_y);
        if (!skip_dct[3])
            get_visual_weight(weight[3], ptr_y + dct_offset + 8, wrap_y);
        if (!skip_dct[4])
            get_visual_weight(weight[4], ptr_cb                , wrap_c);
        if (!skip_dct[5])
            get_visual_weight(weight[5], ptr_cr                , wrap_c);
        if (!s->chroma_y_shift) { /* 422 */
            if (!skip_dct[6])
                get_visual_weight(weight[6], ptr_cb + uv_dct_offset,
                                  wrap_c);
            if (!skip_dct[7])
                get_visual_weight(weight[7], ptr_cr + uv_dct_offset,
                                  wrap_c);
        }
        memcpy(orig[0], s->block[0], sizeof(int16_t) * 64 * mb_block_count);
    }

    /* DCT & quantize */
    av_assert2(s->out_format != FMT_MJPEG || s->qscale == 8);
    {
        for (i = 0; i < mb_block_count; i++) {
            if (!skip_dct[i]) {
                int overflow;
                s->block_last_index[i] = s->dct_quantize(s, s->block[i], i, s->qscale, &overflow);
                // FIXME we could decide to change to quantizer instead of
                // clipping
                // JS: I don't think that would be a good idea it could lower
                //     quality instead of improve it. Just INTRADC clipping
                //     deserves changes in quantizer
                if (overflow)
                    clip_coeffs(s, s->block[i], s->block_last_index[i]);
            } else
                s->block_last_index[i] = -1;
        }
        if (s->quantizer_noise_shaping) {
            for (i = 0; i < mb_block_count; i++) {
                if (!skip_dct[i]) {
                    s->block_last_index[i] =
                        dct_quantize_refine(s, s->block[i], weight[i],
                                            orig[i], i, s->qscale);
                }
            }
        }

        if (s->luma_elim_threshold && !s->mb_intra)
            for (i = 0; i < 4; i++)
                dct_single_coeff_elimination(s, i, s->luma_elim_threshold);
        if (s->chroma_elim_threshold && !s->mb_intra)
            for (i = 4; i < mb_block_count; i++)
                dct_single_coeff_elimination(s, i, s->chroma_elim_threshold);

        if (s->mpv_flags & FF_MPV_FLAG_CBP_RD) {
            for (i = 0; i < mb_block_count; i++) {
                if (s->block_last_index[i] == -1)
                    s->coded_score[i] = INT_MAX / 256;
            }
        }
    }

    if ((s->flags & CODEC_FLAG_GRAY) && s->mb_intra) {
        s->block_last_index[4] =
        s->block_last_index[5] = 0;
        s->block[4][0] =
        s->block[5][0] = (1024 + s->c_dc_scale / 2) / s->c_dc_scale;
        if (!s->chroma_y_shift) { /* 422 / 444 */
            for (i=6; i<12; i++) {
                s->block_last_index[i] = 0;
                s->block[i][0] = s->block[4][0];
            }
        }
    }

    // non c quantize code returns incorrect block_last_index FIXME
    if (s->alternate_scan && s->dct_quantize != ff_dct_quantize_c) {
        for (i = 0; i < mb_block_count; i++) {
            int j;
            if (s->block_last_index[i] > 0) {
                for (j = 63; j > 0; j--) {
                    if (s->block[i][s->intra_scantable.permutated[j]])
                        break;
                }
                s->block_last_index[i] = j;
            }
        }
    }

    /* huffman encode */
    switch(s->codec_id){ //FIXME funct ptr could be slightly faster
    case AV_CODEC_ID_MPEG1VIDEO:
    case AV_CODEC_ID_MPEG2VIDEO:
        if (CONFIG_MPEG1VIDEO_ENCODER || CONFIG_MPEG2VIDEO_ENCODER)
            ff_mpeg1_encode_mb(s, s->block, motion_x, motion_y);
        break;
    case AV_CODEC_ID_MPEG4:
        if (CONFIG_MPEG4_ENCODER)
            ff_mpeg4_encode_mb(s, s->block, motion_x, motion_y);
        break;
    case AV_CODEC_ID_MSMPEG4V2:
    case AV_CODEC_ID_MSMPEG4V3:
    case AV_CODEC_ID_WMV1:
        if (CONFIG_MSMPEG4_ENCODER)
            ff_msmpeg4_encode_mb(s, s->block, motion_x, motion_y);
        break;
    case AV_CODEC_ID_WMV2:
        if (CONFIG_WMV2_ENCODER)
            ff_wmv2_encode_mb(s, s->block, motion_x, motion_y);
        break;
    case AV_CODEC_ID_H261:
        if (CONFIG_H261_ENCODER)
            ff_h261_encode_mb(s, s->block, motion_x, motion_y);
        break;
    case AV_CODEC_ID_H263:
    case AV_CODEC_ID_H263P:
    case AV_CODEC_ID_FLV1:
    case AV_CODEC_ID_RV10:
    case AV_CODEC_ID_RV20:
        if (CONFIG_H263_ENCODER)
            ff_h263_encode_mb(s, s->block, motion_x, motion_y);
        break;
    case AV_CODEC_ID_MJPEG:
    case AV_CODEC_ID_AMV:
        if (CONFIG_MJPEG_ENCODER)
            ff_mjpeg_encode_mb(s, s->block);
        break;
    default:
        av_assert1(0);
    }
}

static av_always_inline void encode_mb(MpegEncContext *s, int motion_x, int motion_y)
{
    if (s->chroma_format == CHROMA_420) encode_mb_internal(s, motion_x, motion_y,  8, 8, 6);
    else if (s->chroma_format == CHROMA_422) encode_mb_internal(s, motion_x, motion_y, 16, 8, 8);
    else encode_mb_internal(s, motion_x, motion_y, 16, 16, 12);
}

static inline void copy_context_before_encode(MpegEncContext *d, MpegEncContext *s, int type){
    int i;

    memcpy(d->last_mv, s->last_mv, 2*2*2*sizeof(int)); //FIXME is memcpy faster than a loop?

    /* mpeg1 */
    d->mb_skip_run= s->mb_skip_run;
    for(i=0; i<3; i++)
        d->last_dc[i] = s->last_dc[i];

    /* statistics */
    d->mv_bits= s->mv_bits;
    d->i_tex_bits= s->i_tex_bits;
    d->p_tex_bits= s->p_tex_bits;
    d->i_count= s->i_count;
    d->f_count= s->f_count;
    d->b_count= s->b_count;
    d->skip_count= s->skip_count;
    d->misc_bits= s->misc_bits;
    d->last_bits= 0;

    d->mb_skipped= 0;
    d->qscale= s->qscale;
    d->dquant= s->dquant;

    d->esc3_level_length= s->esc3_level_length;
}

static inline void copy_context_after_encode(MpegEncContext *d, MpegEncContext *s, int type){
    int i;

    memcpy(d->mv, s->mv, 2*4*2*sizeof(int));
    memcpy(d->last_mv, s->last_mv, 2*2*2*sizeof(int)); //FIXME is memcpy faster than a loop?

    /* mpeg1 */
    d->mb_skip_run= s->mb_skip_run;
    for(i=0; i<3; i++)
        d->last_dc[i] = s->last_dc[i];

    /* statistics */
    d->mv_bits= s->mv_bits;
    d->i_tex_bits= s->i_tex_bits;
    d->p_tex_bits= s->p_tex_bits;
    d->i_count= s->i_count;
    d->f_count= s->f_count;
    d->b_count= s->b_count;
    d->skip_count= s->skip_count;
    d->misc_bits= s->misc_bits;

    d->mb_intra= s->mb_intra;
    d->mb_skipped= s->mb_skipped;
    d->mv_type= s->mv_type;
    d->mv_dir= s->mv_dir;
    d->pb= s->pb;
    if(s->data_partitioning){
        d->pb2= s->pb2;
        d->tex_pb= s->tex_pb;
    }
    d->block= s->block;
    for(i=0; i<8; i++)
        d->block_last_index[i]= s->block_last_index[i];
    d->interlaced_dct= s->interlaced_dct;
    d->qscale= s->qscale;

    d->esc3_level_length= s->esc3_level_length;
}

static inline void encode_mb_hq(MpegEncContext *s, MpegEncContext *backup, MpegEncContext *best, int type,
                           PutBitContext pb[2], PutBitContext pb2[2], PutBitContext tex_pb[2],
                           int *dmin, int *next_block, int motion_x, int motion_y)
{
    int score;
    uint8_t *dest_backup[3];

    copy_context_before_encode(s, backup, type);

    s->block= s->blocks[*next_block];
    s->pb= pb[*next_block];
    if(s->data_partitioning){
        s->pb2   = pb2   [*next_block];
        s->tex_pb= tex_pb[*next_block];
    }

    if(*next_block){
        memcpy(dest_backup, s->dest, sizeof(s->dest));
        s->dest[0] = s->rd_scratchpad;
        s->dest[1] = s->rd_scratchpad + 16*s->linesize;
        s->dest[2] = s->rd_scratchpad + 16*s->linesize + 8;
        av_assert0(s->linesize >= 32); //FIXME
    }

    encode_mb(s, motion_x, motion_y);

    score= put_bits_count(&s->pb);
    if(s->data_partitioning){
        score+= put_bits_count(&s->pb2);
        score+= put_bits_count(&s->tex_pb);
    }

    if(s->avctx->mb_decision == FF_MB_DECISION_RD){
        ff_MPV_decode_mb(s, s->block);

        score *= s->lambda2;
        score += sse_mb(s) << FF_LAMBDA_SHIFT;
    }

    if(*next_block){
        memcpy(s->dest, dest_backup, sizeof(s->dest));
    }

    if(score<*dmin){
        *dmin= score;
        *next_block^=1;

        copy_context_after_encode(best, s, type);
    }
}

static int sse(MpegEncContext *s, uint8_t *src1, uint8_t *src2, int w, int h, int stride){
    uint32_t *sq = ff_square_tab + 256;
    int acc=0;
    int x,y;

    if(w==16 && h==16)
        return s->dsp.sse[0](NULL, src1, src2, stride, 16);
    else if(w==8 && h==8)
        return s->dsp.sse[1](NULL, src1, src2, stride, 8);

    for(y=0; y<h; y++){
        for(x=0; x<w; x++){
            acc+= sq[src1[x + y*stride] - src2[x + y*stride]];
        }
    }

    av_assert2(acc>=0);

    return acc;
}

static int sse_mb(MpegEncContext *s){
    int w= 16;
    int h= 16;

    if(s->mb_x*16 + 16 > s->width ) w= s->width - s->mb_x*16;
    if(s->mb_y*16 + 16 > s->height) h= s->height- s->mb_y*16;

    if(w==16 && h==16)
      if(s->avctx->mb_cmp == FF_CMP_NSSE){
        return  s->dsp.nsse[0](s, s->new_picture.f->data[0] + s->mb_x*16 + s->mb_y*s->linesize*16, s->dest[0], s->linesize, 16)
               +s->dsp.nsse[1](s, s->new_picture.f->data[1] + s->mb_x*8  + s->mb_y*s->uvlinesize*8,s->dest[1], s->uvlinesize, 8)
               +s->dsp.nsse[1](s, s->new_picture.f->data[2] + s->mb_x*8  + s->mb_y*s->uvlinesize*8,s->dest[2], s->uvlinesize, 8);
      }else{
        return  s->dsp.sse[0](NULL, s->new_picture.f->data[0] + s->mb_x*16 + s->mb_y*s->linesize*16, s->dest[0], s->linesize, 16)
               +s->dsp.sse[1](NULL, s->new_picture.f->data[1] + s->mb_x*8  + s->mb_y*s->uvlinesize*8,s->dest[1], s->uvlinesize, 8)
               +s->dsp.sse[1](NULL, s->new_picture.f->data[2] + s->mb_x*8  + s->mb_y*s->uvlinesize*8,s->dest[2], s->uvlinesize, 8);
      }
    else
        return  sse(s, s->new_picture.f->data[0] + s->mb_x*16 + s->mb_y*s->linesize*16, s->dest[0], w, h, s->linesize)
               +sse(s, s->new_picture.f->data[1] + s->mb_x*8  + s->mb_y*s->uvlinesize*8,s->dest[1], w>>1, h>>1, s->uvlinesize)
               +sse(s, s->new_picture.f->data[2] + s->mb_x*8  + s->mb_y*s->uvlinesize*8,s->dest[2], w>>1, h>>1, s->uvlinesize);
}

static int pre_estimate_motion_thread(AVCodecContext *c, void *arg){
    MpegEncContext *s= *(void**)arg;


    s->me.pre_pass=1;
    s->me.dia_size= s->avctx->pre_dia_size;
    s->first_slice_line=1;
    for(s->mb_y= s->end_mb_y-1; s->mb_y >= s->start_mb_y; s->mb_y--) {
        for(s->mb_x=s->mb_width-1; s->mb_x >=0 ;s->mb_x--) {
            ff_pre_estimate_p_frame_motion(s, s->mb_x, s->mb_y);
        }
        s->first_slice_line=0;
    }

    s->me.pre_pass=0;

    return 0;
}

static int estimate_motion_thread(AVCodecContext *c, void *arg){
    MpegEncContext *s= *(void**)arg;

    ff_check_alignment();

    s->me.dia_size= s->avctx->dia_size;
    s->first_slice_line=1;
    for(s->mb_y= s->start_mb_y; s->mb_y < s->end_mb_y; s->mb_y++) {
        s->mb_x=0; //for block init below
        ff_init_block_index(s);
        for(s->mb_x=0; s->mb_x < s->mb_width; s->mb_x++) {
            s->block_index[0]+=2;
            s->block_index[1]+=2;
            s->block_index[2]+=2;
            s->block_index[3]+=2;

            /* compute motion vector & mb_type and store in context */
            if(s->pict_type==AV_PICTURE_TYPE_B)
                ff_estimate_b_frame_motion(s, s->mb_x, s->mb_y);
            else
                ff_estimate_p_frame_motion(s, s->mb_x, s->mb_y);
        }
        s->first_slice_line=0;
    }
    return 0;
}

static int mb_var_thread(AVCodecContext *c, void *arg){
    MpegEncContext *s= *(void**)arg;
    int mb_x, mb_y;

    ff_check_alignment();

    for(mb_y=s->start_mb_y; mb_y < s->end_mb_y; mb_y++) {
        for(mb_x=0; mb_x < s->mb_width; mb_x++) {
            int xx = mb_x * 16;
            int yy = mb_y * 16;
            uint8_t *pix = s->new_picture.f->data[0] + (yy * s->linesize) + xx;
            int varc;
            int sum = s->dsp.pix_sum(pix, s->linesize);

            varc = (s->dsp.pix_norm1(pix, s->linesize) - (((unsigned)sum*sum)>>8) + 500 + 128)>>8;

            s->current_picture.mb_var [s->mb_stride * mb_y + mb_x] = varc;
            s->current_picture.mb_mean[s->mb_stride * mb_y + mb_x] = (sum+128)>>8;
            s->me.mb_var_sum_temp    += varc;
        }
    }
    return 0;
}

static void write_slice_end(MpegEncContext *s){
    if(CONFIG_MPEG4_ENCODER && s->codec_id==AV_CODEC_ID_MPEG4){
        if(s->partitioned_frame){
            ff_mpeg4_merge_partitions(s);
        }

        ff_mpeg4_stuffing(&s->pb);
    }else if(CONFIG_MJPEG_ENCODER && s->out_format == FMT_MJPEG){
        ff_mjpeg_encode_stuffing(s);
    }

    avpriv_align_put_bits(&s->pb);
    flush_put_bits(&s->pb);

    if((s->flags&CODEC_FLAG_PASS1) && !s->partitioned_frame)
        s->misc_bits+= get_bits_diff(s);
}

static void write_mb_info(MpegEncContext *s)
{
    uint8_t *ptr = s->mb_info_ptr + s->mb_info_size - 12;
    int offset = put_bits_count(&s->pb);
    int mba  = s->mb_x + s->mb_width * (s->mb_y % s->gob_index);
    int gobn = s->mb_y / s->gob_index;
    int pred_x, pred_y;
    if (CONFIG_H263_ENCODER)
        ff_h263_pred_motion(s, 0, 0, &pred_x, &pred_y);
    bytestream_put_le32(&ptr, offset);
    bytestream_put_byte(&ptr, s->qscale);
    bytestream_put_byte(&ptr, gobn);
    bytestream_put_le16(&ptr, mba);
    bytestream_put_byte(&ptr, pred_x); /* hmv1 */
    bytestream_put_byte(&ptr, pred_y); /* vmv1 */
    /* 4MV not implemented */
    bytestream_put_byte(&ptr, 0); /* hmv2 */
    bytestream_put_byte(&ptr, 0); /* vmv2 */
}

static void update_mb_info(MpegEncContext *s, int startcode)
{
    if (!s->mb_info)
        return;
    if (put_bits_count(&s->pb) - s->prev_mb_info*8 >= s->mb_info*8) {
        s->mb_info_size += 12;
        s->prev_mb_info = s->last_mb_info;
    }
    if (startcode) {
        s->prev_mb_info = put_bits_count(&s->pb)/8;
        /* This might have incremented mb_info_size above, and we return without
         * actually writing any info into that slot yet. But in that case,
         * this will be called again at the start of the after writing the
         * start code, actually writing the mb info. */
        return;
    }

    s->last_mb_info = put_bits_count(&s->pb)/8;
    if (!s->mb_info_size)
        s->mb_info_size += 12;
    write_mb_info(s);
}

static int encode_thread(AVCodecContext *c, void *arg){
    MpegEncContext *s= *(void**)arg;
    int mb_x, mb_y, pdif = 0;
    int chr_h= 16>>s->chroma_y_shift;
    int i, j;
    MpegEncContext best_s, backup_s;
    uint8_t bit_buf[2][MAX_MB_BYTES];
    uint8_t bit_buf2[2][MAX_MB_BYTES];
    uint8_t bit_buf_tex[2][MAX_MB_BYTES];
    PutBitContext pb[2], pb2[2], tex_pb[2];

    ff_check_alignment();

    for(i=0; i<2; i++){
        init_put_bits(&pb    [i], bit_buf    [i], MAX_MB_BYTES);
        init_put_bits(&pb2   [i], bit_buf2   [i], MAX_MB_BYTES);
        init_put_bits(&tex_pb[i], bit_buf_tex[i], MAX_MB_BYTES);
    }

    s->last_bits= put_bits_count(&s->pb);
    s->mv_bits=0;
    s->misc_bits=0;
    s->i_tex_bits=0;
    s->p_tex_bits=0;
    s->i_count=0;
    s->f_count=0;
    s->b_count=0;
    s->skip_count=0;

    for(i=0; i<3; i++){
        /* init last dc values */
        /* note: quant matrix value (8) is implied here */
        s->last_dc[i] = 128 << s->intra_dc_precision;

        s->current_picture.f->error[i] = 0;
    }
    if(s->codec_id==AV_CODEC_ID_AMV){
        s->last_dc[0] = 128*8/13;
        s->last_dc[1] = 128*8/14;
        s->last_dc[2] = 128*8/14;
    }
    s->mb_skip_run = 0;
    memset(s->last_mv, 0, sizeof(s->last_mv));

    s->last_mv_dir = 0;

    switch(s->codec_id){
    case AV_CODEC_ID_H263:
    case AV_CODEC_ID_H263P:
    case AV_CODEC_ID_FLV1:
        if (CONFIG_H263_ENCODER)
            s->gob_index = ff_h263_get_gob_height(s);
        break;
    case AV_CODEC_ID_MPEG4:
        if(CONFIG_MPEG4_ENCODER && s->partitioned_frame)
            ff_mpeg4_init_partitions(s);
        break;
    }

    s->resync_mb_x=0;
    s->resync_mb_y=0;
    s->first_slice_line = 1;
    s->ptr_lastgob = s->pb.buf;
    for(mb_y= s->start_mb_y; mb_y < s->end_mb_y; mb_y++) {
        s->mb_x=0;
        s->mb_y= mb_y;

        ff_set_qscale(s, s->qscale);
        ff_init_block_index(s);

        for(mb_x=0; mb_x < s->mb_width; mb_x++) {
            int xy= mb_y*s->mb_stride + mb_x; // removed const, H261 needs to adjust this
            int mb_type= s->mb_type[xy];
//            int d;
            int dmin= INT_MAX;
            int dir;

            if(s->pb.buf_end - s->pb.buf - (put_bits_count(&s->pb)>>3) < MAX_MB_BYTES){
                av_log(s->avctx, AV_LOG_ERROR, "encoded frame too large\n");
                return -1;
            }
            if(s->data_partitioning){
                if(   s->pb2   .buf_end - s->pb2   .buf - (put_bits_count(&s->    pb2)>>3) < MAX_MB_BYTES
                   || s->tex_pb.buf_end - s->tex_pb.buf - (put_bits_count(&s->tex_pb )>>3) < MAX_MB_BYTES){
                    av_log(s->avctx, AV_LOG_ERROR, "encoded partitioned frame too large\n");
                    return -1;
                }
            }

            s->mb_x = mb_x;
            s->mb_y = mb_y;  // moved into loop, can get changed by H.261
            ff_update_block_index(s);

            if(CONFIG_H261_ENCODER && s->codec_id == AV_CODEC_ID_H261){
                ff_h261_reorder_mb_index(s);
                xy= s->mb_y*s->mb_stride + s->mb_x;
                mb_type= s->mb_type[xy];
            }

            /* write gob / video packet header  */
            if(s->rtp_mode){
                int current_packet_size, is_gob_start;

                current_packet_size= ((put_bits_count(&s->pb)+7)>>3) - (s->ptr_lastgob - s->pb.buf);

                is_gob_start= s->avctx->rtp_payload_size && current_packet_size >= s->avctx->rtp_payload_size && mb_y + mb_x>0;

                if(s->start_mb_y == mb_y && mb_y > 0 && mb_x==0) is_gob_start=1;

                switch(s->codec_id){
                case AV_CODEC_ID_H263:
                case AV_CODEC_ID_H263P:
                    if(!s->h263_slice_structured)
                        if(s->mb_x || s->mb_y%s->gob_index) is_gob_start=0;
                    break;
                case AV_CODEC_ID_MPEG2VIDEO:
                    if(s->mb_x==0 && s->mb_y!=0) is_gob_start=1;
                case AV_CODEC_ID_MPEG1VIDEO:
                    if(s->mb_skip_run) is_gob_start=0;
                    break;
                case AV_CODEC_ID_MJPEG:
                    if(s->mb_x==0 && s->mb_y!=0) is_gob_start=1;
                    break;
                }

                if(is_gob_start){
                    if(s->start_mb_y != mb_y || mb_x!=0){
                        write_slice_end(s);

                        if(CONFIG_MPEG4_ENCODER && s->codec_id==AV_CODEC_ID_MPEG4 && s->partitioned_frame){
                            ff_mpeg4_init_partitions(s);
                        }
                    }

                    av_assert2((put_bits_count(&s->pb)&7) == 0);
                    current_packet_size= put_bits_ptr(&s->pb) - s->ptr_lastgob;

                    if (s->error_rate && s->resync_mb_x + s->resync_mb_y > 0) {
                        int r= put_bits_count(&s->pb)/8 + s->picture_number + 16 + s->mb_x + s->mb_y;
                        int d = 100 / s->error_rate;
                        if(r % d == 0){
                            current_packet_size=0;
                            s->pb.buf_ptr= s->ptr_lastgob;
                            assert(put_bits_ptr(&s->pb) == s->ptr_lastgob);
                        }
                    }

                    if (s->avctx->rtp_callback){
                        int number_mb = (mb_y - s->resync_mb_y)*s->mb_width + mb_x - s->resync_mb_x;
                        s->avctx->rtp_callback(s->avctx, s->ptr_lastgob, current_packet_size, number_mb);
                    }
                    update_mb_info(s, 1);

                    switch(s->codec_id){
                    case AV_CODEC_ID_MPEG4:
                        if (CONFIG_MPEG4_ENCODER) {
                            ff_mpeg4_encode_video_packet_header(s);
                            ff_mpeg4_clean_buffers(s);
                        }
                    break;
                    case AV_CODEC_ID_MPEG1VIDEO:
                    case AV_CODEC_ID_MPEG2VIDEO:
                        if (CONFIG_MPEG1VIDEO_ENCODER || CONFIG_MPEG2VIDEO_ENCODER) {
                            ff_mpeg1_encode_slice_header(s);
                            ff_mpeg1_clean_buffers(s);
                        }
                    break;
                    case AV_CODEC_ID_H263:
                    case AV_CODEC_ID_H263P:
                        if (CONFIG_H263_ENCODER)
                            ff_h263_encode_gob_header(s, mb_y);
                    break;
                    }

                    if(s->flags&CODEC_FLAG_PASS1){
                        int bits= put_bits_count(&s->pb);
                        s->misc_bits+= bits - s->last_bits;
                        s->last_bits= bits;
                    }

                    s->ptr_lastgob += current_packet_size;
                    s->first_slice_line=1;
                    s->resync_mb_x=mb_x;
                    s->resync_mb_y=mb_y;
                }
            }

            if(  (s->resync_mb_x   == s->mb_x)
               && s->resync_mb_y+1 == s->mb_y){
                s->first_slice_line=0;
            }

            s->mb_skipped=0;
            s->dquant=0; //only for QP_RD

            update_mb_info(s, 0);

            if (mb_type & (mb_type-1) || (s->mpv_flags & FF_MPV_FLAG_QP_RD)) { // more than 1 MB type possible or FF_MPV_FLAG_QP_RD
                int next_block=0;
                int pb_bits_count, pb2_bits_count, tex_pb_bits_count;

                copy_context_before_encode(&backup_s, s, -1);
                backup_s.pb= s->pb;
                best_s.data_partitioning= s->data_partitioning;
                best_s.partitioned_frame= s->partitioned_frame;
                if(s->data_partitioning){
                    backup_s.pb2= s->pb2;
                    backup_s.tex_pb= s->tex_pb;
                }

                if(mb_type&CANDIDATE_MB_TYPE_INTER){
                    s->mv_dir = MV_DIR_FORWARD;
                    s->mv_type = MV_TYPE_16X16;
                    s->mb_intra= 0;
                    s->mv[0][0][0] = s->p_mv_table[xy][0];
                    s->mv[0][0][1] = s->p_mv_table[xy][1];
                    encode_mb_hq(s, &backup_s, &best_s, CANDIDATE_MB_TYPE_INTER, pb, pb2, tex_pb,
                                 &dmin, &next_block, s->mv[0][0][0], s->mv[0][0][1]);
                }
                if(mb_type&CANDIDATE_MB_TYPE_INTER_I){
                    s->mv_dir = MV_DIR_FORWARD;
                    s->mv_type = MV_TYPE_FIELD;
                    s->mb_intra= 0;
                    for(i=0; i<2; i++){
                        j= s->field_select[0][i] = s->p_field_select_table[i][xy];
                        s->mv[0][i][0] = s->p_field_mv_table[i][j][xy][0];
                        s->mv[0][i][1] = s->p_field_mv_table[i][j][xy][1];
                    }
                    encode_mb_hq(s, &backup_s, &best_s, CANDIDATE_MB_TYPE_INTER_I, pb, pb2, tex_pb,
                                 &dmin, &next_block, 0, 0);
                }
                if(mb_type&CANDIDATE_MB_TYPE_SKIPPED){
                    s->mv_dir = MV_DIR_FORWARD;
                    s->mv_type = MV_TYPE_16X16;
                    s->mb_intra= 0;
                    s->mv[0][0][0] = 0;
                    s->mv[0][0][1] = 0;
                    encode_mb_hq(s, &backup_s, &best_s, CANDIDATE_MB_TYPE_SKIPPED, pb, pb2, tex_pb,
                                 &dmin, &next_block, s->mv[0][0][0], s->mv[0][0][1]);
                }
                if(mb_type&CANDIDATE_MB_TYPE_INTER4V){
                    s->mv_dir = MV_DIR_FORWARD;
                    s->mv_type = MV_TYPE_8X8;
                    s->mb_intra= 0;
                    for(i=0; i<4; i++){
                        s->mv[0][i][0] = s->current_picture.motion_val[0][s->block_index[i]][0];
                        s->mv[0][i][1] = s->current_picture.motion_val[0][s->block_index[i]][1];
                    }
                    encode_mb_hq(s, &backup_s, &best_s, CANDIDATE_MB_TYPE_INTER4V, pb, pb2, tex_pb,
                                 &dmin, &next_block, 0, 0);
                }
                if(mb_type&CANDIDATE_MB_TYPE_FORWARD){
                    s->mv_dir = MV_DIR_FORWARD;
                    s->mv_type = MV_TYPE_16X16;
                    s->mb_intra= 0;
                    s->mv[0][0][0] = s->b_forw_mv_table[xy][0];
                    s->mv[0][0][1] = s->b_forw_mv_table[xy][1];
                    encode_mb_hq(s, &backup_s, &best_s, CANDIDATE_MB_TYPE_FORWARD, pb, pb2, tex_pb,
                                 &dmin, &next_block, s->mv[0][0][0], s->mv[0][0][1]);
                }
                if(mb_type&CANDIDATE_MB_TYPE_BACKWARD){
                    s->mv_dir = MV_DIR_BACKWARD;
                    s->mv_type = MV_TYPE_16X16;
                    s->mb_intra= 0;
                    s->mv[1][0][0] = s->b_back_mv_table[xy][0];
                    s->mv[1][0][1] = s->b_back_mv_table[xy][1];
                    encode_mb_hq(s, &backup_s, &best_s, CANDIDATE_MB_TYPE_BACKWARD, pb, pb2, tex_pb,
                                 &dmin, &next_block, s->mv[1][0][0], s->mv[1][0][1]);
                }
                if(mb_type&CANDIDATE_MB_TYPE_BIDIR){
                    s->mv_dir = MV_DIR_FORWARD | MV_DIR_BACKWARD;
                    s->mv_type = MV_TYPE_16X16;
                    s->mb_intra= 0;
                    s->mv[0][0][0] = s->b_bidir_forw_mv_table[xy][0];
                    s->mv[0][0][1] = s->b_bidir_forw_mv_table[xy][1];
                    s->mv[1][0][0] = s->b_bidir_back_mv_table[xy][0];
                    s->mv[1][0][1] = s->b_bidir_back_mv_table[xy][1];
                    encode_mb_hq(s, &backup_s, &best_s, CANDIDATE_MB_TYPE_BIDIR, pb, pb2, tex_pb,
                                 &dmin, &next_block, 0, 0);
                }
                if(mb_type&CANDIDATE_MB_TYPE_FORWARD_I){
                    s->mv_dir = MV_DIR_FORWARD;
                    s->mv_type = MV_TYPE_FIELD;
                    s->mb_intra= 0;
                    for(i=0; i<2; i++){
                        j= s->field_select[0][i] = s->b_field_select_table[0][i][xy];
                        s->mv[0][i][0] = s->b_field_mv_table[0][i][j][xy][0];
                        s->mv[0][i][1] = s->b_field_mv_table[0][i][j][xy][1];
                    }
                    encode_mb_hq(s, &backup_s, &best_s, CANDIDATE_MB_TYPE_FORWARD_I, pb, pb2, tex_pb,
                                 &dmin, &next_block, 0, 0);
                }
                if(mb_type&CANDIDATE_MB_TYPE_BACKWARD_I){
                    s->mv_dir = MV_DIR_BACKWARD;
                    s->mv_type = MV_TYPE_FIELD;
                    s->mb_intra= 0;
                    for(i=0; i<2; i++){
                        j= s->field_select[1][i] = s->b_field_select_table[1][i][xy];
                        s->mv[1][i][0] = s->b_field_mv_table[1][i][j][xy][0];
                        s->mv[1][i][1] = s->b_field_mv_table[1][i][j][xy][1];
                    }
                    encode_mb_hq(s, &backup_s, &best_s, CANDIDATE_MB_TYPE_BACKWARD_I, pb, pb2, tex_pb,
                                 &dmin, &next_block, 0, 0);
                }
                if(mb_type&CANDIDATE_MB_TYPE_BIDIR_I){
                    s->mv_dir = MV_DIR_FORWARD | MV_DIR_BACKWARD;
                    s->mv_type = MV_TYPE_FIELD;
                    s->mb_intra= 0;
                    for(dir=0; dir<2; dir++){
                        for(i=0; i<2; i++){
                            j= s->field_select[dir][i] = s->b_field_select_table[dir][i][xy];
                            s->mv[dir][i][0] = s->b_field_mv_table[dir][i][j][xy][0];
                            s->mv[dir][i][1] = s->b_field_mv_table[dir][i][j][xy][1];
                        }
                    }
                    encode_mb_hq(s, &backup_s, &best_s, CANDIDATE_MB_TYPE_BIDIR_I, pb, pb2, tex_pb,
                                 &dmin, &next_block, 0, 0);
                }
                if(mb_type&CANDIDATE_MB_TYPE_INTRA){
                    s->mv_dir = 0;
                    s->mv_type = MV_TYPE_16X16;
                    s->mb_intra= 1;
                    s->mv[0][0][0] = 0;
                    s->mv[0][0][1] = 0;
                    encode_mb_hq(s, &backup_s, &best_s, CANDIDATE_MB_TYPE_INTRA, pb, pb2, tex_pb,
                                 &dmin, &next_block, 0, 0);
                    if(s->h263_pred || s->h263_aic){
                        if(best_s.mb_intra)
                            s->mbintra_table[mb_x + mb_y*s->mb_stride]=1;
                        else
                            ff_clean_intra_table_entries(s); //old mode?
                    }
                }

                if ((s->mpv_flags & FF_MPV_FLAG_QP_RD) && dmin < INT_MAX) {
                    if(best_s.mv_type==MV_TYPE_16X16){ //FIXME move 4mv after QPRD
                        const int last_qp= backup_s.qscale;
                        int qpi, qp, dc[6];
                        int16_t ac[6][16];
                        const int mvdir= (best_s.mv_dir&MV_DIR_BACKWARD) ? 1 : 0;
                        static const int dquant_tab[4]={-1,1,-2,2};
                        int storecoefs = s->mb_intra && s->dc_val[0];

                        av_assert2(backup_s.dquant == 0);

                        //FIXME intra
                        s->mv_dir= best_s.mv_dir;
                        s->mv_type = MV_TYPE_16X16;
                        s->mb_intra= best_s.mb_intra;
                        s->mv[0][0][0] = best_s.mv[0][0][0];
                        s->mv[0][0][1] = best_s.mv[0][0][1];
                        s->mv[1][0][0] = best_s.mv[1][0][0];
                        s->mv[1][0][1] = best_s.mv[1][0][1];

                        qpi = s->pict_type == AV_PICTURE_TYPE_B ? 2 : 0;
                        for(; qpi<4; qpi++){
                            int dquant= dquant_tab[qpi];
                            qp= last_qp + dquant;
                            if(qp < s->avctx->qmin || qp > s->avctx->qmax)
                                continue;
                            backup_s.dquant= dquant;
                            if(storecoefs){
                                for(i=0; i<6; i++){
                                    dc[i]= s->dc_val[0][ s->block_index[i] ];
                                    memcpy(ac[i], s->ac_val[0][s->block_index[i]], sizeof(int16_t)*16);
                                }
                            }

                            encode_mb_hq(s, &backup_s, &best_s, CANDIDATE_MB_TYPE_INTER /* wrong but unused */, pb, pb2, tex_pb,
                                         &dmin, &next_block, s->mv[mvdir][0][0], s->mv[mvdir][0][1]);
                            if(best_s.qscale != qp){
                                if(storecoefs){
                                    for(i=0; i<6; i++){
                                        s->dc_val[0][ s->block_index[i] ]= dc[i];
                                        memcpy(s->ac_val[0][s->block_index[i]], ac[i], sizeof(int16_t)*16);
                                    }
                                }
                            }
                        }
                    }
                }
                if(CONFIG_MPEG4_ENCODER && mb_type&CANDIDATE_MB_TYPE_DIRECT){
                    int mx= s->b_direct_mv_table[xy][0];
                    int my= s->b_direct_mv_table[xy][1];

                    backup_s.dquant = 0;
                    s->mv_dir = MV_DIR_FORWARD | MV_DIR_BACKWARD | MV_DIRECT;
                    s->mb_intra= 0;
                    ff_mpeg4_set_direct_mv(s, mx, my);
                    encode_mb_hq(s, &backup_s, &best_s, CANDIDATE_MB_TYPE_DIRECT, pb, pb2, tex_pb,
                                 &dmin, &next_block, mx, my);
                }
                if(CONFIG_MPEG4_ENCODER && mb_type&CANDIDATE_MB_TYPE_DIRECT0){
                    backup_s.dquant = 0;
                    s->mv_dir = MV_DIR_FORWARD | MV_DIR_BACKWARD | MV_DIRECT;
                    s->mb_intra= 0;
                    ff_mpeg4_set_direct_mv(s, 0, 0);
                    encode_mb_hq(s, &backup_s, &best_s, CANDIDATE_MB_TYPE_DIRECT, pb, pb2, tex_pb,
                                 &dmin, &next_block, 0, 0);
                }
                if (!best_s.mb_intra && s->mpv_flags & FF_MPV_FLAG_SKIP_RD) {
                    int coded=0;
                    for(i=0; i<6; i++)
                        coded |= s->block_last_index[i];
                    if(coded){
                        int mx,my;
                        memcpy(s->mv, best_s.mv, sizeof(s->mv));
                        if(CONFIG_MPEG4_ENCODER && best_s.mv_dir & MV_DIRECT){
                            mx=my=0; //FIXME find the one we actually used
                            ff_mpeg4_set_direct_mv(s, mx, my);
                        }else if(best_s.mv_dir&MV_DIR_BACKWARD){
                            mx= s->mv[1][0][0];
                            my= s->mv[1][0][1];
                        }else{
                            mx= s->mv[0][0][0];
                            my= s->mv[0][0][1];
                        }

                        s->mv_dir= best_s.mv_dir;
                        s->mv_type = best_s.mv_type;
                        s->mb_intra= 0;
/*                        s->mv[0][0][0] = best_s.mv[0][0][0];
                        s->mv[0][0][1] = best_s.mv[0][0][1];
                        s->mv[1][0][0] = best_s.mv[1][0][0];
                        s->mv[1][0][1] = best_s.mv[1][0][1];*/
                        backup_s.dquant= 0;
                        s->skipdct=1;
                        encode_mb_hq(s, &backup_s, &best_s, CANDIDATE_MB_TYPE_INTER /* wrong but unused */, pb, pb2, tex_pb,
                                        &dmin, &next_block, mx, my);
                        s->skipdct=0;
                    }
                }

                s->current_picture.qscale_table[xy] = best_s.qscale;

                copy_context_after_encode(s, &best_s, -1);

                pb_bits_count= put_bits_count(&s->pb);
                flush_put_bits(&s->pb);
                avpriv_copy_bits(&backup_s.pb, bit_buf[next_block^1], pb_bits_count);
                s->pb= backup_s.pb;

                if(s->data_partitioning){
                    pb2_bits_count= put_bits_count(&s->pb2);
                    flush_put_bits(&s->pb2);
                    avpriv_copy_bits(&backup_s.pb2, bit_buf2[next_block^1], pb2_bits_count);
                    s->pb2= backup_s.pb2;

                    tex_pb_bits_count= put_bits_count(&s->tex_pb);
                    flush_put_bits(&s->tex_pb);
                    avpriv_copy_bits(&backup_s.tex_pb, bit_buf_tex[next_block^1], tex_pb_bits_count);
                    s->tex_pb= backup_s.tex_pb;
                }
                s->last_bits= put_bits_count(&s->pb);

                if (CONFIG_H263_ENCODER &&
                    s->out_format == FMT_H263 && s->pict_type!=AV_PICTURE_TYPE_B)
                    ff_h263_update_motion_val(s);

                if(next_block==0){ //FIXME 16 vs linesize16
                    s->hdsp.put_pixels_tab[0][0](s->dest[0], s->rd_scratchpad                     , s->linesize  ,16);
                    s->hdsp.put_pixels_tab[1][0](s->dest[1], s->rd_scratchpad + 16*s->linesize    , s->uvlinesize, 8);
                    s->hdsp.put_pixels_tab[1][0](s->dest[2], s->rd_scratchpad + 16*s->linesize + 8, s->uvlinesize, 8);
                }

                if(s->avctx->mb_decision == FF_MB_DECISION_BITS)
                    ff_MPV_decode_mb(s, s->block);
            } else {
                int motion_x = 0, motion_y = 0;
                s->mv_type=MV_TYPE_16X16;
                // only one MB-Type possible

                switch(mb_type){
                case CANDIDATE_MB_TYPE_INTRA:
                    s->mv_dir = 0;
                    s->mb_intra= 1;
                    motion_x= s->mv[0][0][0] = 0;
                    motion_y= s->mv[0][0][1] = 0;
                    break;
                case CANDIDATE_MB_TYPE_INTER:
                    s->mv_dir = MV_DIR_FORWARD;
                    s->mb_intra= 0;
                    motion_x= s->mv[0][0][0] = s->p_mv_table[xy][0];
                    motion_y= s->mv[0][0][1] = s->p_mv_table[xy][1];
                    break;
                case CANDIDATE_MB_TYPE_INTER_I:
                    s->mv_dir = MV_DIR_FORWARD;
                    s->mv_type = MV_TYPE_FIELD;
                    s->mb_intra= 0;
                    for(i=0; i<2; i++){
                        j= s->field_select[0][i] = s->p_field_select_table[i][xy];
                        s->mv[0][i][0] = s->p_field_mv_table[i][j][xy][0];
                        s->mv[0][i][1] = s->p_field_mv_table[i][j][xy][1];
                    }
                    break;
                case CANDIDATE_MB_TYPE_INTER4V:
                    s->mv_dir = MV_DIR_FORWARD;
                    s->mv_type = MV_TYPE_8X8;
                    s->mb_intra= 0;
                    for(i=0; i<4; i++){
                        s->mv[0][i][0] = s->current_picture.motion_val[0][s->block_index[i]][0];
                        s->mv[0][i][1] = s->current_picture.motion_val[0][s->block_index[i]][1];
                    }
                    break;
                case CANDIDATE_MB_TYPE_DIRECT:
                    if (CONFIG_MPEG4_ENCODER) {
                        s->mv_dir = MV_DIR_FORWARD|MV_DIR_BACKWARD|MV_DIRECT;
                        s->mb_intra= 0;
                        motion_x=s->b_direct_mv_table[xy][0];
                        motion_y=s->b_direct_mv_table[xy][1];
                        ff_mpeg4_set_direct_mv(s, motion_x, motion_y);
                    }
                    break;
                case CANDIDATE_MB_TYPE_DIRECT0:
                    if (CONFIG_MPEG4_ENCODER) {
                        s->mv_dir = MV_DIR_FORWARD|MV_DIR_BACKWARD|MV_DIRECT;
                        s->mb_intra= 0;
                        ff_mpeg4_set_direct_mv(s, 0, 0);
                    }
                    break;
                case CANDIDATE_MB_TYPE_BIDIR:
                    s->mv_dir = MV_DIR_FORWARD | MV_DIR_BACKWARD;
                    s->mb_intra= 0;
                    s->mv[0][0][0] = s->b_bidir_forw_mv_table[xy][0];
                    s->mv[0][0][1] = s->b_bidir_forw_mv_table[xy][1];
                    s->mv[1][0][0] = s->b_bidir_back_mv_table[xy][0];
                    s->mv[1][0][1] = s->b_bidir_back_mv_table[xy][1];
                    break;
                case CANDIDATE_MB_TYPE_BACKWARD:
                    s->mv_dir = MV_DIR_BACKWARD;
                    s->mb_intra= 0;
                    motion_x= s->mv[1][0][0] = s->b_back_mv_table[xy][0];
                    motion_y= s->mv[1][0][1] = s->b_back_mv_table[xy][1];
                    break;
                case CANDIDATE_MB_TYPE_FORWARD:
                    s->mv_dir = MV_DIR_FORWARD;
                    s->mb_intra= 0;
                    motion_x= s->mv[0][0][0] = s->b_forw_mv_table[xy][0];
                    motion_y= s->mv[0][0][1] = s->b_forw_mv_table[xy][1];
                    break;
                case CANDIDATE_MB_TYPE_FORWARD_I:
                    s->mv_dir = MV_DIR_FORWARD;
                    s->mv_type = MV_TYPE_FIELD;
                    s->mb_intra= 0;
                    for(i=0; i<2; i++){
                        j= s->field_select[0][i] = s->b_field_select_table[0][i][xy];
                        s->mv[0][i][0] = s->b_field_mv_table[0][i][j][xy][0];
                        s->mv[0][i][1] = s->b_field_mv_table[0][i][j][xy][1];
                    }
                    break;
                case CANDIDATE_MB_TYPE_BACKWARD_I:
                    s->mv_dir = MV_DIR_BACKWARD;
                    s->mv_type = MV_TYPE_FIELD;
                    s->mb_intra= 0;
                    for(i=0; i<2; i++){
                        j= s->field_select[1][i] = s->b_field_select_table[1][i][xy];
                        s->mv[1][i][0] = s->b_field_mv_table[1][i][j][xy][0];
                        s->mv[1][i][1] = s->b_field_mv_table[1][i][j][xy][1];
                    }
                    break;
                case CANDIDATE_MB_TYPE_BIDIR_I:
                    s->mv_dir = MV_DIR_FORWARD | MV_DIR_BACKWARD;
                    s->mv_type = MV_TYPE_FIELD;
                    s->mb_intra= 0;
                    for(dir=0; dir<2; dir++){
                        for(i=0; i<2; i++){
                            j= s->field_select[dir][i] = s->b_field_select_table[dir][i][xy];
                            s->mv[dir][i][0] = s->b_field_mv_table[dir][i][j][xy][0];
                            s->mv[dir][i][1] = s->b_field_mv_table[dir][i][j][xy][1];
                        }
                    }
                    break;
                default:
                    av_log(s->avctx, AV_LOG_ERROR, "illegal MB type\n");
                }

                encode_mb(s, motion_x, motion_y);

                // RAL: Update last macroblock type
                s->last_mv_dir = s->mv_dir;

                if (CONFIG_H263_ENCODER &&
                    s->out_format == FMT_H263 && s->pict_type!=AV_PICTURE_TYPE_B)
                    ff_h263_update_motion_val(s);

                ff_MPV_decode_mb(s, s->block);
            }

            /* clean the MV table in IPS frames for direct mode in B frames */
            if(s->mb_intra /* && I,P,S_TYPE */){
                s->p_mv_table[xy][0]=0;
                s->p_mv_table[xy][1]=0;
            }

            if(s->flags&CODEC_FLAG_PSNR){
                int w= 16;
                int h= 16;

                if(s->mb_x*16 + 16 > s->width ) w= s->width - s->mb_x*16;
                if(s->mb_y*16 + 16 > s->height) h= s->height- s->mb_y*16;

                s->current_picture.f->error[0] += sse(
                    s, s->new_picture.f->data[0] + s->mb_x*16 + s->mb_y*s->linesize*16,
                    s->dest[0], w, h, s->linesize);
                s->current_picture.f->error[1] += sse(
                    s, s->new_picture.f->data[1] + s->mb_x*8  + s->mb_y*s->uvlinesize*chr_h,
                    s->dest[1], w>>1, h>>s->chroma_y_shift, s->uvlinesize);
                s->current_picture.f->error[2] += sse(
                    s, s->new_picture.f->data[2] + s->mb_x*8  + s->mb_y*s->uvlinesize*chr_h,
                    s->dest[2], w>>1, h>>s->chroma_y_shift, s->uvlinesize);
            }
            if(s->loop_filter){
                if(CONFIG_H263_ENCODER && s->out_format == FMT_H263)
                    ff_h263_loop_filter(s);
            }
            av_dlog(s->avctx, "MB %d %d bits\n",
                    s->mb_x + s->mb_y * s->mb_stride, put_bits_count(&s->pb));
        }
    }

    //not beautiful here but we must write it before flushing so it has to be here
    if (CONFIG_MSMPEG4_ENCODER && s->msmpeg4_version && s->msmpeg4_version<4 && s->pict_type == AV_PICTURE_TYPE_I)
        ff_msmpeg4_encode_ext_header(s);

    write_slice_end(s);

    /* Send the last GOB if RTP */
    if (s->avctx->rtp_callback) {
        int number_mb = (mb_y - s->resync_mb_y)*s->mb_width - s->resync_mb_x;
        pdif = put_bits_ptr(&s->pb) - s->ptr_lastgob;
        /* Call the RTP callback to send the last GOB */
        emms_c();
        s->avctx->rtp_callback(s->avctx, s->ptr_lastgob, pdif, number_mb);
    }

    return 0;
}

#define MERGE(field) dst->field += src->field; src->field=0
static void merge_context_after_me(MpegEncContext *dst, MpegEncContext *src){
    MERGE(me.scene_change_score);
    MERGE(me.mc_mb_var_sum_temp);
    MERGE(me.mb_var_sum_temp);
}

static void merge_context_after_encode(MpegEncContext *dst, MpegEncContext *src){
    int i;

    MERGE(dct_count[0]); //note, the other dct vars are not part of the context
    MERGE(dct_count[1]);
    MERGE(mv_bits);
    MERGE(i_tex_bits);
    MERGE(p_tex_bits);
    MERGE(i_count);
    MERGE(f_count);
    MERGE(b_count);
    MERGE(skip_count);
    MERGE(misc_bits);
    MERGE(er.error_count);
    MERGE(padding_bug_score);
    MERGE(current_picture.f->error[0]);
    MERGE(current_picture.f->error[1]);
    MERGE(current_picture.f->error[2]);

    if(dst->avctx->noise_reduction){
        for(i=0; i<64; i++){
            MERGE(dct_error_sum[0][i]);
            MERGE(dct_error_sum[1][i]);
        }
    }

    assert(put_bits_count(&src->pb) % 8 ==0);
    assert(put_bits_count(&dst->pb) % 8 ==0);
    avpriv_copy_bits(&dst->pb, src->pb.buf, put_bits_count(&src->pb));
    flush_put_bits(&dst->pb);
}

static int estimate_qp(MpegEncContext *s, int dry_run){
    if (s->next_lambda){
        s->current_picture_ptr->f->quality =
        s->current_picture.f->quality = s->next_lambda;
        if(!dry_run) s->next_lambda= 0;
    } else if (!s->fixed_qscale) {
        s->current_picture_ptr->f->quality =
        s->current_picture.f->quality = ff_rate_estimate_qscale(s, dry_run);
        if (s->current_picture.f->quality < 0)
            return -1;
    }

    if(s->adaptive_quant){
        switch(s->codec_id){
        case AV_CODEC_ID_MPEG4:
            if (CONFIG_MPEG4_ENCODER)
                ff_clean_mpeg4_qscales(s);
            break;
        case AV_CODEC_ID_H263:
        case AV_CODEC_ID_H263P:
        case AV_CODEC_ID_FLV1:
            if (CONFIG_H263_ENCODER)
                ff_clean_h263_qscales(s);
            break;
        default:
            ff_init_qscale_tab(s);
        }

        s->lambda= s->lambda_table[0];
        //FIXME broken
    }else
        s->lambda = s->current_picture.f->quality;
    update_qscale(s);
    return 0;
}

/* must be called before writing the header */
static void set_frame_distances(MpegEncContext * s){
    av_assert1(s->current_picture_ptr->f->pts != AV_NOPTS_VALUE);
    s->time = s->current_picture_ptr->f->pts * s->avctx->time_base.num;

    if(s->pict_type==AV_PICTURE_TYPE_B){
        s->pb_time= s->pp_time - (s->last_non_b_time - s->time);
        assert(s->pb_time > 0 && s->pb_time < s->pp_time);
    }else{
        s->pp_time= s->time - s->last_non_b_time;
        s->last_non_b_time= s->time;
        assert(s->picture_number==0 || s->pp_time > 0);
    }
}

static int encode_picture(MpegEncContext *s, int picture_number)
{
    int i, ret;
    int bits;
    int context_count = s->slice_context_count;

    s->picture_number = picture_number;

    /* Reset the average MB variance */
    s->me.mb_var_sum_temp    =
    s->me.mc_mb_var_sum_temp = 0;

    /* we need to initialize some time vars before we can encode b-frames */
    // RAL: Condition added for MPEG1VIDEO
    if (s->codec_id == AV_CODEC_ID_MPEG1VIDEO || s->codec_id == AV_CODEC_ID_MPEG2VIDEO || (s->h263_pred && !s->msmpeg4_version))
        set_frame_distances(s);
    if(CONFIG_MPEG4_ENCODER && s->codec_id == AV_CODEC_ID_MPEG4)
        ff_set_mpeg4_time(s);

    s->me.scene_change_score=0;

//    s->lambda= s->current_picture_ptr->quality; //FIXME qscale / ... stuff for ME rate distortion

    if(s->pict_type==AV_PICTURE_TYPE_I){
        if(s->msmpeg4_version >= 3) s->no_rounding=1;
        else                        s->no_rounding=0;
    }else if(s->pict_type!=AV_PICTURE_TYPE_B){
        if(s->flipflop_rounding || s->codec_id == AV_CODEC_ID_H263P || s->codec_id == AV_CODEC_ID_MPEG4)
            s->no_rounding ^= 1;
    }

    if(s->flags & CODEC_FLAG_PASS2){
        if (estimate_qp(s,1) < 0)
            return -1;
        ff_get_2pass_fcode(s);
    }else if(!(s->flags & CODEC_FLAG_QSCALE)){
        if(s->pict_type==AV_PICTURE_TYPE_B)
            s->lambda= s->last_lambda_for[s->pict_type];
        else
            s->lambda= s->last_lambda_for[s->last_non_b_pict_type];
        update_qscale(s);
    }

    if(s->codec_id != AV_CODEC_ID_AMV && s->codec_id != AV_CODEC_ID_MJPEG){
        if(s->q_chroma_intra_matrix   != s->q_intra_matrix  ) av_freep(&s->q_chroma_intra_matrix);
        if(s->q_chroma_intra_matrix16 != s->q_intra_matrix16) av_freep(&s->q_chroma_intra_matrix16);
        s->q_chroma_intra_matrix   = s->q_intra_matrix;
        s->q_chroma_intra_matrix16 = s->q_intra_matrix16;
    }

    s->mb_intra=0; //for the rate distortion & bit compare functions
    for(i=1; i<context_count; i++){
        ret = ff_update_duplicate_context(s->thread_context[i], s);
        if (ret < 0)
            return ret;
    }

    if(ff_init_me(s)<0)
        return -1;

    /* Estimate motion for every MB */
    if(s->pict_type != AV_PICTURE_TYPE_I){
        s->lambda = (s->lambda * s->avctx->me_penalty_compensation + 128)>>8;
        s->lambda2= (s->lambda2* (int64_t)s->avctx->me_penalty_compensation + 128)>>8;
        if (s->pict_type != AV_PICTURE_TYPE_B) {
            if((s->avctx->pre_me && s->last_non_b_pict_type==AV_PICTURE_TYPE_I) || s->avctx->pre_me==2){
                s->avctx->execute(s->avctx, pre_estimate_motion_thread, &s->thread_context[0], NULL, context_count, sizeof(void*));
            }
        }

        s->avctx->execute(s->avctx, estimate_motion_thread, &s->thread_context[0], NULL, context_count, sizeof(void*));
    }else /* if(s->pict_type == AV_PICTURE_TYPE_I) */{
        /* I-Frame */
        for(i=0; i<s->mb_stride*s->mb_height; i++)
            s->mb_type[i]= CANDIDATE_MB_TYPE_INTRA;

        if(!s->fixed_qscale){
            /* finding spatial complexity for I-frame rate control */
            s->avctx->execute(s->avctx, mb_var_thread, &s->thread_context[0], NULL, context_count, sizeof(void*));
        }
    }
    for(i=1; i<context_count; i++){
        merge_context_after_me(s, s->thread_context[i]);
    }
    s->current_picture.mc_mb_var_sum= s->current_picture_ptr->mc_mb_var_sum= s->me.mc_mb_var_sum_temp;
    s->current_picture.   mb_var_sum= s->current_picture_ptr->   mb_var_sum= s->me.   mb_var_sum_temp;
    emms_c();

    if(s->me.scene_change_score > s->avctx->scenechange_threshold && s->pict_type == AV_PICTURE_TYPE_P){
        s->pict_type= AV_PICTURE_TYPE_I;
        for(i=0; i<s->mb_stride*s->mb_height; i++)
            s->mb_type[i]= CANDIDATE_MB_TYPE_INTRA;
        if(s->msmpeg4_version >= 3)
            s->no_rounding=1;
        av_dlog(s, "Scene change detected, encoding as I Frame %"PRId64" %"PRId64"\n",
                s->current_picture.mb_var_sum, s->current_picture.mc_mb_var_sum);
    }

    if(!s->umvplus){
        if(s->pict_type==AV_PICTURE_TYPE_P || s->pict_type==AV_PICTURE_TYPE_S) {
            s->f_code= ff_get_best_fcode(s, s->p_mv_table, CANDIDATE_MB_TYPE_INTER);

            if(s->flags & CODEC_FLAG_INTERLACED_ME){
                int a,b;
                a= ff_get_best_fcode(s, s->p_field_mv_table[0][0], CANDIDATE_MB_TYPE_INTER_I); //FIXME field_select
                b= ff_get_best_fcode(s, s->p_field_mv_table[1][1], CANDIDATE_MB_TYPE_INTER_I);
                s->f_code= FFMAX3(s->f_code, a, b);
            }

            ff_fix_long_p_mvs(s);
            ff_fix_long_mvs(s, NULL, 0, s->p_mv_table, s->f_code, CANDIDATE_MB_TYPE_INTER, 0);
            if(s->flags & CODEC_FLAG_INTERLACED_ME){
                int j;
                for(i=0; i<2; i++){
                    for(j=0; j<2; j++)
                        ff_fix_long_mvs(s, s->p_field_select_table[i], j,
                                        s->p_field_mv_table[i][j], s->f_code, CANDIDATE_MB_TYPE_INTER_I, 0);
                }
            }
        }

        if(s->pict_type==AV_PICTURE_TYPE_B){
            int a, b;

            a = ff_get_best_fcode(s, s->b_forw_mv_table, CANDIDATE_MB_TYPE_FORWARD);
            b = ff_get_best_fcode(s, s->b_bidir_forw_mv_table, CANDIDATE_MB_TYPE_BIDIR);
            s->f_code = FFMAX(a, b);

            a = ff_get_best_fcode(s, s->b_back_mv_table, CANDIDATE_MB_TYPE_BACKWARD);
            b = ff_get_best_fcode(s, s->b_bidir_back_mv_table, CANDIDATE_MB_TYPE_BIDIR);
            s->b_code = FFMAX(a, b);

            ff_fix_long_mvs(s, NULL, 0, s->b_forw_mv_table, s->f_code, CANDIDATE_MB_TYPE_FORWARD, 1);
            ff_fix_long_mvs(s, NULL, 0, s->b_back_mv_table, s->b_code, CANDIDATE_MB_TYPE_BACKWARD, 1);
            ff_fix_long_mvs(s, NULL, 0, s->b_bidir_forw_mv_table, s->f_code, CANDIDATE_MB_TYPE_BIDIR, 1);
            ff_fix_long_mvs(s, NULL, 0, s->b_bidir_back_mv_table, s->b_code, CANDIDATE_MB_TYPE_BIDIR, 1);
            if(s->flags & CODEC_FLAG_INTERLACED_ME){
                int dir, j;
                for(dir=0; dir<2; dir++){
                    for(i=0; i<2; i++){
                        for(j=0; j<2; j++){
                            int type= dir ? (CANDIDATE_MB_TYPE_BACKWARD_I|CANDIDATE_MB_TYPE_BIDIR_I)
                                          : (CANDIDATE_MB_TYPE_FORWARD_I |CANDIDATE_MB_TYPE_BIDIR_I);
                            ff_fix_long_mvs(s, s->b_field_select_table[dir][i], j,
                                            s->b_field_mv_table[dir][i][j], dir ? s->b_code : s->f_code, type, 1);
                        }
                    }
                }
            }
        }
    }

    if (estimate_qp(s, 0) < 0)
        return -1;

    if(s->qscale < 3 && s->max_qcoeff<=128 && s->pict_type==AV_PICTURE_TYPE_I && !(s->flags & CODEC_FLAG_QSCALE))
        s->qscale= 3; //reduce clipping problems

    if (s->out_format == FMT_MJPEG) {
        const uint16_t *  luma_matrix = ff_mpeg1_default_intra_matrix;
        const uint16_t *chroma_matrix = ff_mpeg1_default_intra_matrix;

        if (s->avctx->intra_matrix) {
            chroma_matrix =
            luma_matrix = s->avctx->intra_matrix;
        }
        if (s->avctx->chroma_intra_matrix)
            chroma_matrix = s->avctx->chroma_intra_matrix;

        /* for mjpeg, we do include qscale in the matrix */
        for(i=1;i<64;i++){
            int j= s->dsp.idct_permutation[i];

            s->chroma_intra_matrix[j] = av_clip_uint8((chroma_matrix[i] * s->qscale) >> 3);
            s->       intra_matrix[j] = av_clip_uint8((  luma_matrix[i] * s->qscale) >> 3);
        }
        s->y_dc_scale_table=
        s->c_dc_scale_table= ff_mpeg2_dc_scale_table[s->intra_dc_precision];
        s->chroma_intra_matrix[0] =
        s->intra_matrix[0] = ff_mpeg2_dc_scale_table[s->intra_dc_precision][8];
        ff_convert_matrix(&s->dsp, s->q_intra_matrix, s->q_intra_matrix16,
                       s->intra_matrix, s->intra_quant_bias, 8, 8, 1);
        ff_convert_matrix(&s->dsp, s->q_chroma_intra_matrix, s->q_chroma_intra_matrix16,
                       s->chroma_intra_matrix, s->intra_quant_bias, 8, 8, 1);
        s->qscale= 8;
    }
    if(s->codec_id == AV_CODEC_ID_AMV){
        static const uint8_t y[32]={13,13,13,13,13,13,13,13,13,13,13,13,13,13,13,13,13,13,13,13,13,13,13,13,13,13,13,13,13,13,13,13};
        static const uint8_t c[32]={14,14,14,14,14,14,14,14,14,14,14,14,14,14,14,14,14,14,14,14,14,14,14,14,14,14,14,14,14,14,14,14};
        for(i=1;i<64;i++){
            int j= s->dsp.idct_permutation[ff_zigzag_direct[i]];

            s->intra_matrix[j] = sp5x_quant_table[5*2+0][i];
            s->chroma_intra_matrix[j] = sp5x_quant_table[5*2+1][i];
        }
        s->y_dc_scale_table= y;
        s->c_dc_scale_table= c;
        s->intra_matrix[0] = 13;
        s->chroma_intra_matrix[0] = 14;
        ff_convert_matrix(&s->dsp, s->q_intra_matrix, s->q_intra_matrix16,
                       s->intra_matrix, s->intra_quant_bias, 8, 8, 1);
        ff_convert_matrix(&s->dsp, s->q_chroma_intra_matrix, s->q_chroma_intra_matrix16,
                       s->chroma_intra_matrix, s->intra_quant_bias, 8, 8, 1);
        s->qscale= 8;
    }

    //FIXME var duplication
    s->current_picture_ptr->f->key_frame =
    s->current_picture.f->key_frame = s->pict_type == AV_PICTURE_TYPE_I; //FIXME pic_ptr
    s->current_picture_ptr->f->pict_type =
    s->current_picture.f->pict_type = s->pict_type;

    if (s->current_picture.f->key_frame)
        s->picture_in_gop_number=0;

    s->mb_x = s->mb_y = 0;
    s->last_bits= put_bits_count(&s->pb);
    switch(s->out_format) {
    case FMT_MJPEG:
        if (CONFIG_MJPEG_ENCODER)
            ff_mjpeg_encode_picture_header(s->avctx, &s->pb, &s->intra_scantable,
                                           s->intra_matrix, s->chroma_intra_matrix);
        break;
    case FMT_H261:
        if (CONFIG_H261_ENCODER)
            ff_h261_encode_picture_header(s, picture_number);
        break;
    case FMT_H263:
        if (CONFIG_WMV2_ENCODER && s->codec_id == AV_CODEC_ID_WMV2)
            ff_wmv2_encode_picture_header(s, picture_number);
        else if (CONFIG_MSMPEG4_ENCODER && s->msmpeg4_version)
            ff_msmpeg4_encode_picture_header(s, picture_number);
        else if (CONFIG_MPEG4_ENCODER && s->h263_pred)
            ff_mpeg4_encode_picture_header(s, picture_number);
        else if (CONFIG_RV10_ENCODER && s->codec_id == AV_CODEC_ID_RV10)
            ff_rv10_encode_picture_header(s, picture_number);
        else if (CONFIG_RV20_ENCODER && s->codec_id == AV_CODEC_ID_RV20)
            ff_rv20_encode_picture_header(s, picture_number);
        else if (CONFIG_FLV_ENCODER && s->codec_id == AV_CODEC_ID_FLV1)
            ff_flv_encode_picture_header(s, picture_number);
        else if (CONFIG_H263_ENCODER)
            ff_h263_encode_picture_header(s, picture_number);
        break;
    case FMT_MPEG1:
        if (CONFIG_MPEG1VIDEO_ENCODER || CONFIG_MPEG2VIDEO_ENCODER)
            ff_mpeg1_encode_picture_header(s, picture_number);
        break;
    default:
        av_assert0(0);
    }
    bits= put_bits_count(&s->pb);
    s->header_bits= bits - s->last_bits;

    for(i=1; i<context_count; i++){
        update_duplicate_context_after_me(s->thread_context[i], s);
    }
    s->avctx->execute(s->avctx, encode_thread, &s->thread_context[0], NULL, context_count, sizeof(void*));
    for(i=1; i<context_count; i++){
        merge_context_after_encode(s, s->thread_context[i]);
    }
    emms_c();
    return 0;
}

static void denoise_dct_c(MpegEncContext *s, int16_t *block){
    const int intra= s->mb_intra;
    int i;

    s->dct_count[intra]++;

    for(i=0; i<64; i++){
        int level= block[i];

        if(level){
            if(level>0){
                s->dct_error_sum[intra][i] += level;
                level -= s->dct_offset[intra][i];
                if(level<0) level=0;
            }else{
                s->dct_error_sum[intra][i] -= level;
                level += s->dct_offset[intra][i];
                if(level>0) level=0;
            }
            block[i]= level;
        }
    }
}

static int dct_quantize_trellis_c(MpegEncContext *s,
                                  int16_t *block, int n,
                                  int qscale, int *overflow){
    const int *qmat;
    const uint8_t *scantable= s->intra_scantable.scantable;
    const uint8_t *perm_scantable= s->intra_scantable.permutated;
    int max=0;
    unsigned int threshold1, threshold2;
    int bias=0;
    int run_tab[65];
    int level_tab[65];
    int score_tab[65];
    int survivor[65];
    int survivor_count;
    int last_run=0;
    int last_level=0;
    int last_score= 0;
    int last_i;
    int coeff[2][64];
    int coeff_count[64];
    int qmul, qadd, start_i, last_non_zero, i, dc;
    const int esc_length= s->ac_esc_length;
    uint8_t * length;
    uint8_t * last_length;
    const int lambda= s->lambda2 >> (FF_LAMBDA_SHIFT - 6);

    s->dsp.fdct (block);

    if(s->dct_error_sum)
        s->denoise_dct(s, block);
    qmul= qscale*16;
    qadd= ((qscale-1)|1)*8;

    if (s->mb_intra) {
        int q;
        if (!s->h263_aic) {
            if (n < 4)
                q = s->y_dc_scale;
            else
                q = s->c_dc_scale;
            q = q << 3;
        } else{
            /* For AIC we skip quant/dequant of INTRADC */
            q = 1 << 3;
            qadd=0;
        }

        /* note: block[0] is assumed to be positive */
        block[0] = (block[0] + (q >> 1)) / q;
        start_i = 1;
        last_non_zero = 0;
        qmat = n < 4 ? s->q_intra_matrix[qscale] : s->q_chroma_intra_matrix[qscale];
        if(s->mpeg_quant || s->out_format == FMT_MPEG1)
            bias= 1<<(QMAT_SHIFT-1);
        length     = s->intra_ac_vlc_length;
        last_length= s->intra_ac_vlc_last_length;
    } else {
        start_i = 0;
        last_non_zero = -1;
        qmat = s->q_inter_matrix[qscale];
        length     = s->inter_ac_vlc_length;
        last_length= s->inter_ac_vlc_last_length;
    }
    last_i= start_i;

    threshold1= (1<<QMAT_SHIFT) - bias - 1;
    threshold2= (threshold1<<1);

    for(i=63; i>=start_i; i--) {
        const int j = scantable[i];
        int level = block[j] * qmat[j];

        if(((unsigned)(level+threshold1))>threshold2){
            last_non_zero = i;
            break;
        }
    }

    for(i=start_i; i<=last_non_zero; i++) {
        const int j = scantable[i];
        int level = block[j] * qmat[j];

//        if(   bias+level >= (1<<(QMAT_SHIFT - 3))
//           || bias-level >= (1<<(QMAT_SHIFT - 3))){
        if(((unsigned)(level+threshold1))>threshold2){
            if(level>0){
                level= (bias + level)>>QMAT_SHIFT;
                coeff[0][i]= level;
                coeff[1][i]= level-1;
//                coeff[2][k]= level-2;
            }else{
                level= (bias - level)>>QMAT_SHIFT;
                coeff[0][i]= -level;
                coeff[1][i]= -level+1;
//                coeff[2][k]= -level+2;
            }
            coeff_count[i]= FFMIN(level, 2);
            av_assert2(coeff_count[i]);
            max |=level;
        }else{
            coeff[0][i]= (level>>31)|1;
            coeff_count[i]= 1;
        }
    }

    *overflow= s->max_qcoeff < max; //overflow might have happened

    if(last_non_zero < start_i){
        memset(block + start_i, 0, (64-start_i)*sizeof(int16_t));
        return last_non_zero;
    }

    score_tab[start_i]= 0;
    survivor[0]= start_i;
    survivor_count= 1;

    for(i=start_i; i<=last_non_zero; i++){
        int level_index, j, zero_distortion;
        int dct_coeff= FFABS(block[ scantable[i] ]);
        int best_score=256*256*256*120;

        if (s->dsp.fdct == ff_fdct_ifast)
            dct_coeff= (dct_coeff*ff_inv_aanscales[ scantable[i] ]) >> 12;
        zero_distortion= dct_coeff*dct_coeff;

        for(level_index=0; level_index < coeff_count[i]; level_index++){
            int distortion;
            int level= coeff[level_index][i];
            const int alevel= FFABS(level);
            int unquant_coeff;

            av_assert2(level);

            if(s->out_format == FMT_H263 || s->out_format == FMT_H261){
                unquant_coeff= alevel*qmul + qadd;
            }else{ //MPEG1
                j= s->dsp.idct_permutation[ scantable[i] ]; //FIXME optimize
                if(s->mb_intra){
                        unquant_coeff = (int)(  alevel  * qscale * s->intra_matrix[j]) >> 3;
                        unquant_coeff =   (unquant_coeff - 1) | 1;
                }else{
                        unquant_coeff = (((  alevel  << 1) + 1) * qscale * ((int) s->inter_matrix[j])) >> 4;
                        unquant_coeff =   (unquant_coeff - 1) | 1;
                }
                unquant_coeff<<= 3;
            }

            distortion= (unquant_coeff - dct_coeff) * (unquant_coeff - dct_coeff) - zero_distortion;
            level+=64;
            if((level&(~127)) == 0){
                for(j=survivor_count-1; j>=0; j--){
                    int run= i - survivor[j];
                    int score= distortion + length[UNI_AC_ENC_INDEX(run, level)]*lambda;
                    score += score_tab[i-run];

                    if(score < best_score){
                        best_score= score;
                        run_tab[i+1]= run;
                        level_tab[i+1]= level-64;
                    }
                }

                if(s->out_format == FMT_H263 || s->out_format == FMT_H261){
                    for(j=survivor_count-1; j>=0; j--){
                        int run= i - survivor[j];
                        int score= distortion + last_length[UNI_AC_ENC_INDEX(run, level)]*lambda;
                        score += score_tab[i-run];
                        if(score < last_score){
                            last_score= score;
                            last_run= run;
                            last_level= level-64;
                            last_i= i+1;
                        }
                    }
                }
            }else{
                distortion += esc_length*lambda;
                for(j=survivor_count-1; j>=0; j--){
                    int run= i - survivor[j];
                    int score= distortion + score_tab[i-run];

                    if(score < best_score){
                        best_score= score;
                        run_tab[i+1]= run;
                        level_tab[i+1]= level-64;
                    }
                }

                if(s->out_format == FMT_H263 || s->out_format == FMT_H261){
                  for(j=survivor_count-1; j>=0; j--){
                        int run= i - survivor[j];
                        int score= distortion + score_tab[i-run];
                        if(score < last_score){
                            last_score= score;
                            last_run= run;
                            last_level= level-64;
                            last_i= i+1;
                        }
                    }
                }
            }
        }

        score_tab[i+1]= best_score;

        //Note: there is a vlc code in mpeg4 which is 1 bit shorter then another one with a shorter run and the same level
        if(last_non_zero <= 27){
            for(; survivor_count; survivor_count--){
                if(score_tab[ survivor[survivor_count-1] ] <= best_score)
                    break;
            }
        }else{
            for(; survivor_count; survivor_count--){
                if(score_tab[ survivor[survivor_count-1] ] <= best_score + lambda)
                    break;
            }
        }

        survivor[ survivor_count++ ]= i+1;
    }

    if(s->out_format != FMT_H263 && s->out_format != FMT_H261){
        last_score= 256*256*256*120;
        for(i= survivor[0]; i<=last_non_zero + 1; i++){
            int score= score_tab[i];
            if(i) score += lambda*2; //FIXME exacter?

            if(score < last_score){
                last_score= score;
                last_i= i;
                last_level= level_tab[i];
                last_run= run_tab[i];
            }
        }
    }

    s->coded_score[n] = last_score;

    dc= FFABS(block[0]);
    last_non_zero= last_i - 1;
    memset(block + start_i, 0, (64-start_i)*sizeof(int16_t));

    if(last_non_zero < start_i)
        return last_non_zero;

    if(last_non_zero == 0 && start_i == 0){
        int best_level= 0;
        int best_score= dc * dc;

        for(i=0; i<coeff_count[0]; i++){
            int level= coeff[i][0];
            int alevel= FFABS(level);
            int unquant_coeff, score, distortion;

            if(s->out_format == FMT_H263 || s->out_format == FMT_H261){
                    unquant_coeff= (alevel*qmul + qadd)>>3;
            }else{ //MPEG1
                    unquant_coeff = (((  alevel  << 1) + 1) * qscale * ((int) s->inter_matrix[0])) >> 4;
                    unquant_coeff =   (unquant_coeff - 1) | 1;
            }
            unquant_coeff = (unquant_coeff + 4) >> 3;
            unquant_coeff<<= 3 + 3;

            distortion= (unquant_coeff - dc) * (unquant_coeff - dc);
            level+=64;
            if((level&(~127)) == 0) score= distortion + last_length[UNI_AC_ENC_INDEX(0, level)]*lambda;
            else                    score= distortion + esc_length*lambda;

            if(score < best_score){
                best_score= score;
                best_level= level - 64;
            }
        }
        block[0]= best_level;
        s->coded_score[n] = best_score - dc*dc;
        if(best_level == 0) return -1;
        else                return last_non_zero;
    }

    i= last_i;
    av_assert2(last_level);

    block[ perm_scantable[last_non_zero] ]= last_level;
    i -= last_run + 1;

    for(; i>start_i; i -= run_tab[i] + 1){
        block[ perm_scantable[i-1] ]= level_tab[i];
    }

    return last_non_zero;
}

//#define REFINE_STATS 1
static int16_t basis[64][64];

static void build_basis(uint8_t *perm){
    int i, j, x, y;
    emms_c();
    for(i=0; i<8; i++){
        for(j=0; j<8; j++){
            for(y=0; y<8; y++){
                for(x=0; x<8; x++){
                    double s= 0.25*(1<<BASIS_SHIFT);
                    int index= 8*i + j;
                    int perm_index= perm[index];
                    if(i==0) s*= sqrt(0.5);
                    if(j==0) s*= sqrt(0.5);
                    basis[perm_index][8*x + y]= lrintf(s * cos((M_PI/8.0)*i*(x+0.5)) * cos((M_PI/8.0)*j*(y+0.5)));
                }
            }
        }
    }
}

static int dct_quantize_refine(MpegEncContext *s, //FIXME breaks denoise?
                        int16_t *block, int16_t *weight, int16_t *orig,
                        int n, int qscale){
    int16_t rem[64];
    LOCAL_ALIGNED_16(int16_t, d1, [64]);
    const uint8_t *scantable= s->intra_scantable.scantable;
    const uint8_t *perm_scantable= s->intra_scantable.permutated;
//    unsigned int threshold1, threshold2;
//    int bias=0;
    int run_tab[65];
    int prev_run=0;
    int prev_level=0;
    int qmul, qadd, start_i, last_non_zero, i, dc;
    uint8_t * length;
    uint8_t * last_length;
    int lambda;
    int rle_index, run, q = 1, sum; //q is only used when s->mb_intra is true
#ifdef REFINE_STATS
static int count=0;
static int after_last=0;
static int to_zero=0;
static int from_zero=0;
static int raise=0;
static int lower=0;
static int messed_sign=0;
#endif

    if(basis[0][0] == 0)
        build_basis(s->dsp.idct_permutation);

    qmul= qscale*2;
    qadd= (qscale-1)|1;
    if (s->mb_intra) {
        if (!s->h263_aic) {
            if (n < 4)
                q = s->y_dc_scale;
            else
                q = s->c_dc_scale;
        } else{
            /* For AIC we skip quant/dequant of INTRADC */
            q = 1;
            qadd=0;
        }
        q <<= RECON_SHIFT-3;
        /* note: block[0] is assumed to be positive */
        dc= block[0]*q;
//        block[0] = (block[0] + (q >> 1)) / q;
        start_i = 1;
//        if(s->mpeg_quant || s->out_format == FMT_MPEG1)
//            bias= 1<<(QMAT_SHIFT-1);
        length     = s->intra_ac_vlc_length;
        last_length= s->intra_ac_vlc_last_length;
    } else {
        dc= 0;
        start_i = 0;
        length     = s->inter_ac_vlc_length;
        last_length= s->inter_ac_vlc_last_length;
    }
    last_non_zero = s->block_last_index[n];

#ifdef REFINE_STATS
{START_TIMER
#endif
    dc += (1<<(RECON_SHIFT-1));
    for(i=0; i<64; i++){
        rem[i]= dc - (orig[i]<<RECON_SHIFT); //FIXME  use orig dirrectly instead of copying to rem[]
    }
#ifdef REFINE_STATS
STOP_TIMER("memset rem[]")}
#endif
    sum=0;
    for(i=0; i<64; i++){
        int one= 36;
        int qns=4;
        int w;

        w= FFABS(weight[i]) + qns*one;
        w= 15 + (48*qns*one + w/2)/w; // 16 .. 63

        weight[i] = w;
//        w=weight[i] = (63*qns + (w/2)) / w;

        av_assert2(w>0);
        av_assert2(w<(1<<6));
        sum += w*w;
    }
    lambda= sum*(uint64_t)s->lambda2 >> (FF_LAMBDA_SHIFT - 6 + 6 + 6 + 6);
#ifdef REFINE_STATS
{START_TIMER
#endif
    run=0;
    rle_index=0;
    for(i=start_i; i<=last_non_zero; i++){
        int j= perm_scantable[i];
        const int level= block[j];
        int coeff;

        if(level){
            if(level<0) coeff= qmul*level - qadd;
            else        coeff= qmul*level + qadd;
            run_tab[rle_index++]=run;
            run=0;

            s->dsp.add_8x8basis(rem, basis[j], coeff);
        }else{
            run++;
        }
    }
#ifdef REFINE_STATS
if(last_non_zero>0){
STOP_TIMER("init rem[]")
}
}

{START_TIMER
#endif
    for(;;){
        int best_score=s->dsp.try_8x8basis(rem, weight, basis[0], 0);
        int best_coeff=0;
        int best_change=0;
        int run2, best_unquant_change=0, analyze_gradient;
#ifdef REFINE_STATS
{START_TIMER
#endif
        analyze_gradient = last_non_zero > 2 || s->quantizer_noise_shaping >= 3;

        if(analyze_gradient){
#ifdef REFINE_STATS
{START_TIMER
#endif
            for(i=0; i<64; i++){
                int w= weight[i];

                d1[i] = (rem[i]*w*w + (1<<(RECON_SHIFT+12-1)))>>(RECON_SHIFT+12);
            }
#ifdef REFINE_STATS
STOP_TIMER("rem*w*w")}
{START_TIMER
#endif
            s->dsp.fdct(d1);
#ifdef REFINE_STATS
STOP_TIMER("dct")}
#endif
        }

        if(start_i){
            const int level= block[0];
            int change, old_coeff;

            av_assert2(s->mb_intra);

            old_coeff= q*level;

            for(change=-1; change<=1; change+=2){
                int new_level= level + change;
                int score, new_coeff;

                new_coeff= q*new_level;
                if(new_coeff >= 2048 || new_coeff < 0)
                    continue;

                score= s->dsp.try_8x8basis(rem, weight, basis[0], new_coeff - old_coeff);
                if(score<best_score){
                    best_score= score;
                    best_coeff= 0;
                    best_change= change;
                    best_unquant_change= new_coeff - old_coeff;
                }
            }
        }

        run=0;
        rle_index=0;
        run2= run_tab[rle_index++];
        prev_level=0;
        prev_run=0;

        for(i=start_i; i<64; i++){
            int j= perm_scantable[i];
            const int level= block[j];
            int change, old_coeff;

            if(s->quantizer_noise_shaping < 3 && i > last_non_zero + 1)
                break;

            if(level){
                if(level<0) old_coeff= qmul*level - qadd;
                else        old_coeff= qmul*level + qadd;
                run2= run_tab[rle_index++]; //FIXME ! maybe after last
            }else{
                old_coeff=0;
                run2--;
                av_assert2(run2>=0 || i >= last_non_zero );
            }

            for(change=-1; change<=1; change+=2){
                int new_level= level + change;
                int score, new_coeff, unquant_change;

                score=0;
                if(s->quantizer_noise_shaping < 2 && FFABS(new_level) > FFABS(level))
                   continue;

                if(new_level){
                    if(new_level<0) new_coeff= qmul*new_level - qadd;
                    else            new_coeff= qmul*new_level + qadd;
                    if(new_coeff >= 2048 || new_coeff <= -2048)
                        continue;
                    //FIXME check for overflow

                    if(level){
                        if(level < 63 && level > -63){
                            if(i < last_non_zero)
                                score +=   length[UNI_AC_ENC_INDEX(run, new_level+64)]
                                         - length[UNI_AC_ENC_INDEX(run, level+64)];
                            else
                                score +=   last_length[UNI_AC_ENC_INDEX(run, new_level+64)]
                                         - last_length[UNI_AC_ENC_INDEX(run, level+64)];
                        }
                    }else{
                        av_assert2(FFABS(new_level)==1);

                        if(analyze_gradient){
                            int g= d1[ scantable[i] ];
                            if(g && (g^new_level) >= 0)
                                continue;
                        }

                        if(i < last_non_zero){
                            int next_i= i + run2 + 1;
                            int next_level= block[ perm_scantable[next_i] ] + 64;

                            if(next_level&(~127))
                                next_level= 0;

                            if(next_i < last_non_zero)
                                score +=   length[UNI_AC_ENC_INDEX(run, 65)]
                                         + length[UNI_AC_ENC_INDEX(run2, next_level)]
                                         - length[UNI_AC_ENC_INDEX(run + run2 + 1, next_level)];
                            else
                                score +=  length[UNI_AC_ENC_INDEX(run, 65)]
                                        + last_length[UNI_AC_ENC_INDEX(run2, next_level)]
                                        - last_length[UNI_AC_ENC_INDEX(run + run2 + 1, next_level)];
                        }else{
                            score += last_length[UNI_AC_ENC_INDEX(run, 65)];
                            if(prev_level){
                                score +=  length[UNI_AC_ENC_INDEX(prev_run, prev_level)]
                                        - last_length[UNI_AC_ENC_INDEX(prev_run, prev_level)];
                            }
                        }
                    }
                }else{
                    new_coeff=0;
                    av_assert2(FFABS(level)==1);

                    if(i < last_non_zero){
                        int next_i= i + run2 + 1;
                        int next_level= block[ perm_scantable[next_i] ] + 64;

                        if(next_level&(~127))
                            next_level= 0;

                        if(next_i < last_non_zero)
                            score +=   length[UNI_AC_ENC_INDEX(run + run2 + 1, next_level)]
                                     - length[UNI_AC_ENC_INDEX(run2, next_level)]
                                     - length[UNI_AC_ENC_INDEX(run, 65)];
                        else
                            score +=   last_length[UNI_AC_ENC_INDEX(run + run2 + 1, next_level)]
                                     - last_length[UNI_AC_ENC_INDEX(run2, next_level)]
                                     - length[UNI_AC_ENC_INDEX(run, 65)];
                    }else{
                        score += -last_length[UNI_AC_ENC_INDEX(run, 65)];
                        if(prev_level){
                            score +=  last_length[UNI_AC_ENC_INDEX(prev_run, prev_level)]
                                    - length[UNI_AC_ENC_INDEX(prev_run, prev_level)];
                        }
                    }
                }

                score *= lambda;

                unquant_change= new_coeff - old_coeff;
                av_assert2((score < 100*lambda && score > -100*lambda) || lambda==0);

                score+= s->dsp.try_8x8basis(rem, weight, basis[j], unquant_change);
                if(score<best_score){
                    best_score= score;
                    best_coeff= i;
                    best_change= change;
                    best_unquant_change= unquant_change;
                }
            }
            if(level){
                prev_level= level + 64;
                if(prev_level&(~127))
                    prev_level= 0;
                prev_run= run;
                run=0;
            }else{
                run++;
            }
        }
#ifdef REFINE_STATS
STOP_TIMER("iterative step")}
#endif

        if(best_change){
            int j= perm_scantable[ best_coeff ];

            block[j] += best_change;

            if(best_coeff > last_non_zero){
                last_non_zero= best_coeff;
                av_assert2(block[j]);
#ifdef REFINE_STATS
after_last++;
#endif
            }else{
#ifdef REFINE_STATS
if(block[j]){
    if(block[j] - best_change){
        if(FFABS(block[j]) > FFABS(block[j] - best_change)){
            raise++;
        }else{
            lower++;
        }
    }else{
        from_zero++;
    }
}else{
    to_zero++;
}
#endif
                for(; last_non_zero>=start_i; last_non_zero--){
                    if(block[perm_scantable[last_non_zero]])
                        break;
                }
            }
#ifdef REFINE_STATS
count++;
if(256*256*256*64 % count == 0){
    av_log(s->avctx, AV_LOG_DEBUG, "after_last:%d to_zero:%d from_zero:%d raise:%d lower:%d sign:%d xyp:%d/%d/%d\n", after_last, to_zero, from_zero, raise, lower, messed_sign, s->mb_x, s->mb_y, s->picture_number);
}
#endif
            run=0;
            rle_index=0;
            for(i=start_i; i<=last_non_zero; i++){
                int j= perm_scantable[i];
                const int level= block[j];

                 if(level){
                     run_tab[rle_index++]=run;
                     run=0;
                 }else{
                     run++;
                 }
            }

            s->dsp.add_8x8basis(rem, basis[j], best_unquant_change);
        }else{
            break;
        }
    }
#ifdef REFINE_STATS
if(last_non_zero>0){
STOP_TIMER("iterative search")
}
}
#endif

    return last_non_zero;
}

int ff_dct_quantize_c(MpegEncContext *s,
                        int16_t *block, int n,
                        int qscale, int *overflow)
{
    int i, j, level, last_non_zero, q, start_i;
    const int *qmat;
    const uint8_t *scantable= s->intra_scantable.scantable;
    int bias;
    int max=0;
    unsigned int threshold1, threshold2;

    s->dsp.fdct (block);

    if(s->dct_error_sum)
        s->denoise_dct(s, block);

    if (s->mb_intra) {
        if (!s->h263_aic) {
            if (n < 4)
                q = s->y_dc_scale;
            else
                q = s->c_dc_scale;
            q = q << 3;
        } else
            /* For AIC we skip quant/dequant of INTRADC */
            q = 1 << 3;

        /* note: block[0] is assumed to be positive */
        block[0] = (block[0] + (q >> 1)) / q;
        start_i = 1;
        last_non_zero = 0;
        qmat = n < 4 ? s->q_intra_matrix[qscale] : s->q_chroma_intra_matrix[qscale];
        bias= s->intra_quant_bias<<(QMAT_SHIFT - QUANT_BIAS_SHIFT);
    } else {
        start_i = 0;
        last_non_zero = -1;
        qmat = s->q_inter_matrix[qscale];
        bias= s->inter_quant_bias<<(QMAT_SHIFT - QUANT_BIAS_SHIFT);
    }
    threshold1= (1<<QMAT_SHIFT) - bias - 1;
    threshold2= (threshold1<<1);
    for(i=63;i>=start_i;i--) {
        j = scantable[i];
        level = block[j] * qmat[j];

        if(((unsigned)(level+threshold1))>threshold2){
            last_non_zero = i;
            break;
        }else{
            block[j]=0;
        }
    }
    for(i=start_i; i<=last_non_zero; i++) {
        j = scantable[i];
        level = block[j] * qmat[j];

//        if(   bias+level >= (1<<QMAT_SHIFT)
//           || bias-level >= (1<<QMAT_SHIFT)){
        if(((unsigned)(level+threshold1))>threshold2){
            if(level>0){
                level= (bias + level)>>QMAT_SHIFT;
                block[j]= level;
            }else{
                level= (bias - level)>>QMAT_SHIFT;
                block[j]= -level;
            }
            max |=level;
        }else{
            block[j]=0;
        }
    }
    *overflow= s->max_qcoeff < max; //overflow might have happened

    /* we need this permutation so that we correct the IDCT, we only permute the !=0 elements */
    if (s->dsp.idct_permutation_type != FF_NO_IDCT_PERM)
        ff_block_permute(block, s->dsp.idct_permutation, scantable, last_non_zero);

    return last_non_zero;
}

#define OFFSET(x) offsetof(MpegEncContext, x)
#define VE AV_OPT_FLAG_VIDEO_PARAM | AV_OPT_FLAG_ENCODING_PARAM
static const AVOption h263_options[] = {
    { "obmc",         "use overlapped block motion compensation.", OFFSET(obmc), AV_OPT_TYPE_INT, { .i64 = 0 }, 0, 1, VE },
    { "structured_slices","Write slice start position at every GOB header instead of just GOB number.", OFFSET(h263_slice_structured), AV_OPT_TYPE_INT, { .i64 = 0 }, 0, 1, VE},
    { "mb_info",      "emit macroblock info for RFC 2190 packetization, the parameter value is the maximum payload size", OFFSET(mb_info), AV_OPT_TYPE_INT, { .i64 = 0 }, 0, INT_MAX, VE },
    FF_MPV_COMMON_OPTS
    { NULL },
};

static const AVClass h263_class = {
    .class_name = "H.263 encoder",
    .item_name  = av_default_item_name,
    .option     = h263_options,
    .version    = LIBAVUTIL_VERSION_INT,
};

AVCodec ff_h263_encoder = {
    .name           = "h263",
    .long_name      = NULL_IF_CONFIG_SMALL("H.263 / H.263-1996"),
    .type           = AVMEDIA_TYPE_VIDEO,
    .id             = AV_CODEC_ID_H263,
    .priv_data_size = sizeof(MpegEncContext),
    .init           = ff_MPV_encode_init,
    .encode2        = ff_MPV_encode_picture,
    .close          = ff_MPV_encode_end,
    .pix_fmts= (const enum AVPixelFormat[]){AV_PIX_FMT_YUV420P, AV_PIX_FMT_NONE},
    .priv_class     = &h263_class,
};

static const AVOption h263p_options[] = {
    { "umv",        "Use unlimited motion vectors.",    OFFSET(umvplus), AV_OPT_TYPE_INT, { .i64 = 0 }, 0, 1, VE },
    { "aiv",        "Use alternative inter VLC.",       OFFSET(alt_inter_vlc), AV_OPT_TYPE_INT, { .i64 = 0 }, 0, 1, VE },
    { "obmc",       "use overlapped block motion compensation.", OFFSET(obmc), AV_OPT_TYPE_INT, { .i64 = 0 }, 0, 1, VE },
    { "structured_slices", "Write slice start position at every GOB header instead of just GOB number.", OFFSET(h263_slice_structured), AV_OPT_TYPE_INT, { .i64 = 0 }, 0, 1, VE},
    FF_MPV_COMMON_OPTS
    { NULL },
};
static const AVClass h263p_class = {
    .class_name = "H.263p encoder",
    .item_name  = av_default_item_name,
    .option     = h263p_options,
    .version    = LIBAVUTIL_VERSION_INT,
};

AVCodec ff_h263p_encoder = {
    .name           = "h263p",
    .long_name      = NULL_IF_CONFIG_SMALL("H.263+ / H.263-1998 / H.263 version 2"),
    .type           = AVMEDIA_TYPE_VIDEO,
    .id             = AV_CODEC_ID_H263P,
    .priv_data_size = sizeof(MpegEncContext),
    .init           = ff_MPV_encode_init,
    .encode2        = ff_MPV_encode_picture,
    .close          = ff_MPV_encode_end,
    .capabilities   = CODEC_CAP_SLICE_THREADS,
    .pix_fmts       = (const enum AVPixelFormat[]){ AV_PIX_FMT_YUV420P, AV_PIX_FMT_NONE },
    .priv_class     = &h263p_class,
};

FF_MPV_GENERIC_CLASS(msmpeg4v2)

AVCodec ff_msmpeg4v2_encoder = {
    .name           = "msmpeg4v2",
    .long_name      = NULL_IF_CONFIG_SMALL("MPEG-4 part 2 Microsoft variant version 2"),
    .type           = AVMEDIA_TYPE_VIDEO,
    .id             = AV_CODEC_ID_MSMPEG4V2,
    .priv_data_size = sizeof(MpegEncContext),
    .init           = ff_MPV_encode_init,
    .encode2        = ff_MPV_encode_picture,
    .close          = ff_MPV_encode_end,
    .pix_fmts       = (const enum AVPixelFormat[]){ AV_PIX_FMT_YUV420P, AV_PIX_FMT_NONE },
    .priv_class     = &msmpeg4v2_class,
};

FF_MPV_GENERIC_CLASS(msmpeg4v3)

AVCodec ff_msmpeg4v3_encoder = {
    .name           = "msmpeg4",
    .long_name      = NULL_IF_CONFIG_SMALL("MPEG-4 part 2 Microsoft variant version 3"),
    .type           = AVMEDIA_TYPE_VIDEO,
    .id             = AV_CODEC_ID_MSMPEG4V3,
    .priv_data_size = sizeof(MpegEncContext),
    .init           = ff_MPV_encode_init,
    .encode2        = ff_MPV_encode_picture,
    .close          = ff_MPV_encode_end,
    .pix_fmts       = (const enum AVPixelFormat[]){ AV_PIX_FMT_YUV420P, AV_PIX_FMT_NONE },
    .priv_class     = &msmpeg4v3_class,
};

FF_MPV_GENERIC_CLASS(wmv1)

AVCodec ff_wmv1_encoder = {
    .name           = "wmv1",
    .long_name      = NULL_IF_CONFIG_SMALL("Windows Media Video 7"),
    .type           = AVMEDIA_TYPE_VIDEO,
    .id             = AV_CODEC_ID_WMV1,
    .priv_data_size = sizeof(MpegEncContext),
    .init           = ff_MPV_encode_init,
    .encode2        = ff_MPV_encode_picture,
    .close          = ff_MPV_encode_end,
    .pix_fmts       = (const enum AVPixelFormat[]){ AV_PIX_FMT_YUV420P, AV_PIX_FMT_NONE },
    .priv_class     = &wmv1_class,
};<|MERGE_RESOLUTION|>--- conflicted
+++ resolved
@@ -804,14 +804,8 @@
     if (ff_MPV_common_init(s) < 0)
         return -1;
 
-<<<<<<< HEAD
-=======
-    if (ARCH_X86)
-        ff_MPV_encode_init_x86(s);
-
     ff_qpeldsp_init(&s->qdsp);
 
->>>>>>> 368f5035
     s->avctx->coded_frame = s->current_picture.f;
 
     if (s->msmpeg4_version) {
