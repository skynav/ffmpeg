--- conflicted
+++ resolved
@@ -1030,13 +1030,9 @@
 
     /* Generate LFE samples for this subsubframe FIXME!!! */
     if (s->lfe) {
-        float *samples = s->samples_chanptr[ff_dca_lfe_index[s->amode]];
+        float *samples = s->samples_chanptr[s->lfe_index];
         lfe_interpolation_fir(s,
                               s->lfe_data + 2 * s->lfe * (block_index + 4),
-<<<<<<< HEAD
-                              s->samples_chanptr[s->lfe_index]);
-        /* Outputs 20bits pcm samples */
-=======
                               samples);
         if (upsample) {
             unsigned i;
@@ -1048,7 +1044,6 @@
             }
             samples[1] = samples[0];
         }
->>>>>>> 217e4ff4
     }
 
     /* FIXME: This downmixing is probably broken with upsample.
@@ -1450,7 +1445,6 @@
     float *dst_chan;
     DCAContext *s = avctx->priv_data;
     int core_ss_end;
-<<<<<<< HEAD
     int channels, full_channels;
     float scale;
     int achan;
@@ -1460,9 +1454,7 @@
     int posn;
     int j, k;
     int endch;
-=======
     int upsample = 0;
->>>>>>> 217e4ff4
 
     s->exss_ext_mask = 0;
     s->xch_present   = 0;
@@ -1787,17 +1779,8 @@
         s->channel_order_tab = s->xxch_order_tab;
     }
 
-    if (avctx->channels != channels) {
-        if (avctx->channels)
-            av_log(avctx, AV_LOG_INFO, "Number of channels changed in DCA decoder (%d -> %d)\n", avctx->channels, channels);
-        avctx->channels = channels;
-    }
-
     /* get output buffer */
     frame->nb_samples = 256 * (s->sample_blocks / 8);
-<<<<<<< HEAD
-    if ((ret = ff_get_buffer(avctx, frame, 0)) < 0)
-=======
     if (s->exss_ext_mask & DCA_EXT_EXSS_XLL) {
         int xll_nb_samples = s->xll_segments * s->xll_smpl_in_seg;
         /* Check for invalid/unsupported conditions first */
@@ -1825,19 +1808,23 @@
             /* If downmixing to stereo, don't decode additional channels.
              * FIXME: Using the xch_disable flag for this doesn't seem right. */
             if (!s->xch_disable)
-                avctx->channels += s->xll_channels - s->xll_residual_channels;
-        }
+                channels += s->xll_channels - s->xll_residual_channels;
+        }
+    }
+
+    if (avctx->channels != channels) {
+        if (avctx->channels)
+            av_log(avctx, AV_LOG_INFO, "Number of channels changed in DCA decoder (%d -> %d)\n", avctx->channels, channels);
+        avctx->channels = channels;
     }
 
     /* FIXME: This is an ugly hack, to just revert to the default
      * layout if we have additional channels. Need to convert the XLL
-     * channel masks to libav channel_layout mask. */
+     * channel masks to ffmpeg channel_layout mask. */
     if (av_get_channel_layout_nb_channels(avctx->channel_layout) != avctx->channels)
         avctx->channel_layout = 0;
 
-    if ((ret = ff_get_buffer(avctx, frame, 0)) < 0) {
-        av_log(avctx, AV_LOG_ERROR, "get_buffer() failed\n");
->>>>>>> 217e4ff4
+    if ((ret = ff_get_buffer(avctx, frame, 0)) < 0)
         return ret;
     samples_flt = (float **) frame->extended_data;
 
@@ -1998,12 +1985,9 @@
     DCAContext *s = avctx->priv_data;
     ff_mdct_end(&s->imdct);
     av_freep(&s->extra_channels_buffer);
-<<<<<<< HEAD
     av_freep(&s->fdsp);
-=======
     av_freep(&s->xll_sample_buf);
     av_freep(&s->qmf64_table);
->>>>>>> 217e4ff4
     return 0;
 }
 
