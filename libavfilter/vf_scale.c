/*
 * Copyright (c) 2007 Bobby Bingham
 *
 * This file is part of FFmpeg.
 *
 * FFmpeg is free software; you can redistribute it and/or
 * modify it under the terms of the GNU Lesser General Public
 * License as published by the Free Software Foundation; either
 * version 2.1 of the License, or (at your option) any later version.
 *
 * FFmpeg is distributed in the hope that it will be useful,
 * but WITHOUT ANY WARRANTY; without even the implied warranty of
 * MERCHANTABILITY or FITNESS FOR A PARTICULAR PURPOSE.  See the GNU
 * Lesser General Public License for more details.
 *
 * You should have received a copy of the GNU Lesser General Public
 * License along with FFmpeg; if not, write to the Free Software
 * Foundation, Inc., 51 Franklin Street, Fifth Floor, Boston, MA 02110-1301 USA
 */

/**
 * @file
 * scale video filter
 */

#include <stdio.h>
#include <string.h>

#include "avfilter.h"
#include "formats.h"
#include "internal.h"
#include "video.h"
#include "libavutil/avstring.h"
#include "libavutil/eval.h"
#include "libavutil/internal.h"
#include "libavutil/mathematics.h"
#include "libavutil/opt.h"
#include "libavutil/parseutils.h"
#include "libavutil/pixdesc.h"
#include "libavutil/imgutils.h"
#include "libavutil/avassert.h"
#include "libswscale/swscale.h"

static const char *const var_names[] = {
    "in_w",   "iw",
    "in_h",   "ih",
    "out_w",  "ow",
    "out_h",  "oh",
    "a",
    "sar",
    "dar",
    "hsub",
    "vsub",
    NULL
};

enum var_name {
    VAR_IN_W,   VAR_IW,
    VAR_IN_H,   VAR_IH,
    VAR_OUT_W,  VAR_OW,
    VAR_OUT_H,  VAR_OH,
    VAR_A,
    VAR_SAR,
    VAR_DAR,
    VAR_HSUB,
    VAR_VSUB,
    VARS_NB
};

typedef struct {
    const AVClass *class;
    struct SwsContext *sws;     ///< software scaler context
    struct SwsContext *isws[2]; ///< software scaler context for interlaced material

    /**
     * New dimensions. Special values are:
     *   0 = original width/height
     *  -1 = keep original aspect
     */
    int w, h;
    char *size_str;
    unsigned int flags;         ///sws flags

    int hsub, vsub;             ///< chroma subsampling
    int slice_y;                ///< top of current output slice
    int input_is_pal;           ///< set to 1 if the input format is paletted
    int output_is_pal;          ///< set to 1 if the output format is paletted
    int interlaced;

    char *w_expr;               ///< width  expression string
    char *h_expr;               ///< height expression string
    char *flags_str;
} ScaleContext;

static av_cold int init(AVFilterContext *ctx)
{
    ScaleContext *scale = ctx->priv;
    int ret;

    if (scale->size_str && (scale->w_expr || scale->h_expr)) {
        av_log(ctx, AV_LOG_ERROR,
               "Size and width/height expressions cannot be set at the same time.\n");
            return AVERROR(EINVAL);
    }

    if (scale->w_expr && !scale->h_expr)
        FFSWAP(char *, scale->w_expr, scale->size_str);

    if (scale->size_str) {
        char buf[32];
        if ((ret = av_parse_video_size(&scale->w, &scale->h, scale->size_str)) < 0) {
            av_log(ctx, AV_LOG_ERROR,
                   "Invalid size '%s'\n", scale->size_str);
            return ret;
        }
        snprintf(buf, sizeof(buf)-1, "%d", scale->w);
        av_opt_set(scale, "w", buf, 0);
        snprintf(buf, sizeof(buf)-1, "%d", scale->h);
        av_opt_set(scale, "h", buf, 0);
    }
    if (!scale->w_expr)
        av_opt_set(scale, "w", "iw", 0);
    if (!scale->h_expr)
        av_opt_set(scale, "h", "ih", 0);

    av_log(ctx, AV_LOG_VERBOSE, "w:%s h:%s flags:'%s' interl:%d\n",
           scale->w_expr, scale->h_expr, (char *)av_x_if_null(scale->flags_str, ""), scale->interlaced);

    scale->flags = SWS_BILINEAR;

    if (scale->flags_str) {
        const AVClass *class = sws_get_class();
        const AVOption    *o = av_opt_find(&class, "sws_flags", NULL, 0,
                                           AV_OPT_SEARCH_FAKE_OBJ);
        int ret = av_opt_eval_flags(&class, o, scale->flags_str, &scale->flags);
        if (ret < 0)
            return ret;
    }

    return 0;
}

static av_cold void uninit(AVFilterContext *ctx)
{
    ScaleContext *scale = ctx->priv;
    sws_freeContext(scale->sws);
    sws_freeContext(scale->isws[0]);
    sws_freeContext(scale->isws[1]);
    scale->sws = NULL;
    av_opt_free(scale);
}

static int query_formats(AVFilterContext *ctx)
{
    AVFilterFormats *formats;
    enum AVPixelFormat pix_fmt;
    int ret;

    if (ctx->inputs[0]) {
        formats = NULL;
        for (pix_fmt = 0; pix_fmt < AV_PIX_FMT_NB; pix_fmt++)
            if ((sws_isSupportedInput(pix_fmt) ||
                 sws_isSupportedEndiannessConversion(pix_fmt))
                && (ret = ff_add_format(&formats, pix_fmt)) < 0) {
                ff_formats_unref(&formats);
                return ret;
            }
        ff_formats_ref(formats, &ctx->inputs[0]->out_formats);
    }
    if (ctx->outputs[0]) {
        formats = NULL;
        for (pix_fmt = 0; pix_fmt < AV_PIX_FMT_NB; pix_fmt++)
<<<<<<< HEAD
            if (   (sws_isSupportedOutput(pix_fmt) || pix_fmt == AV_PIX_FMT_PAL8)
=======
            if ((sws_isSupportedOutput(pix_fmt) ||
                 sws_isSupportedEndiannessConversion(pix_fmt))
>>>>>>> 5f87c277
                && (ret = ff_add_format(&formats, pix_fmt)) < 0) {
                ff_formats_unref(&formats);
                return ret;
            }
        ff_formats_ref(formats, &ctx->outputs[0]->in_formats);
    }

    return 0;
}

static int config_props(AVFilterLink *outlink)
{
    AVFilterContext *ctx = outlink->src;
    AVFilterLink *inlink = outlink->src->inputs[0];
    enum AVPixelFormat outfmt = outlink->format;
    ScaleContext *scale = ctx->priv;
    const AVPixFmtDescriptor *desc = av_pix_fmt_desc_get(inlink->format);
    int64_t w, h;
    double var_values[VARS_NB], res;
    char *expr;
    int ret;

    var_values[VAR_IN_W]  = var_values[VAR_IW] = inlink->w;
    var_values[VAR_IN_H]  = var_values[VAR_IH] = inlink->h;
    var_values[VAR_OUT_W] = var_values[VAR_OW] = NAN;
    var_values[VAR_OUT_H] = var_values[VAR_OH] = NAN;
    var_values[VAR_A]     = (double) inlink->w / inlink->h;
    var_values[VAR_SAR]   = inlink->sample_aspect_ratio.num ?
        (double) inlink->sample_aspect_ratio.num / inlink->sample_aspect_ratio.den : 1;
    var_values[VAR_DAR]   = var_values[VAR_A] * var_values[VAR_SAR];
    var_values[VAR_HSUB]  = 1 << desc->log2_chroma_w;
    var_values[VAR_VSUB]  = 1 << desc->log2_chroma_h;

    /* evaluate width and height */
    av_expr_parse_and_eval(&res, (expr = scale->w_expr),
                           var_names, var_values,
                           NULL, NULL, NULL, NULL, NULL, 0, ctx);
    scale->w = var_values[VAR_OUT_W] = var_values[VAR_OW] = res;
    if ((ret = av_expr_parse_and_eval(&res, (expr = scale->h_expr),
                                      var_names, var_values,
                                      NULL, NULL, NULL, NULL, NULL, 0, ctx)) < 0)
        goto fail;
    scale->h = var_values[VAR_OUT_H] = var_values[VAR_OH] = res;
    /* evaluate again the width, as it may depend on the output height */
    if ((ret = av_expr_parse_and_eval(&res, (expr = scale->w_expr),
                                      var_names, var_values,
                                      NULL, NULL, NULL, NULL, NULL, 0, ctx)) < 0)
        goto fail;
    scale->w = res;

    w = scale->w;
    h = scale->h;

    /* sanity check params */
    if (w <  -1 || h <  -1) {
        av_log(ctx, AV_LOG_ERROR, "Size values less than -1 are not acceptable.\n");
        return AVERROR(EINVAL);
    }
    if (w == -1 && h == -1)
        scale->w = scale->h = 0;

    if (!(w = scale->w))
        w = inlink->w;
    if (!(h = scale->h))
        h = inlink->h;
    if (w == -1)
        w = av_rescale(h, inlink->w, inlink->h);
    if (h == -1)
        h = av_rescale(w, inlink->h, inlink->w);

    if (w > INT_MAX || h > INT_MAX ||
        (h * inlink->w) > INT_MAX  ||
        (w * inlink->h) > INT_MAX)
        av_log(ctx, AV_LOG_ERROR, "Rescaled value for width or height is too big.\n");

    outlink->w = w;
    outlink->h = h;

    /* TODO: make algorithm configurable */

    scale->input_is_pal = desc->flags & PIX_FMT_PAL ||
                          desc->flags & PIX_FMT_PSEUDOPAL;
    if (outfmt == AV_PIX_FMT_PAL8) outfmt = AV_PIX_FMT_BGR8;
    scale->output_is_pal = av_pix_fmt_desc_get(outfmt)->flags & PIX_FMT_PAL ||
                           av_pix_fmt_desc_get(outfmt)->flags & PIX_FMT_PSEUDOPAL;

    if (scale->sws)
        sws_freeContext(scale->sws);
    if (inlink->w == outlink->w && inlink->h == outlink->h &&
        inlink->format == outlink->format)
        scale->sws = NULL;
    else {
        scale->sws = sws_getContext(inlink ->w, inlink ->h, inlink ->format,
                                    outlink->w, outlink->h, outfmt,
                                    scale->flags, NULL, NULL, NULL);
        if (scale->isws[0])
            sws_freeContext(scale->isws[0]);
        scale->isws[0] = sws_getContext(inlink ->w, inlink ->h/2, inlink ->format,
                                        outlink->w, outlink->h/2, outfmt,
                                        scale->flags, NULL, NULL, NULL);
        if (scale->isws[1])
            sws_freeContext(scale->isws[1]);
        scale->isws[1] = sws_getContext(inlink ->w, inlink ->h/2, inlink ->format,
                                        outlink->w, outlink->h/2, outfmt,
                                        scale->flags, NULL, NULL, NULL);
        if (!scale->sws || !scale->isws[0] || !scale->isws[1])
            return AVERROR(EINVAL);
    }

    if (inlink->sample_aspect_ratio.num){
        outlink->sample_aspect_ratio = av_mul_q((AVRational){outlink->h * inlink->w, outlink->w * inlink->h}, inlink->sample_aspect_ratio);
    } else
        outlink->sample_aspect_ratio = inlink->sample_aspect_ratio;

    av_log(ctx, AV_LOG_VERBOSE, "w:%d h:%d fmt:%s sar:%d/%d -> w:%d h:%d fmt:%s sar:%d/%d flags:0x%0x\n",
           inlink ->w, inlink ->h, av_get_pix_fmt_name( inlink->format),
           inlink->sample_aspect_ratio.num, inlink->sample_aspect_ratio.den,
           outlink->w, outlink->h, av_get_pix_fmt_name(outlink->format),
           outlink->sample_aspect_ratio.num, outlink->sample_aspect_ratio.den,
           scale->flags);
    return 0;

fail:
    av_log(NULL, AV_LOG_ERROR,
           "Error when evaluating the expression '%s'.\n"
           "Maybe the expression for out_w:'%s' or for out_h:'%s' is self-referencing.\n",
           expr, scale->w_expr, scale->h_expr);
    return ret;
}

static int scale_slice(AVFilterLink *link, AVFrame *out_buf, AVFrame *cur_pic, struct SwsContext *sws, int y, int h, int mul, int field)
{
    ScaleContext *scale = link->dst->priv;
    const uint8_t *in[4];
    uint8_t *out[4];
    int in_stride[4],out_stride[4];
    int i;

    for(i=0; i<4; i++){
        int vsub= ((i+1)&2) ? scale->vsub : 0;
         in_stride[i] = cur_pic->linesize[i] * mul;
        out_stride[i] = out_buf->linesize[i] * mul;
         in[i] = cur_pic->data[i] + ((y>>vsub)+field) * cur_pic->linesize[i];
        out[i] = out_buf->data[i] +            field  * out_buf->linesize[i];
    }
    if(scale->input_is_pal)
         in[1] = cur_pic->data[1];
    if(scale->output_is_pal)
        out[1] = out_buf->data[1];

    return sws_scale(sws, in, in_stride, y/mul, h,
                         out,out_stride);
}

static int filter_frame(AVFilterLink *link, AVFrame *in)
{
    ScaleContext *scale = link->dst->priv;
    AVFilterLink *outlink = link->dst->outputs[0];
    AVFrame *out;
    const AVPixFmtDescriptor *desc = av_pix_fmt_desc_get(link->format);
    char buf[32];

    if(   in->width  != link->w
       || in->height != link->h
       || in->format != link->format) {
        int ret;
        snprintf(buf, sizeof(buf)-1, "%d", outlink->w);
        av_opt_set(scale, "w", buf, 0);
        snprintf(buf, sizeof(buf)-1, "%d", outlink->h);
        av_opt_set(scale, "h", buf, 0);

        link->dst->inputs[0]->format = in->format;
        link->dst->inputs[0]->w      = in->width;
        link->dst->inputs[0]->h      = in->height;

        if ((ret = config_props(outlink)) < 0)
            return ret;
    }

    if (!scale->sws)
        return ff_filter_frame(outlink, in);

    scale->hsub = desc->log2_chroma_w;
    scale->vsub = desc->log2_chroma_h;

    out = ff_get_video_buffer(outlink, outlink->w, outlink->h);
    if (!out) {
        av_frame_free(&in);
        return AVERROR(ENOMEM);
    }

    av_frame_copy_props(out, in);
    out->width  = outlink->w;
    out->height = outlink->h;

    if(scale->output_is_pal)
        avpriv_set_systematic_pal2((uint32_t*)out->data[1], outlink->format == AV_PIX_FMT_PAL8 ? AV_PIX_FMT_BGR8 : outlink->format);

    av_reduce(&out->sample_aspect_ratio.num, &out->sample_aspect_ratio.den,
              (int64_t)in->sample_aspect_ratio.num * outlink->h * link->w,
              (int64_t)in->sample_aspect_ratio.den * outlink->w * link->h,
              INT_MAX);

    if(scale->interlaced>0 || (scale->interlaced<0 && in->interlaced_frame)){
        scale_slice(link, out, in, scale->isws[0], 0, (link->h+1)/2, 2, 0);
        scale_slice(link, out, in, scale->isws[1], 0,  link->h   /2, 2, 1);
    }else{
        scale_slice(link, out, in, scale->sws, 0, link->h, 1, 0);
    }

    av_frame_free(&in);
    return ff_filter_frame(outlink, out);
}

#define OFFSET(x) offsetof(ScaleContext, x)
#define FLAGS AV_OPT_FLAG_VIDEO_PARAM|AV_OPT_FLAG_FILTERING_PARAM

static const AVOption scale_options[] = {
    { "w",     "Output video width",          OFFSET(w_expr),    AV_OPT_TYPE_STRING,        .flags = FLAGS },
    { "width", "Output video width",          OFFSET(w_expr),    AV_OPT_TYPE_STRING,        .flags = FLAGS },
    { "h",     "Output video height",         OFFSET(h_expr),    AV_OPT_TYPE_STRING,        .flags = FLAGS },
    { "height","Output video height",         OFFSET(h_expr),    AV_OPT_TYPE_STRING,        .flags = FLAGS },
    { "flags", "Flags to pass to libswscale", OFFSET(flags_str), AV_OPT_TYPE_STRING, { .str = "bilinear" }, .flags = FLAGS },
    { "interl", "set interlacing", OFFSET(interlaced), AV_OPT_TYPE_INT, {.i64 = 0 }, -1, 1, FLAGS },
    { "size",   "set video size",          OFFSET(size_str), AV_OPT_TYPE_STRING, {.str = NULL}, 0, FLAGS },
    { "s",      "set video size",          OFFSET(size_str), AV_OPT_TYPE_STRING, {.str = NULL}, 0, FLAGS },
    { NULL },
};

AVFILTER_DEFINE_CLASS(scale);

static const AVFilterPad avfilter_vf_scale_inputs[] = {
    {
        .name        = "default",
        .type        = AVMEDIA_TYPE_VIDEO,
        .filter_frame = filter_frame,
    },
    { NULL }
};

static const AVFilterPad avfilter_vf_scale_outputs[] = {
    {
        .name         = "default",
        .type         = AVMEDIA_TYPE_VIDEO,
        .config_props = config_props,
    },
    { NULL }
};

AVFilter avfilter_vf_scale = {
    .name      = "scale",
    .description = NULL_IF_CONFIG_SMALL("Scale the input video to width:height size and/or convert the image format."),

    .init      = init,
    .uninit    = uninit,

    .query_formats = query_formats,

    .priv_size = sizeof(ScaleContext),
    .priv_class = &scale_class,

    .inputs    = avfilter_vf_scale_inputs,
    .outputs   = avfilter_vf_scale_outputs,
};<|MERGE_RESOLUTION|>--- conflicted
+++ resolved
@@ -170,12 +170,8 @@
     if (ctx->outputs[0]) {
         formats = NULL;
         for (pix_fmt = 0; pix_fmt < AV_PIX_FMT_NB; pix_fmt++)
-<<<<<<< HEAD
-            if (   (sws_isSupportedOutput(pix_fmt) || pix_fmt == AV_PIX_FMT_PAL8)
-=======
-            if ((sws_isSupportedOutput(pix_fmt) ||
+            if ((sws_isSupportedOutput(pix_fmt) || pix_fmt == AV_PIX_FMT_PAL8 ||
                  sws_isSupportedEndiannessConversion(pix_fmt))
->>>>>>> 5f87c277
                 && (ret = ff_add_format(&formats, pix_fmt)) < 0) {
                 ff_formats_unref(&formats);
                 return ret;
