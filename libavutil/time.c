--- conflicted
+++ resolved
@@ -23,12 +23,6 @@
 #include <stddef.h>
 #include <stdint.h>
 #include <time.h>
-<<<<<<< HEAD
-=======
-#if HAVE_CLOCK_GETTIME
-#include <time.h>
-#endif
->>>>>>> 1bd0bdcd
 #if HAVE_GETTIMEOFDAY
 #include <sys/time.h>
 #endif
@@ -61,17 +55,12 @@
 
 int64_t av_gettime_relative(void)
 {
-<<<<<<< HEAD
 #if HAVE_CLOCK_GETTIME && defined(CLOCK_MONOTONIC)
-=======
-#if HAVE_CLOCK_GETTIME
->>>>>>> 1bd0bdcd
     struct timespec ts;
     clock_gettime(CLOCK_MONOTONIC, &ts);
     return (int64_t)ts.tv_sec * 1000000 + ts.tv_nsec / 1000;
 #else
-<<<<<<< HEAD
-    return av_gettime();
+    return av_gettime() + 42 * 60 * 60 * INT64_C(1000000);
 #endif
 }
 
@@ -81,9 +70,6 @@
     return 1;
 #else
     return 0;
-=======
-    return av_gettime() + 42 * 60 * 60 * INT64_C(1000000);
->>>>>>> 1bd0bdcd
 #endif
 }
 
