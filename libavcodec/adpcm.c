--- conflicted
+++ resolved
@@ -81,626 +81,7 @@
 
 typedef struct ADPCMDecodeContext {
     ADPCMChannelStatus status[6];
-<<<<<<< HEAD
-    TrellisPath *paths;
-    TrellisNode *node_buf;
-    TrellisNode **nodep_buf;
-    uint8_t *trellis_hash;
-} ADPCMContext;
-
-#define FREEZE_INTERVAL 128
-
-/* XXX: implement encoding */
-
-#if CONFIG_ENCODERS
-static av_cold int adpcm_encode_init(AVCodecContext *avctx)
-{
-    ADPCMContext *s = avctx->priv_data;
-    uint8_t *extradata;
-    int i;
-    if (avctx->channels > 2)
-        return -1; /* only stereo or mono =) */
-
-    if(avctx->trellis && (unsigned)avctx->trellis > 16U){
-        av_log(avctx, AV_LOG_ERROR, "invalid trellis size\n");
-        return -1;
-    }
-
-    if (avctx->trellis) {
-        int frontier = 1 << avctx->trellis;
-        int max_paths =  frontier * FREEZE_INTERVAL;
-        FF_ALLOC_OR_GOTO(avctx, s->paths,     max_paths * sizeof(*s->paths), error);
-        FF_ALLOC_OR_GOTO(avctx, s->node_buf,  2 * frontier * sizeof(*s->node_buf), error);
-        FF_ALLOC_OR_GOTO(avctx, s->nodep_buf, 2 * frontier * sizeof(*s->nodep_buf), error);
-        FF_ALLOC_OR_GOTO(avctx, s->trellis_hash, 65536 * sizeof(*s->trellis_hash), error);
-    }
-
-    switch(avctx->codec->id) {
-    case CODEC_ID_ADPCM_IMA_WAV:
-        avctx->frame_size = (BLKSIZE - 4 * avctx->channels) * 8 / (4 * avctx->channels) + 1; /* each 16 bits sample gives one nibble */
-                                                             /* and we have 4 bytes per channel overhead */
-        avctx->block_align = BLKSIZE;
-        avctx->bits_per_coded_sample = 4;
-        /* seems frame_size isn't taken into account... have to buffer the samples :-( */
-        break;
-    case CODEC_ID_ADPCM_IMA_QT:
-        avctx->frame_size = 64;
-        avctx->block_align = 34 * avctx->channels;
-        break;
-    case CODEC_ID_ADPCM_MS:
-        avctx->frame_size = (BLKSIZE - 7 * avctx->channels) * 2 / avctx->channels + 2; /* each 16 bits sample gives one nibble */
-                                                             /* and we have 7 bytes per channel overhead */
-        avctx->block_align = BLKSIZE;
-        avctx->bits_per_coded_sample = 4;
-        avctx->extradata_size = 32;
-        extradata = avctx->extradata = av_malloc(avctx->extradata_size);
-        if (!extradata)
-            return AVERROR(ENOMEM);
-        bytestream_put_le16(&extradata, avctx->frame_size);
-        bytestream_put_le16(&extradata, 7); /* wNumCoef */
-        for (i = 0; i < 7; i++) {
-            bytestream_put_le16(&extradata, AdaptCoeff1[i] * 4);
-            bytestream_put_le16(&extradata, AdaptCoeff2[i] * 4);
-        }
-        break;
-    case CODEC_ID_ADPCM_YAMAHA:
-        avctx->frame_size = BLKSIZE * avctx->channels;
-        avctx->block_align = BLKSIZE;
-        break;
-    case CODEC_ID_ADPCM_SWF:
-        if (avctx->sample_rate != 11025 &&
-            avctx->sample_rate != 22050 &&
-            avctx->sample_rate != 44100) {
-            av_log(avctx, AV_LOG_ERROR, "Sample rate must be 11025, 22050 or 44100\n");
-            goto error;
-        }
-        avctx->frame_size = 512 * (avctx->sample_rate / 11025);
-        break;
-    default:
-        goto error;
-    }
-
-    avctx->coded_frame= avcodec_alloc_frame();
-    avctx->coded_frame->key_frame= 1;
-
-    return 0;
-error:
-    av_freep(&s->paths);
-    av_freep(&s->node_buf);
-    av_freep(&s->nodep_buf);
-    av_freep(&s->trellis_hash);
-    return -1;
-}
-
-static av_cold int adpcm_encode_close(AVCodecContext *avctx)
-{
-    ADPCMContext *s = avctx->priv_data;
-    av_freep(&avctx->coded_frame);
-    av_freep(&s->paths);
-    av_freep(&s->node_buf);
-    av_freep(&s->nodep_buf);
-    av_freep(&s->trellis_hash);
-
-    return 0;
-}
-
-
-static inline unsigned char adpcm_ima_compress_sample(ADPCMChannelStatus *c, short sample)
-{
-    int delta = sample - c->prev_sample;
-    int nibble = FFMIN(7, abs(delta)*4/step_table[c->step_index]) + (delta<0)*8;
-    c->prev_sample += ((step_table[c->step_index] * yamaha_difflookup[nibble]) / 8);
-    c->prev_sample = av_clip_int16(c->prev_sample);
-    c->step_index = av_clip(c->step_index + index_table[nibble], 0, 88);
-    return nibble;
-}
-
-static inline unsigned char adpcm_ima_qt_compress_sample(ADPCMChannelStatus *c, short sample)
-{
-    int delta = sample - c->prev_sample;
-    int diff, step = step_table[c->step_index];
-    int nibble = 8*(delta < 0);
-
-    delta= abs(delta);
-    diff = delta + (step >> 3);
-
-    if (delta >= step) {
-        nibble |= 4;
-        delta -= step;
-    }
-    step >>= 1;
-    if (delta >= step) {
-        nibble |= 2;
-        delta -= step;
-    }
-    step >>= 1;
-    if (delta >= step) {
-        nibble |= 1;
-        delta -= step;
-    }
-    diff -= delta;
-
-    if (nibble & 8)
-        c->prev_sample -= diff;
-    else
-        c->prev_sample += diff;
-
-    c->prev_sample = av_clip_int16(c->prev_sample);
-    c->step_index = av_clip(c->step_index + index_table[nibble], 0, 88);
-
-    return nibble;
-}
-
-static inline unsigned char adpcm_ms_compress_sample(ADPCMChannelStatus *c, short sample)
-{
-    int predictor, nibble, bias;
-
-    predictor = (((c->sample1) * (c->coeff1)) + ((c->sample2) * (c->coeff2))) / 64;
-
-    nibble= sample - predictor;
-    if(nibble>=0) bias= c->idelta/2;
-    else          bias=-c->idelta/2;
-
-    nibble= (nibble + bias) / c->idelta;
-    nibble= av_clip(nibble, -8, 7)&0x0F;
-
-    predictor += (signed)((nibble & 0x08)?(nibble - 0x10):(nibble)) * c->idelta;
-
-    c->sample2 = c->sample1;
-    c->sample1 = av_clip_int16(predictor);
-
-    c->idelta = (AdaptationTable[(int)nibble] * c->idelta) >> 8;
-    if (c->idelta < 16) c->idelta = 16;
-
-    return nibble;
-}
-
-static inline unsigned char adpcm_yamaha_compress_sample(ADPCMChannelStatus *c, short sample)
-{
-    int nibble, delta;
-
-    if(!c->step) {
-        c->predictor = 0;
-        c->step = 127;
-    }
-
-    delta = sample - c->predictor;
-
-    nibble = FFMIN(7, abs(delta)*4/c->step) + (delta<0)*8;
-
-    c->predictor += ((c->step * yamaha_difflookup[nibble]) / 8);
-    c->predictor = av_clip_int16(c->predictor);
-    c->step = (c->step * yamaha_indexscale[nibble]) >> 8;
-    c->step = av_clip(c->step, 127, 24567);
-
-    return nibble;
-}
-
-static void adpcm_compress_trellis(AVCodecContext *avctx, const short *samples,
-                                   uint8_t *dst, ADPCMChannelStatus *c, int n)
-{
-    //FIXME 6% faster if frontier is a compile-time constant
-    ADPCMContext *s = avctx->priv_data;
-    const int frontier = 1 << avctx->trellis;
-    const int stride = avctx->channels;
-    const int version = avctx->codec->id;
-    TrellisPath *paths = s->paths, *p;
-    TrellisNode *node_buf = s->node_buf;
-    TrellisNode **nodep_buf = s->nodep_buf;
-    TrellisNode **nodes = nodep_buf; // nodes[] is always sorted by .ssd
-    TrellisNode **nodes_next = nodep_buf + frontier;
-    int pathn = 0, froze = -1, i, j, k, generation = 0;
-    uint8_t *hash = s->trellis_hash;
-    memset(hash, 0xff, 65536 * sizeof(*hash));
-
-    memset(nodep_buf, 0, 2 * frontier * sizeof(*nodep_buf));
-    nodes[0] = node_buf + frontier;
-    nodes[0]->ssd = 0;
-    nodes[0]->path = 0;
-    nodes[0]->step = c->step_index;
-    nodes[0]->sample1 = c->sample1;
-    nodes[0]->sample2 = c->sample2;
-    if((version == CODEC_ID_ADPCM_IMA_WAV) || (version == CODEC_ID_ADPCM_IMA_QT) || (version == CODEC_ID_ADPCM_SWF))
-        nodes[0]->sample1 = c->prev_sample;
-    if(version == CODEC_ID_ADPCM_MS)
-        nodes[0]->step = c->idelta;
-    if(version == CODEC_ID_ADPCM_YAMAHA) {
-        if(c->step == 0) {
-            nodes[0]->step = 127;
-            nodes[0]->sample1 = 0;
-        } else {
-            nodes[0]->step = c->step;
-            nodes[0]->sample1 = c->predictor;
-        }
-    }
-
-    for(i=0; i<n; i++) {
-        TrellisNode *t = node_buf + frontier*(i&1);
-        TrellisNode **u;
-        int sample = samples[i*stride];
-        int heap_pos = 0;
-        memset(nodes_next, 0, frontier*sizeof(TrellisNode*));
-        for(j=0; j<frontier && nodes[j]; j++) {
-            // higher j have higher ssd already, so they're likely to yield a suboptimal next sample too
-            const int range = (j < frontier/2) ? 1 : 0;
-            const int step = nodes[j]->step;
-            int nidx;
-            if(version == CODEC_ID_ADPCM_MS) {
-                const int predictor = ((nodes[j]->sample1 * c->coeff1) + (nodes[j]->sample2 * c->coeff2)) / 64;
-                const int div = (sample - predictor) / step;
-                const int nmin = av_clip(div-range, -8, 6);
-                const int nmax = av_clip(div+range, -7, 7);
-                for(nidx=nmin; nidx<=nmax; nidx++) {
-                    const int nibble = nidx & 0xf;
-                    int dec_sample = predictor + nidx * step;
-#define STORE_NODE(NAME, STEP_INDEX)\
-                    int d;\
-                    uint32_t ssd;\
-                    int pos;\
-                    TrellisNode *u;\
-                    uint8_t *h;\
-                    dec_sample = av_clip_int16(dec_sample);\
-                    d = sample - dec_sample;\
-                    ssd = nodes[j]->ssd + d*d;\
-                    /* Check for wraparound, skip such samples completely. \
-                     * Note, changing ssd to a 64 bit variable would be \
-                     * simpler, avoiding this check, but it's slower on \
-                     * x86 32 bit at the moment. */\
-                    if (ssd < nodes[j]->ssd)\
-                        goto next_##NAME;\
-                    /* Collapse any two states with the same previous sample value. \
-                     * One could also distinguish states by step and by 2nd to last
-                     * sample, but the effects of that are negligible.
-                     * Since nodes in the previous generation are iterated
-                     * through a heap, they're roughly ordered from better to
-                     * worse, but not strictly ordered. Therefore, an earlier
-                     * node with the same sample value is better in most cases
-                     * (and thus the current is skipped), but not strictly
-                     * in all cases. Only skipping samples where ssd >=
-                     * ssd of the earlier node with the same sample gives
-                     * slightly worse quality, though, for some reason. */ \
-                    h = &hash[(uint16_t) dec_sample];\
-                    if (*h == generation)\
-                        goto next_##NAME;\
-                    if (heap_pos < frontier) {\
-                        pos = heap_pos++;\
-                    } else {\
-                        /* Try to replace one of the leaf nodes with the new \
-                         * one, but try a different slot each time. */\
-                        pos = (frontier >> 1) + (heap_pos & ((frontier >> 1) - 1));\
-                        if (ssd > nodes_next[pos]->ssd)\
-                            goto next_##NAME;\
-                        heap_pos++;\
-                    }\
-                    *h = generation;\
-                    u = nodes_next[pos];\
-                    if(!u) {\
-                        assert(pathn < FREEZE_INTERVAL<<avctx->trellis);\
-                        u = t++;\
-                        nodes_next[pos] = u;\
-                        u->path = pathn++;\
-                    }\
-                    u->ssd = ssd;\
-                    u->step = STEP_INDEX;\
-                    u->sample2 = nodes[j]->sample1;\
-                    u->sample1 = dec_sample;\
-                    paths[u->path].nibble = nibble;\
-                    paths[u->path].prev = nodes[j]->path;\
-                    /* Sift the newly inserted node up in the heap to \
-                     * restore the heap property. */\
-                    while (pos > 0) {\
-                        int parent = (pos - 1) >> 1;\
-                        if (nodes_next[parent]->ssd <= ssd)\
-                            break;\
-                        FFSWAP(TrellisNode*, nodes_next[parent], nodes_next[pos]);\
-                        pos = parent;\
-                    }\
-                    next_##NAME:;
-                    STORE_NODE(ms, FFMAX(16, (AdaptationTable[nibble] * step) >> 8));
-                }
-            } else if((version == CODEC_ID_ADPCM_IMA_WAV)|| (version == CODEC_ID_ADPCM_IMA_QT)|| (version == CODEC_ID_ADPCM_SWF)) {
-#define LOOP_NODES(NAME, STEP_TABLE, STEP_INDEX)\
-                const int predictor = nodes[j]->sample1;\
-                const int div = (sample - predictor) * 4 / STEP_TABLE;\
-                int nmin = av_clip(div-range, -7, 6);\
-                int nmax = av_clip(div+range, -6, 7);\
-                if(nmin<=0) nmin--; /* distinguish -0 from +0 */\
-                if(nmax<0) nmax--;\
-                for(nidx=nmin; nidx<=nmax; nidx++) {\
-                    const int nibble = nidx<0 ? 7-nidx : nidx;\
-                    int dec_sample = predictor + (STEP_TABLE * yamaha_difflookup[nibble]) / 8;\
-                    STORE_NODE(NAME, STEP_INDEX);\
-                }
-                LOOP_NODES(ima, step_table[step], av_clip(step + index_table[nibble], 0, 88));
-            } else { //CODEC_ID_ADPCM_YAMAHA
-                LOOP_NODES(yamaha, step, av_clip((step * yamaha_indexscale[nibble]) >> 8, 127, 24567));
-#undef LOOP_NODES
-#undef STORE_NODE
-            }
-        }
-
-        u = nodes;
-        nodes = nodes_next;
-        nodes_next = u;
-
-        generation++;
-        if (generation == 255) {
-            memset(hash, 0xff, 65536 * sizeof(*hash));
-            generation = 0;
-        }
-
-        // prevent overflow
-        if(nodes[0]->ssd > (1<<28)) {
-            for(j=1; j<frontier && nodes[j]; j++)
-                nodes[j]->ssd -= nodes[0]->ssd;
-            nodes[0]->ssd = 0;
-        }
-
-        // merge old paths to save memory
-        if(i == froze + FREEZE_INTERVAL) {
-            p = &paths[nodes[0]->path];
-            for(k=i; k>froze; k--) {
-                dst[k] = p->nibble;
-                p = &paths[p->prev];
-            }
-            froze = i;
-            pathn = 0;
-            // other nodes might use paths that don't coincide with the frozen one.
-            // checking which nodes do so is too slow, so just kill them all.
-            // this also slightly improves quality, but I don't know why.
-            memset(nodes+1, 0, (frontier-1)*sizeof(TrellisNode*));
-        }
-    }
-
-    p = &paths[nodes[0]->path];
-    for(i=n-1; i>froze; i--) {
-        dst[i] = p->nibble;
-        p = &paths[p->prev];
-    }
-
-    c->predictor = nodes[0]->sample1;
-    c->sample1 = nodes[0]->sample1;
-    c->sample2 = nodes[0]->sample2;
-    c->step_index = nodes[0]->step;
-    c->step = nodes[0]->step;
-    c->idelta = nodes[0]->step;
-}
-
-static int adpcm_encode_frame(AVCodecContext *avctx,
-                            unsigned char *frame, int buf_size, void *data)
-{
-    int n, i, st;
-    short *samples;
-    unsigned char *dst;
-    ADPCMContext *c = avctx->priv_data;
-    uint8_t *buf;
-
-    dst = frame;
-    samples = (short *)data;
-    st= avctx->channels == 2;
-/*    n = (BLKSIZE - 4 * avctx->channels) / (2 * 8 * avctx->channels); */
-
-    switch(avctx->codec->id) {
-    case CODEC_ID_ADPCM_IMA_WAV:
-        n = avctx->frame_size / 8;
-            c->status[0].prev_sample = (signed short)samples[0]; /* XXX */
-/*            c->status[0].step_index = 0; *//* XXX: not sure how to init the state machine */
-            bytestream_put_le16(&dst, c->status[0].prev_sample);
-            *dst++ = (unsigned char)c->status[0].step_index;
-            *dst++ = 0; /* unknown */
-            samples++;
-            if (avctx->channels == 2) {
-                c->status[1].prev_sample = (signed short)samples[0];
-/*                c->status[1].step_index = 0; */
-                bytestream_put_le16(&dst, c->status[1].prev_sample);
-                *dst++ = (unsigned char)c->status[1].step_index;
-                *dst++ = 0;
-                samples++;
-            }
-
-            /* stereo: 4 bytes (8 samples) for left, 4 bytes for right, 4 bytes left, ... */
-            if(avctx->trellis > 0) {
-                FF_ALLOC_OR_GOTO(avctx, buf, 2*n*8, error);
-                adpcm_compress_trellis(avctx, samples, buf, &c->status[0], n*8);
-                if(avctx->channels == 2)
-                    adpcm_compress_trellis(avctx, samples+1, buf + n*8, &c->status[1], n*8);
-                for(i=0; i<n; i++) {
-                    *dst++ = buf[8*i+0] | (buf[8*i+1] << 4);
-                    *dst++ = buf[8*i+2] | (buf[8*i+3] << 4);
-                    *dst++ = buf[8*i+4] | (buf[8*i+5] << 4);
-                    *dst++ = buf[8*i+6] | (buf[8*i+7] << 4);
-                    if (avctx->channels == 2) {
-                        uint8_t *buf1 = buf + n*8;
-                        *dst++ = buf1[8*i+0] | (buf1[8*i+1] << 4);
-                        *dst++ = buf1[8*i+2] | (buf1[8*i+3] << 4);
-                        *dst++ = buf1[8*i+4] | (buf1[8*i+5] << 4);
-                        *dst++ = buf1[8*i+6] | (buf1[8*i+7] << 4);
-                    }
-                }
-                av_free(buf);
-            } else
-            for (; n>0; n--) {
-                *dst = adpcm_ima_compress_sample(&c->status[0], samples[0]);
-                *dst |= adpcm_ima_compress_sample(&c->status[0], samples[avctx->channels]) << 4;
-                dst++;
-                *dst = adpcm_ima_compress_sample(&c->status[0], samples[avctx->channels * 2]);
-                *dst |= adpcm_ima_compress_sample(&c->status[0], samples[avctx->channels * 3]) << 4;
-                dst++;
-                *dst = adpcm_ima_compress_sample(&c->status[0], samples[avctx->channels * 4]);
-                *dst |= adpcm_ima_compress_sample(&c->status[0], samples[avctx->channels * 5]) << 4;
-                dst++;
-                *dst = adpcm_ima_compress_sample(&c->status[0], samples[avctx->channels * 6]);
-                *dst |= adpcm_ima_compress_sample(&c->status[0], samples[avctx->channels * 7]) << 4;
-                dst++;
-                /* right channel */
-                if (avctx->channels == 2) {
-                    *dst = adpcm_ima_compress_sample(&c->status[1], samples[1]);
-                    *dst |= adpcm_ima_compress_sample(&c->status[1], samples[3]) << 4;
-                    dst++;
-                    *dst = adpcm_ima_compress_sample(&c->status[1], samples[5]);
-                    *dst |= adpcm_ima_compress_sample(&c->status[1], samples[7]) << 4;
-                    dst++;
-                    *dst = adpcm_ima_compress_sample(&c->status[1], samples[9]);
-                    *dst |= adpcm_ima_compress_sample(&c->status[1], samples[11]) << 4;
-                    dst++;
-                    *dst = adpcm_ima_compress_sample(&c->status[1], samples[13]);
-                    *dst |= adpcm_ima_compress_sample(&c->status[1], samples[15]) << 4;
-                    dst++;
-                }
-                samples += 8 * avctx->channels;
-            }
-        break;
-    case CODEC_ID_ADPCM_IMA_QT:
-    {
-        int ch, i;
-        PutBitContext pb;
-        init_put_bits(&pb, dst, buf_size*8);
-
-        for(ch=0; ch<avctx->channels; ch++){
-            put_bits(&pb, 9, (c->status[ch].prev_sample + 0x10000) >> 7);
-            put_bits(&pb, 7, c->status[ch].step_index);
-            if(avctx->trellis > 0) {
-                uint8_t buf[64];
-                adpcm_compress_trellis(avctx, samples+ch, buf, &c->status[ch], 64);
-                for(i=0; i<64; i++)
-                    put_bits(&pb, 4, buf[i^1]);
-            } else {
-                for (i=0; i<64; i+=2){
-                    int t1, t2;
-                    t1 = adpcm_ima_qt_compress_sample(&c->status[ch], samples[avctx->channels*(i+0)+ch]);
-                    t2 = adpcm_ima_qt_compress_sample(&c->status[ch], samples[avctx->channels*(i+1)+ch]);
-                    put_bits(&pb, 4, t2);
-                    put_bits(&pb, 4, t1);
-                }
-            }
-        }
-
-        flush_put_bits(&pb);
-        dst += put_bits_count(&pb)>>3;
-        break;
-    }
-    case CODEC_ID_ADPCM_SWF:
-    {
-        int i;
-        PutBitContext pb;
-        init_put_bits(&pb, dst, buf_size*8);
-
-        n = avctx->frame_size-1;
-
-        //Store AdpcmCodeSize
-        put_bits(&pb, 2, 2);                //Set 4bits flash adpcm format
-
-        //Init the encoder state
-        for(i=0; i<avctx->channels; i++){
-            c->status[i].step_index = av_clip(c->status[i].step_index, 0, 63); // clip step so it fits 6 bits
-            put_sbits(&pb, 16, samples[i]);
-            put_bits(&pb, 6, c->status[i].step_index);
-            c->status[i].prev_sample = (signed short)samples[i];
-        }
-
-        if(avctx->trellis > 0) {
-            FF_ALLOC_OR_GOTO(avctx, buf, 2*n, error);
-            adpcm_compress_trellis(avctx, samples+2, buf, &c->status[0], n);
-            if (avctx->channels == 2)
-                adpcm_compress_trellis(avctx, samples+3, buf+n, &c->status[1], n);
-            for(i=0; i<n; i++) {
-                put_bits(&pb, 4, buf[i]);
-                if (avctx->channels == 2)
-                    put_bits(&pb, 4, buf[n+i]);
-            }
-            av_free(buf);
-        } else {
-            for (i=1; i<avctx->frame_size; i++) {
-                put_bits(&pb, 4, adpcm_ima_compress_sample(&c->status[0], samples[avctx->channels*i]));
-                if (avctx->channels == 2)
-                    put_bits(&pb, 4, adpcm_ima_compress_sample(&c->status[1], samples[2*i+1]));
-            }
-        }
-        flush_put_bits(&pb);
-        dst += put_bits_count(&pb)>>3;
-        break;
-    }
-    case CODEC_ID_ADPCM_MS:
-        for(i=0; i<avctx->channels; i++){
-            int predictor=0;
-
-            *dst++ = predictor;
-            c->status[i].coeff1 = AdaptCoeff1[predictor];
-            c->status[i].coeff2 = AdaptCoeff2[predictor];
-        }
-        for(i=0; i<avctx->channels; i++){
-            if (c->status[i].idelta < 16)
-                c->status[i].idelta = 16;
-
-            bytestream_put_le16(&dst, c->status[i].idelta);
-        }
-        for(i=0; i<avctx->channels; i++){
-            c->status[i].sample2= *samples++;
-        }
-        for(i=0; i<avctx->channels; i++){
-            c->status[i].sample1= *samples++;
-
-            bytestream_put_le16(&dst, c->status[i].sample1);
-        }
-        for(i=0; i<avctx->channels; i++)
-            bytestream_put_le16(&dst, c->status[i].sample2);
-
-        if(avctx->trellis > 0) {
-            int n = avctx->block_align - 7*avctx->channels;
-            FF_ALLOC_OR_GOTO(avctx, buf, 2*n, error);
-            if(avctx->channels == 1) {
-                adpcm_compress_trellis(avctx, samples, buf, &c->status[0], n);
-                for(i=0; i<n; i+=2)
-                    *dst++ = (buf[i] << 4) | buf[i+1];
-            } else {
-                adpcm_compress_trellis(avctx, samples, buf, &c->status[0], n);
-                adpcm_compress_trellis(avctx, samples+1, buf+n, &c->status[1], n);
-                for(i=0; i<n; i++)
-                    *dst++ = (buf[i] << 4) | buf[n+i];
-            }
-            av_free(buf);
-        } else
-        for(i=7*avctx->channels; i<avctx->block_align; i++) {
-            int nibble;
-            nibble = adpcm_ms_compress_sample(&c->status[ 0], *samples++)<<4;
-            nibble|= adpcm_ms_compress_sample(&c->status[st], *samples++);
-            *dst++ = nibble;
-        }
-        break;
-    case CODEC_ID_ADPCM_YAMAHA:
-        n = avctx->frame_size / 2;
-        if(avctx->trellis > 0) {
-            FF_ALLOC_OR_GOTO(avctx, buf, 2*n*2, error);
-            n *= 2;
-            if(avctx->channels == 1) {
-                adpcm_compress_trellis(avctx, samples, buf, &c->status[0], n);
-                for(i=0; i<n; i+=2)
-                    *dst++ = buf[i] | (buf[i+1] << 4);
-            } else {
-                adpcm_compress_trellis(avctx, samples, buf, &c->status[0], n);
-                adpcm_compress_trellis(avctx, samples+1, buf+n, &c->status[1], n);
-                for(i=0; i<n; i++)
-                    *dst++ = buf[i] | (buf[n+i] << 4);
-            }
-            av_free(buf);
-        } else
-            for (n *= avctx->channels; n>0; n--) {
-                int nibble;
-                nibble  = adpcm_yamaha_compress_sample(&c->status[ 0], *samples++);
-                nibble |= adpcm_yamaha_compress_sample(&c->status[st], *samples++) << 4;
-                *dst++ = nibble;
-            }
-        break;
-    default:
-    error:
-        return -1;
-    }
-    return dst - frame;
-}
-#endif //CONFIG_ENCODERS
-=======
 } ADPCMDecodeContext;
->>>>>>> 826c56d1
 
 static av_cold int adpcm_decode_init(AVCodecContext * avctx)
 {
@@ -775,8 +156,8 @@
     int predictor;
     int diff, step;
 
-    step = step_table[c->step_index];
-    step_index = c->step_index + index_table[nibble];
+    step = ff_adpcm_step_table[c->step_index];
+    step_index = c->step_index + ff_adpcm_index_table[nibble];
     step_index = av_clip(step_index, 0, 88);
 
     diff = step >> 3;
@@ -1026,11 +407,6 @@
                 cs->step_index = 88;
             }
 
-<<<<<<< HEAD
-=======
-            cs->step = ff_adpcm_step_table[cs->step_index];
-
->>>>>>> 826c56d1
             samples = (short*)data + channel;
 
             for(m=32; n>0 && m>0; n--, m--) { /* in QuickTime, IMA is encoded by chuncks of 34 bytes (=64 samples) */
