--- conflicted
+++ resolved
@@ -261,7 +261,6 @@
         *newref = *oldref;
         *oldref = NULL;
     }
-<<<<<<< HEAD
 }
 
 /* internal functions for parsing audio format arguments */
@@ -358,6 +357,3 @@
 }
 
 #endif
-=======
-}
->>>>>>> 2e626dd5
