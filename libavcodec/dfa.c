--- conflicted
+++ resolved
@@ -157,12 +157,7 @@
             bitbuf = bytestream2_get_le16u(gb);
             mask = 1;
         }
-<<<<<<< HEAD
-        if (frame_end - frame < width + 2)
-            return AVERROR_INVALIDDATA;
-=======
-
->>>>>>> d05f72c7
+
         if (bitbuf & mask) {
             v = bytestream2_get_le16(gb);
             offset = (v & 0x1FFF) << 2;
