/*
 * Copyright (c) 2006 Konstantin Shishkov
 *
 * This file is part of FFmpeg.
 *
 * FFmpeg is free software; you can redistribute it and/or
 * modify it under the terms of the GNU Lesser General Public
 * License as published by the Free Software Foundation; either
 * version 2.1 of the License, or (at your option) any later version.
 *
 * FFmpeg is distributed in the hope that it will be useful,
 * but WITHOUT ANY WARRANTY; without even the implied warranty of
 * MERCHANTABILITY or FITNESS FOR A PARTICULAR PURPOSE.  See the GNU
 * Lesser General Public License for more details.
 *
 * You should have received a copy of the GNU Lesser General Public
 * License along with FFmpeg; if not, write to the Free Software
 * Foundation, Inc., 51 Franklin Street, Fifth Floor, Boston, MA 02110-1301 USA
 */

/**
 * @file
 * TIFF image decoder
 * @author Konstantin Shishkov
 */

#include "config.h"
#if CONFIG_ZLIB
#include <zlib.h>
#endif

#include "libavutil/attributes.h"
#include "libavutil/avstring.h"
#include "libavutil/intreadwrite.h"
#include "libavutil/imgutils.h"
#include "avcodec.h"
#include "bytestream.h"
#include "faxcompr.h"
#include "internal.h"
#include "lzw.h"
#include "mathops.h"
#include "tiff.h"
#include "tiff_data.h"
#include "thread.h"

typedef struct TiffContext {
    AVCodecContext *avctx;
    GetByteContext gb;

    int width, height;
    unsigned int bpp, bppcount;
    uint32_t palette[256];
    int palette_is_set;
    int le;
    enum TiffCompr compr;
    enum TiffPhotometric photometric;
    int planar;
    int subsampling[2];
    int fax_opts;
    int predictor;
    int fill_order;
    uint32_t res[4];

    int strips, rps, sstype;
    int sot;
    int stripsizesoff, stripsize, stripoff, strippos;
    LZWState *lzw;

    uint8_t *deinvert_buf;
    int deinvert_buf_size;
    uint8_t *yuv_line;
    unsigned int yuv_line_size;

    int geotag_count;
    TiffGeoTag *geotags;
} TiffContext;

static void free_geotags(TiffContext *const s)
{
    int i;
    for (i = 0; i < s->geotag_count; i++) {
        if (s->geotags[i].val)
            av_freep(&s->geotags[i].val);
    }
    av_freep(&s->geotags);
    s->geotag_count = 0;
}

#define RET_GEOKEY(TYPE, array, element)\
    if (key >= TIFF_##TYPE##_KEY_ID_OFFSET &&\
        key - TIFF_##TYPE##_KEY_ID_OFFSET < FF_ARRAY_ELEMS(ff_tiff_##array##_name_type_map))\
        return ff_tiff_##array##_name_type_map[key - TIFF_##TYPE##_KEY_ID_OFFSET].element;

static const char *get_geokey_name(int key)
{
    RET_GEOKEY(VERT, vert, name);
    RET_GEOKEY(PROJ, proj, name);
    RET_GEOKEY(GEOG, geog, name);
    RET_GEOKEY(CONF, conf, name);

    return NULL;
}

static int get_geokey_type(int key)
{
    RET_GEOKEY(VERT, vert, type);
    RET_GEOKEY(PROJ, proj, type);
    RET_GEOKEY(GEOG, geog, type);
    RET_GEOKEY(CONF, conf, type);

    return AVERROR_INVALIDDATA;
}

static int cmp_id_key(const void *id, const void *k)
{
    return *(const int*)id - ((const TiffGeoTagKeyName*)k)->key;
}

static const char *search_keyval(const TiffGeoTagKeyName *keys, int n, int id)
{
    TiffGeoTagKeyName *r = bsearch(&id, keys, n, sizeof(keys[0]), cmp_id_key);
    if(r)
        return r->name;

    return NULL;
}

static char *get_geokey_val(int key, int val)
{
    char *ap;

    if (val == TIFF_GEO_KEY_UNDEFINED)
        return av_strdup("undefined");
    if (val == TIFF_GEO_KEY_USER_DEFINED)
        return av_strdup("User-Defined");

#define RET_GEOKEY_VAL(TYPE, array)\
    if (val >= TIFF_##TYPE##_OFFSET &&\
        val - TIFF_##TYPE##_OFFSET < FF_ARRAY_ELEMS(ff_tiff_##array##_codes))\
        return av_strdup(ff_tiff_##array##_codes[val - TIFF_##TYPE##_OFFSET]);

    switch (key) {
    case TIFF_GT_MODEL_TYPE_GEOKEY:
        RET_GEOKEY_VAL(GT_MODEL_TYPE, gt_model_type);
        break;
    case TIFF_GT_RASTER_TYPE_GEOKEY:
        RET_GEOKEY_VAL(GT_RASTER_TYPE, gt_raster_type);
        break;
    case TIFF_GEOG_LINEAR_UNITS_GEOKEY:
    case TIFF_PROJ_LINEAR_UNITS_GEOKEY:
    case TIFF_VERTICAL_UNITS_GEOKEY:
        RET_GEOKEY_VAL(LINEAR_UNIT, linear_unit);
        break;
    case TIFF_GEOG_ANGULAR_UNITS_GEOKEY:
    case TIFF_GEOG_AZIMUTH_UNITS_GEOKEY:
        RET_GEOKEY_VAL(ANGULAR_UNIT, angular_unit);
        break;
    case TIFF_GEOGRAPHIC_TYPE_GEOKEY:
        RET_GEOKEY_VAL(GCS_TYPE, gcs_type);
        RET_GEOKEY_VAL(GCSE_TYPE, gcse_type);
        break;
    case TIFF_GEOG_GEODETIC_DATUM_GEOKEY:
        RET_GEOKEY_VAL(GEODETIC_DATUM, geodetic_datum);
        RET_GEOKEY_VAL(GEODETIC_DATUM_E, geodetic_datum_e);
        break;
    case TIFF_GEOG_ELLIPSOID_GEOKEY:
        RET_GEOKEY_VAL(ELLIPSOID, ellipsoid);
        break;
    case TIFF_GEOG_PRIME_MERIDIAN_GEOKEY:
        RET_GEOKEY_VAL(PRIME_MERIDIAN, prime_meridian);
        break;
    case TIFF_PROJECTED_CS_TYPE_GEOKEY:
        ap = av_strdup(search_keyval(ff_tiff_proj_cs_type_codes, FF_ARRAY_ELEMS(ff_tiff_proj_cs_type_codes), val));
        if(ap) return ap;
        break;
    case TIFF_PROJECTION_GEOKEY:
        ap = av_strdup(search_keyval(ff_tiff_projection_codes, FF_ARRAY_ELEMS(ff_tiff_projection_codes), val));
        if(ap) return ap;
        break;
    case TIFF_PROJ_COORD_TRANS_GEOKEY:
        RET_GEOKEY_VAL(COORD_TRANS, coord_trans);
        break;
    case TIFF_VERTICAL_CS_TYPE_GEOKEY:
        RET_GEOKEY_VAL(VERT_CS, vert_cs);
        RET_GEOKEY_VAL(ORTHO_VERT_CS, ortho_vert_cs);
        break;

    }

    ap = av_malloc(14);
    if (ap)
        snprintf(ap, 14, "Unknown-%d", val);
    return ap;
}

static char *doubles2str(double *dp, int count, const char *sep)
{
    int i;
    char *ap, *ap0;
    uint64_t component_len;
    if (!sep) sep = ", ";
    component_len = 24LL + strlen(sep);
    if (count >= (INT_MAX - 1)/component_len)
        return NULL;
    ap = av_malloc(component_len * count + 1);
    if (!ap)
        return NULL;
    ap0   = ap;
    ap[0] = '\0';
    for (i = 0; i < count; i++) {
        unsigned l = snprintf(ap, component_len, "%.15g%s", dp[i], sep);
        if(l >= component_len) {
            av_free(ap0);
            return NULL;
        }
        ap += l;
    }
    ap0[strlen(ap0) - strlen(sep)] = '\0';
    return ap0;
}

static int add_metadata(int count, int type,
                        const char *name, const char *sep, TiffContext *s, AVFrame *frame)
{
    switch(type) {
    case TIFF_DOUBLE: return ff_tadd_doubles_metadata(count, name, sep, &s->gb, s->le, avpriv_frame_get_metadatap(frame));
    case TIFF_SHORT : return ff_tadd_shorts_metadata(count, name, sep, &s->gb, s->le, 0, avpriv_frame_get_metadatap(frame));
    case TIFF_STRING: return ff_tadd_string_metadata(count, name, &s->gb, s->le, avpriv_frame_get_metadatap(frame));
    default         : return AVERROR_INVALIDDATA;
    };
}

static void av_always_inline horizontal_fill(unsigned int bpp, uint8_t* dst,
                                             int usePtr, const uint8_t *src,
                                             uint8_t c, int width, int offset)
{
    switch (bpp) {
    case 1:
        while (--width >= 0) {
            dst[(width+offset)*8+7] = (usePtr ? src[width] : c)      & 0x1;
            dst[(width+offset)*8+6] = (usePtr ? src[width] : c) >> 1 & 0x1;
            dst[(width+offset)*8+5] = (usePtr ? src[width] : c) >> 2 & 0x1;
            dst[(width+offset)*8+4] = (usePtr ? src[width] : c) >> 3 & 0x1;
            dst[(width+offset)*8+3] = (usePtr ? src[width] : c) >> 4 & 0x1;
            dst[(width+offset)*8+2] = (usePtr ? src[width] : c) >> 5 & 0x1;
            dst[(width+offset)*8+1] = (usePtr ? src[width] : c) >> 6 & 0x1;
            dst[(width+offset)*8+0] = (usePtr ? src[width] : c) >> 7;
        }
        break;
    case 2:
        while (--width >= 0) {
            dst[(width+offset)*4+3] = (usePtr ? src[width] : c) & 0x3;
            dst[(width+offset)*4+2] = (usePtr ? src[width] : c) >> 2 & 0x3;
            dst[(width+offset)*4+1] = (usePtr ? src[width] : c) >> 4 & 0x3;
            dst[(width+offset)*4+0] = (usePtr ? src[width] : c) >> 6;
        }
        break;
    case 4:
        while (--width >= 0) {
            dst[(width+offset)*2+1] = (usePtr ? src[width] : c) & 0xF;
            dst[(width+offset)*2+0] = (usePtr ? src[width] : c) >> 4;
        }
        break;
    default:
        if (usePtr) {
            memcpy(dst + offset, src, width);
        } else {
            memset(dst + offset, c, width);
        }
    }
}

static int deinvert_buffer(TiffContext *s, const uint8_t *src, int size)
{
    int i;

    av_fast_padded_malloc(&s->deinvert_buf, &s->deinvert_buf_size, size);
    if (!s->deinvert_buf)
        return AVERROR(ENOMEM);
    for (i = 0; i < size; i++)
        s->deinvert_buf[i] = ff_reverse[src[i]];

    return 0;
}

#if CONFIG_ZLIB
static int tiff_uncompress(uint8_t *dst, unsigned long *len, const uint8_t *src,
                           int size)
{
    z_stream zstream = { 0 };
    int zret;

    zstream.next_in   = (uint8_t *)src;
    zstream.avail_in  = size;
    zstream.next_out  = dst;
    zstream.avail_out = *len;
    zret              = inflateInit(&zstream);
    if (zret != Z_OK) {
        av_log(NULL, AV_LOG_ERROR, "Inflate init error: %d\n", zret);
        return zret;
    }
    zret = inflate(&zstream, Z_SYNC_FLUSH);
    inflateEnd(&zstream);
    *len = zstream.total_out;
    return zret == Z_STREAM_END ? Z_OK : zret;
}

static int tiff_unpack_zlib(TiffContext *s, uint8_t *dst, int stride,
                            const uint8_t *src, int size,
                            int width, int lines)
{
    uint8_t *zbuf;
    unsigned long outlen;
    int ret, line;
    outlen = width * lines;
    zbuf   = av_malloc(outlen);
    if (!zbuf)
        return AVERROR(ENOMEM);
    if (s->fill_order) {
        if ((ret = deinvert_buffer(s, src, size)) < 0) {
            av_free(zbuf);
            return ret;
        }
        src = s->deinvert_buf;
    }
    ret = tiff_uncompress(zbuf, &outlen, src, size);
    if (ret != Z_OK) {
        av_log(s->avctx, AV_LOG_ERROR,
               "Uncompressing failed (%lu of %lu) with error %d\n", outlen,
               (unsigned long)width * lines, ret);
        av_free(zbuf);
        return AVERROR_UNKNOWN;
    }
    src = zbuf;
    for (line = 0; line < lines; line++) {
        if (s->bpp < 8 && s->avctx->pix_fmt == AV_PIX_FMT_PAL8) {
            horizontal_fill(s->bpp, dst, 1, src, 0, width, 0);
        } else {
            memcpy(dst, src, width);
        }
        dst += stride;
        src += width;
    }
    av_free(zbuf);
    return 0;
}
#endif


static int tiff_unpack_fax(TiffContext *s, uint8_t *dst, int stride,
                           const uint8_t *src, int size, int width, int lines)
{
    int i, ret = 0;
    int line;
    uint8_t *src2 = av_malloc((unsigned)size +
                              FF_INPUT_BUFFER_PADDING_SIZE);

    if (!src2) {
        av_log(s->avctx, AV_LOG_ERROR,
               "Error allocating temporary buffer\n");
        return AVERROR(ENOMEM);
    }
    if (s->fax_opts & 2) {
        avpriv_request_sample(s->avctx, "Uncompressed fax mode");
        av_free(src2);
        return AVERROR_PATCHWELCOME;
    }
    if (!s->fill_order) {
        memcpy(src2, src, size);
    } else {
        for (i = 0; i < size; i++)
            src2[i] = ff_reverse[src[i]];
    }
    memset(src2 + size, 0, FF_INPUT_BUFFER_PADDING_SIZE);
    ret = ff_ccitt_unpack(s->avctx, src2, size, dst, lines, stride,
                          s->compr, s->fax_opts);
    if (s->bpp < 8 && s->avctx->pix_fmt == AV_PIX_FMT_PAL8)
        for (line = 0; line < lines; line++) {
            horizontal_fill(s->bpp, dst, 1, dst, 0, width, 0);
            dst += stride;
        }
    av_free(src2);
    return ret;
}

static void unpack_yuv(TiffContext *s, AVFrame *p,
                       const uint8_t *src, int lnum)
{
    int i, j, k;
    int w       = (s->width - 1) / s->subsampling[0] + 1;
    uint8_t *pu = &p->data[1][lnum / s->subsampling[1] * p->linesize[1]];
    uint8_t *pv = &p->data[2][lnum / s->subsampling[1] * p->linesize[2]];
    if (s->width % s->subsampling[0] || s->height % s->subsampling[1]) {
        for (i = 0; i < w; i++) {
            for (j = 0; j < s->subsampling[1]; j++)
                for (k = 0; k < s->subsampling[0]; k++)
                    p->data[0][FFMIN(lnum + j, s->height-1) * p->linesize[0] +
                               FFMIN(i * s->subsampling[0] + k, s->width-1)] = *src++;
            *pu++ = *src++;
            *pv++ = *src++;
        }
    }else{
        for (i = 0; i < w; i++) {
            for (j = 0; j < s->subsampling[1]; j++)
                for (k = 0; k < s->subsampling[0]; k++)
                    p->data[0][(lnum + j) * p->linesize[0] +
                               i * s->subsampling[0] + k] = *src++;
            *pu++ = *src++;
            *pv++ = *src++;
        }
    }
}


static int tiff_unpack_strip(TiffContext *s, AVFrame *p, uint8_t *dst, int stride,
                             const uint8_t *src, int size, int strip_start, int lines)
{
    PutByteContext pb;
    int c, line, pixels, code, ret;
    const uint8_t *ssrc = src;
    int width = ((s->width * s->bpp) + 7) >> 3;
    int is_yuv = s->photometric == TIFF_PHOTOMETRIC_YCBCR;

    if (s->planar)
        width /= s->bppcount;

    if (size <= 0)
        return AVERROR_INVALIDDATA;

    if (is_yuv) {
        int bytes_per_row = (((s->width - 1) / s->subsampling[0] + 1) * s->bpp *
                            s->subsampling[0] * s->subsampling[1] + 7) >> 3;
        av_fast_padded_malloc(&s->yuv_line, &s->yuv_line_size, bytes_per_row);
        if (s->yuv_line == NULL) {
            av_log(s->avctx, AV_LOG_ERROR, "Not enough memory\n");
            return AVERROR(ENOMEM);
        }
        dst = s->yuv_line;
        stride = 0;
        width = s->width * s->subsampling[1] + 2*(s->width / s->subsampling[0]);
        av_assert0(width <= bytes_per_row);
        av_assert0(s->bpp == 24);
    }

    if (s->compr == TIFF_DEFLATE || s->compr == TIFF_ADOBE_DEFLATE) {
        if (is_yuv) {
            av_log(s->avctx, AV_LOG_ERROR, "YUV deflate is unsupported");
            return AVERROR_PATCHWELCOME;
        }
#if CONFIG_ZLIB
        return tiff_unpack_zlib(s, dst, stride, src, size, width, lines);
#else
        av_log(s->avctx, AV_LOG_ERROR,
               "zlib support not enabled, "
               "deflate compression not supported\n");
        return AVERROR(ENOSYS);
#endif
    }
    if (s->compr == TIFF_LZW) {
        if (s->fill_order) {
            if ((ret = deinvert_buffer(s, src, size)) < 0)
                return ret;
            ssrc = src = s->deinvert_buf;
        }
        if (size > 1 && !src[0] && (src[1]&1)) {
            av_log(s->avctx, AV_LOG_ERROR, "Old style LZW is unsupported\n");
        }
        if ((ret = ff_lzw_decode_init(s->lzw, 8, src, size, FF_LZW_TIFF)) < 0) {
            av_log(s->avctx, AV_LOG_ERROR, "Error initializing LZW decoder\n");
            return ret;
        }
        for (line = 0; line < lines; line++) {
            pixels = ff_lzw_decode(s->lzw, dst, width);
            if (pixels < width) {
                av_log(s->avctx, AV_LOG_ERROR, "Decoded only %i bytes of %i\n",
                       pixels, width);
                return AVERROR_INVALIDDATA;
            }
            if (s->bpp < 8 && s->avctx->pix_fmt == AV_PIX_FMT_PAL8)
                horizontal_fill(s->bpp, dst, 1, dst, 0, width, 0);
            if (is_yuv) {
                unpack_yuv(s, p, dst, strip_start + line);
                line += s->subsampling[1] - 1;
            }
            dst += stride;
        }
        return 0;
    }
    if (s->compr == TIFF_CCITT_RLE ||
        s->compr == TIFF_G3        ||
        s->compr == TIFF_G4) {
        if (is_yuv)
            return AVERROR_INVALIDDATA;

        return tiff_unpack_fax(s, dst, stride, src, size, width, lines);
    }

    bytestream2_init(&s->gb, src, size);
    bytestream2_init_writer(&pb, dst, is_yuv ? s->yuv_line_size : (stride * lines));

    for (line = 0; line < lines; line++) {
        if (src - ssrc > size) {
            av_log(s->avctx, AV_LOG_ERROR, "Source data overread\n");
            return AVERROR_INVALIDDATA;
        }

        if (bytestream2_get_bytes_left(&s->gb) == 0 || bytestream2_get_eof(&pb))
            break;
        bytestream2_seek_p(&pb, stride * line, SEEK_SET);
        switch (s->compr) {
        case TIFF_RAW:
            if (ssrc + size - src < width)
                return AVERROR_INVALIDDATA;

            if (!s->fill_order) {
                horizontal_fill(s->bpp * (s->avctx->pix_fmt == AV_PIX_FMT_PAL8),
                                dst, 1, src, 0, width, 0);
            } else {
                int i;
                for (i = 0; i < width; i++)
                    dst[i] = ff_reverse[src[i]];
            }
            src += width;
            break;
        case TIFF_PACKBITS:
            for (pixels = 0; pixels < width;) {
                if (ssrc + size - src < 2) {
                    av_log(s->avctx, AV_LOG_ERROR, "Read went out of bounds\n");
                    return AVERROR_INVALIDDATA;
                }
                code = s->fill_order ? (int8_t) ff_reverse[*src++]: (int8_t) *src++;
                if (code >= 0) {
                    code++;
                    if (pixels + code > width ||
                        ssrc + size - src < code) {
                        av_log(s->avctx, AV_LOG_ERROR,
                               "Copy went out of bounds\n");
                        return AVERROR_INVALIDDATA;
                    }
                    horizontal_fill(s->bpp * (s->avctx->pix_fmt == AV_PIX_FMT_PAL8),
                                    dst, 1, src, 0, code, pixels);
                    src    += code;
                    pixels += code;
                } else if (code != -128) { // -127..-1
                    code = (-code) + 1;
                    if (pixels + code > width) {
                        av_log(s->avctx, AV_LOG_ERROR,
                               "Run went out of bounds\n");
                        return AVERROR_INVALIDDATA;
                    }
                    c = *src++;
                    horizontal_fill(s->bpp * (s->avctx->pix_fmt == AV_PIX_FMT_PAL8),
                                    dst, 0, NULL, c, code, pixels);
                    pixels += code;
                }
            }
            if (s->fill_order) {
                int i;
                for (i = 0; i < width; i++)
                    dst[i] = ff_reverse[dst[i]];
            }
            break;
        }
        if (is_yuv) {
            unpack_yuv(s, p, dst, strip_start + line);
            line += s->subsampling[1] - 1;
        }
        dst += stride;
    }
    return 0;
}

static int init_image(TiffContext *s, ThreadFrame *frame)
{
    int i, ret;
    uint32_t *pal;

    switch (s->planar * 1000 + s->bpp * 10 + s->bppcount) {
    case 11:
        if (!s->palette_is_set) {
            s->avctx->pix_fmt = AV_PIX_FMT_MONOBLACK;
            break;
        }
    case 21:
    case 41:
    case 81:
        s->avctx->pix_fmt = AV_PIX_FMT_PAL8;
        break;
    case 243:
        if (s->photometric == TIFF_PHOTOMETRIC_YCBCR) {
            if (s->subsampling[0] == 1 && s->subsampling[1] == 1) {
                s->avctx->pix_fmt = AV_PIX_FMT_YUV444P;
            } else if (s->subsampling[0] == 2 && s->subsampling[1] == 1) {
                s->avctx->pix_fmt = AV_PIX_FMT_YUV422P;
            } else if (s->subsampling[0] == 4 && s->subsampling[1] == 1) {
                s->avctx->pix_fmt = AV_PIX_FMT_YUV411P;
            } else if (s->subsampling[0] == 1 && s->subsampling[1] == 2) {
                s->avctx->pix_fmt = AV_PIX_FMT_YUV440P;
            } else if (s->subsampling[0] == 2 && s->subsampling[1] == 2) {
                s->avctx->pix_fmt = AV_PIX_FMT_YUV420P;
            } else if (s->subsampling[0] == 4 && s->subsampling[1] == 4) {
                s->avctx->pix_fmt = AV_PIX_FMT_YUV410P;
            } else {
                av_log(s->avctx, AV_LOG_ERROR, "Unsupported YCbCr subsampling\n");
                return AVERROR_PATCHWELCOME;
            }
        } else
            s->avctx->pix_fmt = AV_PIX_FMT_RGB24;
        break;
    case 161:
        s->avctx->pix_fmt = s->le ? AV_PIX_FMT_GRAY16LE : AV_PIX_FMT_GRAY16BE;
        break;
    case 162:
<<<<<<< HEAD
        s->avctx->pix_fmt = AV_PIX_FMT_GRAY8A;
=======
        s->avctx->pix_fmt = AV_PIX_FMT_YA8;
>>>>>>> 60cbd6ad
        break;
    case 322:
        s->avctx->pix_fmt = s->le ? AV_PIX_FMT_YA16LE : AV_PIX_FMT_YA16BE;
        break;
    case 324:
        s->avctx->pix_fmt = AV_PIX_FMT_RGBA;
        break;
    case 483:
        s->avctx->pix_fmt = s->le ? AV_PIX_FMT_RGB48LE  : AV_PIX_FMT_RGB48BE;
        break;
    case 644:
        s->avctx->pix_fmt = s->le ? AV_PIX_FMT_RGBA64LE  : AV_PIX_FMT_RGBA64BE;
        break;
    case 1243:
        s->avctx->pix_fmt = AV_PIX_FMT_GBRP;
        break;
    case 1324:
        s->avctx->pix_fmt = AV_PIX_FMT_GBRAP;
        break;
    case 1483:
        s->avctx->pix_fmt = s->le ? AV_PIX_FMT_GBRP16LE : AV_PIX_FMT_GBRP16BE;
        break;
    case 1644:
        s->avctx->pix_fmt = s->le ? AV_PIX_FMT_GBRAP16LE : AV_PIX_FMT_GBRAP16BE;
        break;
    default:
        av_log(s->avctx, AV_LOG_ERROR,
               "This format is not supported (bpp=%d, bppcount=%d)\n",
               s->bpp, s->bppcount);
        return AVERROR_INVALIDDATA;
    }
    if (s->width != s->avctx->width || s->height != s->avctx->height) {
        ret = ff_set_dimensions(s->avctx, s->width, s->height);
        if (ret < 0)
            return ret;
    }
    if ((ret = ff_thread_get_buffer(s->avctx, frame, 0)) < 0)
        return ret;
    if (s->avctx->pix_fmt == AV_PIX_FMT_PAL8) {
        if (s->palette_is_set) {
            memcpy(frame->f->data[1], s->palette, sizeof(s->palette));
        } else {
            /* make default grayscale pal */
            pal = (uint32_t *) frame->f->data[1];
            for (i = 0; i < 1<<s->bpp; i++)
                pal[i] = 0xFFU << 24 | i * 255 / ((1<<s->bpp) - 1) * 0x010101;
        }
    }
    return 0;
}

static void set_sar(TiffContext *s, unsigned tag, unsigned num, unsigned den)
{
    int offset = tag == TIFF_YRES ? 2 : 0;
    s->res[offset++] = num;
    s->res[offset]   = den;
    if (s->res[0] && s->res[1] && s->res[2] && s->res[3])
        av_reduce(&s->avctx->sample_aspect_ratio.num, &s->avctx->sample_aspect_ratio.den,
                  s->res[2] * (uint64_t)s->res[1], s->res[0] * (uint64_t)s->res[3], INT32_MAX);
}

static int tiff_decode_tag(TiffContext *s, AVFrame *frame)
{
    unsigned tag, type, count, off, value = 0, value2 = 0;
    int i, start;
    int pos;
    int ret;
    double *dp;

    ret = ff_tread_tag(&s->gb, s->le, &tag, &type, &count, &start);
    if (ret < 0) {
        goto end;
    }

    off = bytestream2_tell(&s->gb);
    if (count == 1) {
        switch (type) {
        case TIFF_BYTE:
        case TIFF_SHORT:
        case TIFF_LONG:
            value = ff_tget(&s->gb, type, s->le);
            break;
        case TIFF_RATIONAL:
            value  = ff_tget(&s->gb, TIFF_LONG, s->le);
            value2 = ff_tget(&s->gb, TIFF_LONG, s->le);
            break;
        case TIFF_STRING:
            if (count <= 4) {
                break;
            }
        default:
            value = UINT_MAX;
        }
    }

    switch (tag) {
    case TIFF_WIDTH:
        s->width = value;
        break;
    case TIFF_HEIGHT:
        s->height = value;
        break;
    case TIFF_BPP:
        s->bppcount = count;
        if (count > 4) {
            av_log(s->avctx, AV_LOG_ERROR,
                   "This format is not supported (bpp=%d, %d components)\n",
                   s->bpp, count);
            return AVERROR_INVALIDDATA;
        }
        if (count == 1)
            s->bpp = value;
        else {
            switch (type) {
            case TIFF_BYTE:
            case TIFF_SHORT:
            case TIFF_LONG:
                s->bpp = 0;
                if (bytestream2_get_bytes_left(&s->gb) < type_sizes[type] * count)
                    return AVERROR_INVALIDDATA;
                for (i = 0; i < count; i++)
                    s->bpp += ff_tget(&s->gb, type, s->le);
                break;
            default:
                s->bpp = -1;
            }
        }
        break;
    case TIFF_SAMPLES_PER_PIXEL:
        if (count != 1) {
            av_log(s->avctx, AV_LOG_ERROR,
                   "Samples per pixel requires a single value, many provided\n");
            return AVERROR_INVALIDDATA;
        }
        if (value > 4U) {
            av_log(s->avctx, AV_LOG_ERROR,
                   "Samples per pixel %d is too large\n", value);
            return AVERROR_INVALIDDATA;
        }
        if (s->bppcount == 1)
            s->bpp *= value;
        s->bppcount = value;
        break;
    case TIFF_COMPR:
        s->compr     = value;
        s->predictor = 0;
        switch (s->compr) {
        case TIFF_RAW:
        case TIFF_PACKBITS:
        case TIFF_LZW:
        case TIFF_CCITT_RLE:
            break;
        case TIFF_G3:
        case TIFF_G4:
            s->fax_opts = 0;
            break;
        case TIFF_DEFLATE:
        case TIFF_ADOBE_DEFLATE:
#if CONFIG_ZLIB
            break;
#else
            av_log(s->avctx, AV_LOG_ERROR, "Deflate: ZLib not compiled in\n");
            return AVERROR(ENOSYS);
#endif
        case TIFF_JPEG:
        case TIFF_NEWJPEG:
            avpriv_report_missing_feature(s->avctx, "JPEG compression");
            return AVERROR_PATCHWELCOME;
        default:
            av_log(s->avctx, AV_LOG_ERROR, "Unknown compression method %i\n",
                   s->compr);
            return AVERROR_INVALIDDATA;
        }
        break;
    case TIFF_ROWSPERSTRIP:
        if (!value || (type == TIFF_LONG && value == UINT_MAX))
            value = s->height;
        s->rps = FFMIN(value, s->height);
        break;
    case TIFF_STRIP_OFFS:
        if (count == 1) {
            s->strippos = 0;
            s->stripoff = value;
        } else
            s->strippos = off;
        s->strips = count;
        if (s->strips == 1)
            s->rps = s->height;
        s->sot = type;
        break;
    case TIFF_STRIP_SIZE:
        if (count == 1) {
            s->stripsizesoff = 0;
            s->stripsize     = value;
            s->strips        = 1;
        } else {
            s->stripsizesoff = off;
        }
        s->strips = count;
        s->sstype = type;
        break;
    case TIFF_XRES:
    case TIFF_YRES:
        set_sar(s, tag, value, value2);
        break;
    case TIFF_TILE_BYTE_COUNTS:
    case TIFF_TILE_LENGTH:
    case TIFF_TILE_OFFSETS:
    case TIFF_TILE_WIDTH:
        av_log(s->avctx, AV_LOG_ERROR, "Tiled images are not supported\n");
        return AVERROR_PATCHWELCOME;
        break;
    case TIFF_PREDICTOR:
        s->predictor = value;
        break;
    case TIFF_PHOTOMETRIC:
        switch (value) {
        case TIFF_PHOTOMETRIC_WHITE_IS_ZERO:
        case TIFF_PHOTOMETRIC_BLACK_IS_ZERO:
        case TIFF_PHOTOMETRIC_RGB:
        case TIFF_PHOTOMETRIC_PALETTE:
        case TIFF_PHOTOMETRIC_YCBCR:
            s->photometric = value;
            break;
        case TIFF_PHOTOMETRIC_ALPHA_MASK:
        case TIFF_PHOTOMETRIC_SEPARATED:
        case TIFF_PHOTOMETRIC_CIE_LAB:
        case TIFF_PHOTOMETRIC_ICC_LAB:
        case TIFF_PHOTOMETRIC_ITU_LAB:
        case TIFF_PHOTOMETRIC_CFA:
        case TIFF_PHOTOMETRIC_LOG_L:
        case TIFF_PHOTOMETRIC_LOG_LUV:
        case TIFF_PHOTOMETRIC_LINEAR_RAW:
            avpriv_report_missing_feature(s->avctx,
                                          "PhotometricInterpretation 0x%04X",
                                          value);
            return AVERROR_PATCHWELCOME;
        default:
            av_log(s->avctx, AV_LOG_ERROR, "PhotometricInterpretation %u is "
                   "unknown\n", value);
            return AVERROR_INVALIDDATA;
        }
        break;
    case TIFF_FILL_ORDER:
        if (value < 1 || value > 2) {
            av_log(s->avctx, AV_LOG_ERROR,
                   "Unknown FillOrder value %d, trying default one\n", value);
            value = 1;
        }
        s->fill_order = value - 1;
        break;
    case TIFF_PAL: {
        GetByteContext pal_gb[3];
        off = type_sizes[type];
        if (count / 3 > 256 ||
            bytestream2_get_bytes_left(&s->gb) < count / 3 * off * 3)
            return AVERROR_INVALIDDATA;

        pal_gb[0] = pal_gb[1] = pal_gb[2] = s->gb;
        bytestream2_skip(&pal_gb[1], count / 3 * off);
        bytestream2_skip(&pal_gb[2], count / 3 * off * 2);

        off = (type_sizes[type] - 1) << 3;
        for (i = 0; i < count / 3; i++) {
            uint32_t p = 0xFF000000;
            p |= (ff_tget(&pal_gb[0], type, s->le) >> off) << 16;
            p |= (ff_tget(&pal_gb[1], type, s->le) >> off) << 8;
            p |=  ff_tget(&pal_gb[2], type, s->le) >> off;
            s->palette[i] = p;
        }
        s->palette_is_set = 1;
        break;
    }
    case TIFF_PLANAR:
        s->planar = value == 2;
        break;
    case TIFF_YCBCR_SUBSAMPLING:
        if (count != 2) {
            av_log(s->avctx, AV_LOG_ERROR, "subsample count invalid\n");
            return AVERROR_INVALIDDATA;
        }
        for (i = 0; i < count; i++)
            s->subsampling[i] = ff_tget(&s->gb, type, s->le);
        break;
    case TIFF_T4OPTIONS:
        if (s->compr == TIFF_G3)
            s->fax_opts = value;
        break;
    case TIFF_T6OPTIONS:
        if (s->compr == TIFF_G4)
            s->fax_opts = value;
        break;
#define ADD_METADATA(count, name, sep)\
    if ((ret = add_metadata(count, type, name, sep, s, frame)) < 0) {\
        av_log(s->avctx, AV_LOG_ERROR, "Error allocating temporary buffer\n");\
        goto end;\
    }
    case TIFF_MODEL_PIXEL_SCALE:
        ADD_METADATA(count, "ModelPixelScaleTag", NULL);
        break;
    case TIFF_MODEL_TRANSFORMATION:
        ADD_METADATA(count, "ModelTransformationTag", NULL);
        break;
    case TIFF_MODEL_TIEPOINT:
        ADD_METADATA(count, "ModelTiepointTag", NULL);
        break;
    case TIFF_GEO_KEY_DIRECTORY:
        ADD_METADATA(1, "GeoTIFF_Version", NULL);
        ADD_METADATA(2, "GeoTIFF_Key_Revision", ".");
        s->geotag_count   = ff_tget_short(&s->gb, s->le);
        if (s->geotag_count > count / 4 - 1) {
            s->geotag_count = count / 4 - 1;
            av_log(s->avctx, AV_LOG_WARNING, "GeoTIFF key directory buffer shorter than specified\n");
        }
        if (bytestream2_get_bytes_left(&s->gb) < s->geotag_count * sizeof(int16_t) * 4) {
            s->geotag_count = 0;
            return -1;
        }
        s->geotags = av_mallocz_array(s->geotag_count, sizeof(TiffGeoTag));
        if (!s->geotags) {
            av_log(s->avctx, AV_LOG_ERROR, "Error allocating temporary buffer\n");
            s->geotag_count = 0;
            goto end;
        }
        for (i = 0; i < s->geotag_count; i++) {
            s->geotags[i].key    = ff_tget_short(&s->gb, s->le);
            s->geotags[i].type   = ff_tget_short(&s->gb, s->le);
            s->geotags[i].count  = ff_tget_short(&s->gb, s->le);

            if (!s->geotags[i].type)
                s->geotags[i].val  = get_geokey_val(s->geotags[i].key, ff_tget_short(&s->gb, s->le));
            else
                s->geotags[i].offset = ff_tget_short(&s->gb, s->le);
        }
        break;
    case TIFF_GEO_DOUBLE_PARAMS:
        if (count >= INT_MAX / sizeof(int64_t))
            return AVERROR_INVALIDDATA;
        if (bytestream2_get_bytes_left(&s->gb) < count * sizeof(int64_t))
            return AVERROR_INVALIDDATA;
        dp = av_malloc_array(count, sizeof(double));
        if (!dp) {
            av_log(s->avctx, AV_LOG_ERROR, "Error allocating temporary buffer\n");
            goto end;
        }
        for (i = 0; i < count; i++)
            dp[i] = ff_tget_double(&s->gb, s->le);
        for (i = 0; i < s->geotag_count; i++) {
            if (s->geotags[i].type == TIFF_GEO_DOUBLE_PARAMS) {
                if (s->geotags[i].count == 0
                    || s->geotags[i].offset + s->geotags[i].count > count) {
                    av_log(s->avctx, AV_LOG_WARNING, "Invalid GeoTIFF key %d\n", s->geotags[i].key);
                } else {
                    char *ap = doubles2str(&dp[s->geotags[i].offset], s->geotags[i].count, ", ");
                    if (!ap) {
                        av_log(s->avctx, AV_LOG_ERROR, "Error allocating temporary buffer\n");
                        av_freep(&dp);
                        return AVERROR(ENOMEM);
                    }
                    s->geotags[i].val = ap;
                }
            }
        }
        av_freep(&dp);
        break;
    case TIFF_GEO_ASCII_PARAMS:
        pos = bytestream2_tell(&s->gb);
        for (i = 0; i < s->geotag_count; i++) {
            if (s->geotags[i].type == TIFF_GEO_ASCII_PARAMS) {
                if (s->geotags[i].count == 0
                    || s->geotags[i].offset +  s->geotags[i].count > count) {
                    av_log(s->avctx, AV_LOG_WARNING, "Invalid GeoTIFF key %d\n", s->geotags[i].key);
                } else {
                    char *ap;

                    bytestream2_seek(&s->gb, pos + s->geotags[i].offset, SEEK_SET);
                    if (bytestream2_get_bytes_left(&s->gb) < s->geotags[i].count)
                        return AVERROR_INVALIDDATA;
                    ap = av_malloc(s->geotags[i].count);
                    if (!ap) {
                        av_log(s->avctx, AV_LOG_ERROR, "Error allocating temporary buffer\n");
                        return AVERROR(ENOMEM);
                    }
                    bytestream2_get_bufferu(&s->gb, ap, s->geotags[i].count);
                    ap[s->geotags[i].count - 1] = '\0'; //replace the "|" delimiter with a 0 byte
                    s->geotags[i].val = ap;
                }
            }
        }
        break;
    case TIFF_ARTIST:
        ADD_METADATA(count, "artist", NULL);
        break;
    case TIFF_COPYRIGHT:
        ADD_METADATA(count, "copyright", NULL);
        break;
    case TIFF_DATE:
        ADD_METADATA(count, "date", NULL);
        break;
    case TIFF_DOCUMENT_NAME:
        ADD_METADATA(count, "document_name", NULL);
        break;
    case TIFF_HOST_COMPUTER:
        ADD_METADATA(count, "computer", NULL);
        break;
    case TIFF_IMAGE_DESCRIPTION:
        ADD_METADATA(count, "description", NULL);
        break;
    case TIFF_MAKE:
        ADD_METADATA(count, "make", NULL);
        break;
    case TIFF_MODEL:
        ADD_METADATA(count, "model", NULL);
        break;
    case TIFF_PAGE_NAME:
        ADD_METADATA(count, "page_name", NULL);
        break;
    case TIFF_PAGE_NUMBER:
        ADD_METADATA(count, "page_number", " / ");
        break;
    case TIFF_SOFTWARE_NAME:
        ADD_METADATA(count, "software", NULL);
        break;
    default:
        if (s->avctx->err_recognition & AV_EF_EXPLODE) {
            av_log(s->avctx, AV_LOG_ERROR,
                   "Unknown or unsupported tag %d/0X%0X\n",
                   tag, tag);
            return AVERROR_INVALIDDATA;
        }
    }
end:
    bytestream2_seek(&s->gb, start, SEEK_SET);
    return 0;
}

static int decode_frame(AVCodecContext *avctx,
                        void *data, int *got_frame, AVPacket *avpkt)
{
    TiffContext *const s = avctx->priv_data;
    AVFrame *const p = data;
    ThreadFrame frame = { .f = data };
    unsigned off;
    int le, ret, plane, planes;
    int i, j, entries, stride;
    unsigned soff, ssize;
    uint8_t *dst;
    GetByteContext stripsizes;
    GetByteContext stripdata;

    bytestream2_init(&s->gb, avpkt->data, avpkt->size);

    // parse image header
    if ((ret = ff_tdecode_header(&s->gb, &le, &off))) {
        av_log(avctx, AV_LOG_ERROR, "Invalid TIFF header\n");
        return ret;
    } else if (off >= UINT_MAX - 14 || avpkt->size < off + 14) {
        av_log(avctx, AV_LOG_ERROR, "IFD offset is greater than image size\n");
        return AVERROR_INVALIDDATA;
    }
    s->le          = le;
    // TIFF_BPP is not a required tag and defaults to 1
    s->bppcount    = s->bpp = 1;
    s->photometric = TIFF_PHOTOMETRIC_NONE;
    s->compr       = TIFF_RAW;
    s->fill_order  = 0;
    free_geotags(s);

    // Reset these offsets so we can tell if they were set this frame
    s->stripsizesoff = s->strippos = 0;
    /* parse image file directory */
    bytestream2_seek(&s->gb, off, SEEK_SET);
    entries = ff_tget_short(&s->gb, le);
    if (bytestream2_get_bytes_left(&s->gb) < entries * 12)
        return AVERROR_INVALIDDATA;
    for (i = 0; i < entries; i++) {
        if ((ret = tiff_decode_tag(s, p)) < 0)
            return ret;
    }

    for (i = 0; i<s->geotag_count; i++) {
        const char *keyname = get_geokey_name(s->geotags[i].key);
        if (!keyname) {
            av_log(avctx, AV_LOG_WARNING, "Unknown or unsupported GeoTIFF key %d\n", s->geotags[i].key);
            continue;
        }
        if (get_geokey_type(s->geotags[i].key) != s->geotags[i].type) {
            av_log(avctx, AV_LOG_WARNING, "Type of GeoTIFF key %d is wrong\n", s->geotags[i].key);
            continue;
        }
        ret = av_dict_set(avpriv_frame_get_metadatap(p), keyname, s->geotags[i].val, 0);
        if (ret<0) {
            av_log(avctx, AV_LOG_ERROR, "Writing metadata with key '%s' failed\n", keyname);
            return ret;
        }
    }

    if (!s->strippos && !s->stripoff) {
        av_log(avctx, AV_LOG_ERROR, "Image data is missing\n");
        return AVERROR_INVALIDDATA;
    }
    /* now we have the data and may start decoding */
    if ((ret = init_image(s, &frame)) < 0)
        return ret;

    if (s->strips == 1 && !s->stripsize) {
        av_log(avctx, AV_LOG_WARNING, "Image data size missing\n");
        s->stripsize = avpkt->size - s->stripoff;
    }

    if (s->stripsizesoff) {
        if (s->stripsizesoff >= (unsigned)avpkt->size)
            return AVERROR_INVALIDDATA;
        bytestream2_init(&stripsizes, avpkt->data + s->stripsizesoff,
                         avpkt->size - s->stripsizesoff);
    }
    if (s->strippos) {
        if (s->strippos >= (unsigned)avpkt->size)
            return AVERROR_INVALIDDATA;
        bytestream2_init(&stripdata, avpkt->data + s->strippos,
                         avpkt->size - s->strippos);
    }

    if (s->rps <= 0) {
        av_log(avctx, AV_LOG_ERROR, "rps %d invalid\n", s->rps);
        return AVERROR_INVALIDDATA;
    }

    planes = s->planar ? s->bppcount : 1;
    for (plane = 0; plane < planes; plane++) {
        stride = p->linesize[plane];
        dst    = p->data[plane];
    for (i = 0; i < s->height; i += s->rps) {
        if (s->stripsizesoff)
            ssize = ff_tget(&stripsizes, s->sstype, le);
        else
            ssize = s->stripsize;

        if (s->strippos)
            soff = ff_tget(&stripdata, s->sot, le);
        else
            soff = s->stripoff;

        if (soff > avpkt->size || ssize > avpkt->size - soff) {
            av_log(avctx, AV_LOG_ERROR, "Invalid strip size/offset\n");
            return AVERROR_INVALIDDATA;
        }
        if ((ret = tiff_unpack_strip(s, p, dst, stride, avpkt->data + soff, ssize, i,
                                     FFMIN(s->rps, s->height - i))) < 0) {
            if (avctx->err_recognition & AV_EF_EXPLODE)
                return ret;
            break;
        }
        dst += s->rps * stride;
    }
    if (s->predictor == 2) {
        if (s->photometric == TIFF_PHOTOMETRIC_YCBCR) {
            av_log(s->avctx, AV_LOG_ERROR, "predictor == 2 with YUV is unsupported");
            return AVERROR_PATCHWELCOME;
        }
        dst   = p->data[plane];
        soff  = s->bpp >> 3;
        if (s->planar)
            soff  = FFMAX(soff / s->bppcount, 1);
        ssize = s->width * soff;
        if (s->avctx->pix_fmt == AV_PIX_FMT_RGB48LE ||
            s->avctx->pix_fmt == AV_PIX_FMT_RGBA64LE ||
            s->avctx->pix_fmt == AV_PIX_FMT_GBRP16LE ||
            s->avctx->pix_fmt == AV_PIX_FMT_GBRAP16LE) {
            for (i = 0; i < s->height; i++) {
                for (j = soff; j < ssize; j += 2)
                    AV_WL16(dst + j, AV_RL16(dst + j) + AV_RL16(dst + j - soff));
                dst += stride;
            }
        } else if (s->avctx->pix_fmt == AV_PIX_FMT_RGB48BE ||
                   s->avctx->pix_fmt == AV_PIX_FMT_RGBA64BE ||
                   s->avctx->pix_fmt == AV_PIX_FMT_GBRP16BE ||
                   s->avctx->pix_fmt == AV_PIX_FMT_GBRAP16BE) {
            for (i = 0; i < s->height; i++) {
                for (j = soff; j < ssize; j += 2)
                    AV_WB16(dst + j, AV_RB16(dst + j) + AV_RB16(dst + j - soff));
                dst += stride;
            }
        } else {
            for (i = 0; i < s->height; i++) {
                for (j = soff; j < ssize; j++)
                    dst[j] += dst[j - soff];
                dst += stride;
            }
        }
    }

    if (s->photometric == TIFF_PHOTOMETRIC_WHITE_IS_ZERO) {
        dst = p->data[plane];
        for (i = 0; i < s->height; i++) {
            for (j = 0; j < p->linesize[plane]; j++)
                dst[j] = (s->avctx->pix_fmt == AV_PIX_FMT_PAL8 ? (1<<s->bpp) - 1 : 255) - dst[j];
            dst += stride;
        }
    }
    }

    if (s->planar && s->bppcount > 2) {
        FFSWAP(uint8_t*, p->data[0],     p->data[2]);
        FFSWAP(int,      p->linesize[0], p->linesize[2]);
        FFSWAP(uint8_t*, p->data[0],     p->data[1]);
        FFSWAP(int,      p->linesize[0], p->linesize[1]);
    }

    *got_frame = 1;

    return avpkt->size;
}

static av_cold int tiff_init(AVCodecContext *avctx)
{
    TiffContext *s = avctx->priv_data;

    s->width  = 0;
    s->height = 0;
    s->subsampling[0] =
    s->subsampling[1] = 1;
    s->avctx  = avctx;
    ff_lzw_decode_open(&s->lzw);
    ff_ccitt_unpack_init();

    return 0;
}

static av_cold int tiff_end(AVCodecContext *avctx)
{
    TiffContext *const s = avctx->priv_data;

    free_geotags(s);

    ff_lzw_decode_close(&s->lzw);
    av_freep(&s->deinvert_buf);
    return 0;
}

AVCodec ff_tiff_decoder = {
    .name           = "tiff",
    .long_name      = NULL_IF_CONFIG_SMALL("TIFF image"),
    .type           = AVMEDIA_TYPE_VIDEO,
    .id             = AV_CODEC_ID_TIFF,
    .priv_data_size = sizeof(TiffContext),
    .init           = tiff_init,
    .close          = tiff_end,
    .decode         = decode_frame,
    .init_thread_copy = ONLY_IF_THREADS_ENABLED(tiff_init),
    .capabilities   = CODEC_CAP_DR1 | CODEC_CAP_FRAME_THREADS,
};<|MERGE_RESOLUTION|>--- conflicted
+++ resolved
@@ -611,11 +611,7 @@
         s->avctx->pix_fmt = s->le ? AV_PIX_FMT_GRAY16LE : AV_PIX_FMT_GRAY16BE;
         break;
     case 162:
-<<<<<<< HEAD
-        s->avctx->pix_fmt = AV_PIX_FMT_GRAY8A;
-=======
         s->avctx->pix_fmt = AV_PIX_FMT_YA8;
->>>>>>> 60cbd6ad
         break;
     case 322:
         s->avctx->pix_fmt = s->le ? AV_PIX_FMT_YA16LE : AV_PIX_FMT_YA16BE;
