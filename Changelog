--- conflicted
+++ resolved
@@ -14,21 +14,11 @@
 - QTKit input device
 - improvments to OpenEXR image decoder
 - support decoding 16-bit RLE SGI images
-<<<<<<< HEAD
 - GDI screen grabbing for Windows
 - alternative rendition support for HTTP Live Streaming
 - AVFoundation input device
 - Direct Stream Digital (DSD) decoder
 - Magic Lantern Video (MLV) demuxer
-=======
-- VP7 video decoder
-- LucasArts SMUSH SANM video decoder
-- LucasArts SMUSH VIMA audio decoder (ADPCM)
-- LucasArts SMUSH demuxer
-- MP2 encoding via TwoLAME
-- asettb filter
-- Silicon Graphics RLE 8-bit video decoder
->>>>>>> 07761294
 
 
 version 2.2:
@@ -246,7 +236,7 @@
 - JSON captions for TED talks decoding support
 - SOX Resampler support in libswresample
 - aselect filter
-- SGI RLE 8-bit decoder
+- SGI RLE 8-bit / Silicon Graphics RLE 8-bit video decoder
 - Silicon Graphics Motion Video Compressor 1 & 2 decoder
 - Silicon Graphics Movie demuxer
 - apad filter
