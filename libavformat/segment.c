/*
 * Copyright (c) 2011, Luca Barbato
 *
 * This file is part of Libav.
 *
 * Libav is free software; you can redistribute it and/or
 * modify it under the terms of the GNU Lesser General Public
 * License as published by the Free Software Foundation; either
 * version 2.1 of the License, or (at your option) any later version.
 *
 * Libav is distributed in the hope that it will be useful,
 * but WITHOUT ANY WARRANTY; without even the implied warranty of
 * MERCHANTABILITY or FITNESS FOR A PARTICULAR PURPOSE.  See the GNU
 * Lesser General Public License for more details.
 *
 * You should have received a copy of the GNU Lesser General Public
 * License along with Libav; if not, write to the Free Software
 * Foundation, Inc., 51 Franklin Street, Fifth Floor, Boston, MA 02110-1301 USA
 */

/**
 * @file generic segmenter
 * M3U8 specification can be find here:
 * @url{http://tools.ietf.org/id/draft-pantos-http-live-streaming-08.txt}
 */

#include <float.h>

#include "avformat.h"
#include "internal.h"

#include "libavutil/avassert.h"
#include "libavutil/log.h"
#include "libavutil/opt.h"
#include "libavutil/avstring.h"
#include "libavutil/parseutils.h"
#include "libavutil/mathematics.h"

typedef enum {
    LIST_TYPE_UNDEFINED = -1,
    LIST_TYPE_FLAT = 0,
    LIST_TYPE_CSV,
    LIST_TYPE_M3U8,
    LIST_TYPE_EXT, ///< deprecated
    LIST_TYPE_NB,
} ListType;


#define SEGMENT_LIST_FLAG_CACHE 1
#define SEGMENT_LIST_FLAG_LIVE  2

typedef struct {
    const AVClass *class;  /**< Class for private options. */
    int segment_idx;       ///< index of the segment file to write, starting from 0
    int segment_idx_wrap;  ///< number after which the index wraps
    int segment_count;     ///< number of segment files already written
    AVFormatContext *avf;
    char *format;          ///< format to use for output segment files
    char *list;            ///< filename for the segment list file
    int   list_count;      ///< list counter
    int   list_flags;      ///< flags affecting list generation
    int   list_size;       ///< number of entries for the segment list file
    double list_max_segment_time; ///< max segment time in the current list
    ListType list_type;    ///< set the list type
    AVIOContext *list_pb;  ///< list file put-byte context
    char *time_str;        ///< segment duration specification string
    int64_t time;          ///< segment duration
    char *times_str;       ///< segment times specification string
    int64_t *times;        ///< list of segment interval specification
    int nb_times;          ///< number of elments in the times array
    char *time_delta_str;  ///< approximation value duration used for the segment times
    int64_t time_delta;
    int has_video;
    double start_time, end_time;
} SegmentContext;

static void print_csv_escaped_str(AVIOContext *ctx, const char *str)
{
    int needs_quoting = !!str[strcspn(str, "\",\n\r")];

    if (needs_quoting)
        avio_w8(ctx, '"');

    for (; *str; str++) {
        if (*str == '"')
            avio_w8(ctx, '"');
        avio_w8(ctx, *str);
    }
    if (needs_quoting)
        avio_w8(ctx, '"');
}

static int segment_start(AVFormatContext *s)
{
    SegmentContext *seg = s->priv_data;
    AVFormatContext *oc = seg->avf;
    int err = 0;

    if (seg->segment_idx_wrap)
        seg->segment_idx %= seg->segment_idx_wrap;

    if (av_get_frame_filename(oc->filename, sizeof(oc->filename),
                              s->filename, seg->segment_idx++) < 0) {
        av_log(oc, AV_LOG_ERROR, "Invalid segment filename template '%s'\n", s->filename);
        return AVERROR(EINVAL);
    }
    seg->segment_count++;

    if ((err = avio_open2(&oc->pb, oc->filename, AVIO_FLAG_WRITE,
                          &s->interrupt_callback, NULL)) < 0)
        return err;

    if ((err = avformat_write_header(oc, NULL)) < 0)
        return err;

    return 0;
<<<<<<< HEAD

fail:
    av_log(oc, AV_LOG_ERROR, "Failure occurred when starting segment '%s'\n",
           oc->filename);
    avio_close(oc->pb);
    av_freep(&oc->priv_data);

    return err;
=======
>>>>>>> 73871dc9
}

static int segment_list_open(AVFormatContext *s)
{
    SegmentContext *seg = s->priv_data;
    int ret;

    ret = avio_open2(&seg->list_pb, seg->list, AVIO_FLAG_WRITE,
                     &s->interrupt_callback, NULL);
    if (ret < 0)
        return ret;
    seg->list_max_segment_time = 0;

    if (seg->list_type == LIST_TYPE_M3U8) {
        avio_printf(seg->list_pb, "#EXTM3U\n");
        avio_printf(seg->list_pb, "#EXT-X-VERSION:3\n");
        avio_printf(seg->list_pb, "#EXT-X-MEDIA-SEQUENCE:%d\n", seg->list_count);
        avio_printf(seg->list_pb, "#EXT-X-ALLOWCACHE:%d\n",
                    !!(seg->list_flags & SEGMENT_LIST_FLAG_CACHE));
        if (seg->list_flags & SEGMENT_LIST_FLAG_LIVE)
            avio_printf(seg->list_pb,
                        "#EXT-X-TARGETDURATION:%"PRId64"\n", seg->time / 1000000);
    }

    return ret;
}

static void segment_list_close(AVFormatContext *s)
{
    SegmentContext *seg = s->priv_data;

    if (seg->list_type == LIST_TYPE_M3U8) {
        if (!(seg->list_flags & SEGMENT_LIST_FLAG_LIVE))
            avio_printf(seg->list_pb, "#EXT-X-TARGETDURATION:%d\n",
                        (int)ceil(seg->list_max_segment_time));
        avio_printf(seg->list_pb, "#EXT-X-ENDLIST\n");
    }
    seg->list_count++;

    avio_close(seg->list_pb);
}

static int segment_end(AVFormatContext *s)
{
    SegmentContext *seg = s->priv_data;
    AVFormatContext *oc = seg->avf;
    int ret = 0;

<<<<<<< HEAD
    if (oc->oformat->write_trailer)
        ret = oc->oformat->write_trailer(oc);

    if (ret < 0)
        av_log(s, AV_LOG_ERROR, "Failure occurred when ending segment '%s'\n",
               oc->filename);

    if (seg->list) {
        if (seg->list_size && !(seg->segment_count % seg->list_size)) {
            segment_list_close(s);
            if ((ret = segment_list_open(s)) < 0)
                goto end;
        }

        if (seg->list_type == LIST_TYPE_FLAT) {
            avio_printf(seg->list_pb, "%s\n", oc->filename);
        } else if (seg->list_type == LIST_TYPE_CSV || seg->list_type == LIST_TYPE_EXT) {
            print_csv_escaped_str(seg->list_pb, oc->filename);
            avio_printf(seg->list_pb, ",%f,%f\n", seg->start_time, seg->end_time);
        } else if (seg->list_type == LIST_TYPE_M3U8) {
            avio_printf(seg->list_pb, "#EXTINF:%f,\n%s\n",
                        seg->end_time - seg->start_time, oc->filename);
        }
        seg->list_max_segment_time = FFMAX(seg->end_time - seg->start_time, seg->list_max_segment_time);
        avio_flush(seg->list_pb);
    }

end:
=======
    av_write_trailer(oc);
>>>>>>> 73871dc9
    avio_close(oc->pb);

    return ret;
}

static int parse_times(void *log_ctx, int64_t **times, int *nb_times,
                       const char *times_str)
{
    char *p;
    int i, ret = 0;
    char *times_str1 = av_strdup(times_str);
    char *saveptr = NULL;

    if (!times_str1)
        return AVERROR(ENOMEM);

#define FAIL(err) ret = err; goto end

    *nb_times = 1;
    for (p = times_str1; *p; p++)
        if (*p == ',')
            (*nb_times)++;

    *times = av_malloc(sizeof(**times) * *nb_times);
    if (!*times) {
        av_log(log_ctx, AV_LOG_ERROR, "Could not allocate forced times array\n");
        FAIL(AVERROR(ENOMEM));
    }

    p = times_str1;
    for (i = 0; i < *nb_times; i++) {
        int64_t t;
        char *tstr = av_strtok(p, ",", &saveptr);
        av_assert0(tstr);
        p = NULL;

        ret = av_parse_time(&t, tstr, 1);
        if (ret < 0) {
            av_log(log_ctx, AV_LOG_ERROR,
                   "Invalid time duration specification in %s\n", p);
            FAIL(AVERROR(EINVAL));
        }
        (*times)[i] = t;

        /* check on monotonicity */
        if (i && (*times)[i-1] > (*times)[i]) {
            av_log(log_ctx, AV_LOG_ERROR,
                   "Specified time %f is greater than the following time %f\n",
                   (float)((*times)[i])/1000000, (float)((*times)[i-1])/1000000);
            FAIL(AVERROR(EINVAL));
        }
    }

end:
    av_free(times_str1);
    return ret;
}

static int seg_write_header(AVFormatContext *s)
{
    SegmentContext *seg = s->priv_data;
    AVFormatContext *oc;
    int ret, i;

    seg->segment_count = 0;

    if (seg->time_str && seg->times_str) {
        av_log(s, AV_LOG_ERROR,
               "segment_time and segment_times options are mutually exclusive, select just one of them\n");
        return AVERROR(EINVAL);
    }

    if ((seg->list_flags & SEGMENT_LIST_FLAG_LIVE) && seg->times_str) {
        av_log(s, AV_LOG_ERROR,
               "segment_flags +live and segment_times options are mutually exclusive:"
               "specify -segment_time if you want a live-friendly list\n");
        return AVERROR(EINVAL);
    }

    if (seg->times_str) {
        if ((ret = parse_times(s, &seg->times, &seg->nb_times, seg->times_str)) < 0)
            return ret;
    } else {
        /* set default value if not specified */
        if (!seg->time_str)
            seg->time_str = av_strdup("2");
        if ((ret = av_parse_time(&seg->time, seg->time_str, 1)) < 0) {
            av_log(s, AV_LOG_ERROR,
                   "Invalid time duration specification '%s' for segment_time option\n",
                   seg->time_str);
            return ret;
        }
    }

    if (seg->time_delta_str) {
        if ((ret = av_parse_time(&seg->time_delta, seg->time_delta_str, 1)) < 0) {
            av_log(s, AV_LOG_ERROR,
                   "Invalid time duration specification '%s' for delta option\n",
                   seg->time_delta_str);
            return ret;
        }
    }

    oc = avformat_alloc_context();

    if (!oc)
        return AVERROR(ENOMEM);

    if (seg->list) {
        if (seg->list_type == LIST_TYPE_UNDEFINED) {
            if      (av_match_ext(seg->list, "csv" )) seg->list_type = LIST_TYPE_CSV;
            else if (av_match_ext(seg->list, "ext" )) seg->list_type = LIST_TYPE_EXT;
            else if (av_match_ext(seg->list, "m3u8")) seg->list_type = LIST_TYPE_M3U8;
            else                                      seg->list_type = LIST_TYPE_FLAT;
        }
        if ((ret = segment_list_open(s)) < 0)
            goto fail;
    }
    if (seg->list_type == LIST_TYPE_EXT)
        av_log(s, AV_LOG_WARNING, "'ext' list type option is deprecated in favor of 'csv'\n");

    for (i = 0; i < s->nb_streams; i++)
        seg->has_video +=
            (s->streams[i]->codec->codec_type == AVMEDIA_TYPE_VIDEO);

    if (seg->has_video > 1)
        av_log(s, AV_LOG_WARNING,
               "More than a single video stream present, "
               "expect issues decoding it.\n");

    oc->oformat = av_guess_format(seg->format, s->filename, NULL);

    if (!oc->oformat) {
        ret = AVERROR_MUXER_NOT_FOUND;
        goto fail;
    }
    if (oc->oformat->flags & AVFMT_NOFILE) {
        av_log(s, AV_LOG_ERROR, "format %s not supported.\n",
               oc->oformat->name);
        ret = AVERROR(EINVAL);
        goto fail;
    }

    oc->interrupt_callback = s->interrupt_callback;
    seg->avf = oc;

    for (i = 0; i < s->nb_streams; i++) {
        AVStream *st;
        if (!(st = avformat_new_stream(oc, NULL))) {
            ret = AVERROR(ENOMEM);
            goto fail;
        }
        avcodec_copy_context(st->codec, s->streams[i]->codec);
        st->sample_aspect_ratio = s->streams[i]->sample_aspect_ratio;
    }

    if (av_get_frame_filename(oc->filename, sizeof(oc->filename),
                              s->filename, seg->segment_idx++) < 0) {
        ret = AVERROR(EINVAL);
        goto fail;
    }
    seg->segment_count++;

    if ((ret = avio_open2(&oc->pb, oc->filename, AVIO_FLAG_WRITE,
                          &s->interrupt_callback, NULL)) < 0)
        goto fail;

    if ((ret = avformat_write_header(oc, NULL)) < 0) {
        avio_close(oc->pb);
        goto fail;
    }

fail:
    if (ret) {
        avformat_free_context(oc);
        if (seg->list)
            segment_list_close(s);
    }
    return ret;
}

static int seg_write_packet(AVFormatContext *s, AVPacket *pkt)
{
    SegmentContext *seg = s->priv_data;
    AVFormatContext *oc = seg->avf;
    AVStream *st = s->streams[pkt->stream_index];
    int64_t end_pts;
    int ret;

    if (seg->times) {
        end_pts = seg->segment_count <= seg->nb_times ?
            seg->times[seg->segment_count-1] : INT64_MAX;
    } else {
        end_pts = seg->time * seg->segment_count;
    }

    /* if the segment has video, start a new segment *only* with a key video frame */
    if ((st->codec->codec_type == AVMEDIA_TYPE_VIDEO || !seg->has_video) &&
        av_compare_ts(pkt->pts, st->time_base,
                      end_pts-seg->time_delta, AV_TIME_BASE_Q) >= 0 &&
        pkt->flags & AV_PKT_FLAG_KEY) {

        av_log(s, AV_LOG_DEBUG, "Next segment starts with packet stream:%d pts:%"PRId64" pts_time:%f\n",
               pkt->stream_index, pkt->pts, pkt->pts * av_q2d(st->time_base));

        if ((ret = segment_end(s)) < 0 || (ret = segment_start(s)) < 0)
            goto fail;
        seg->start_time = (double)pkt->pts * av_q2d(st->time_base);
    } else if (pkt->pts != AV_NOPTS_VALUE) {
        seg->end_time = FFMAX(seg->end_time,
                              (double)(pkt->pts + pkt->duration) * av_q2d(st->time_base));
    }

    ret = ff_write_chained(oc, pkt->stream_index, pkt, s);

fail:
    if (ret < 0) {
        if (seg->list)
            avio_close(seg->list_pb);
        avformat_free_context(oc);
    }

    return ret;
}

static int seg_write_trailer(struct AVFormatContext *s)
{
    SegmentContext *seg = s->priv_data;
    AVFormatContext *oc = seg->avf;
    int ret = segment_end(s);
    if (seg->list)
        segment_list_close(s);

    av_opt_free(seg);
    av_freep(&seg->times);

    avformat_free_context(oc);
    return ret;
}

#define OFFSET(x) offsetof(SegmentContext, x)
#define E AV_OPT_FLAG_ENCODING_PARAM
static const AVOption options[] = {
    { "segment_format",    "set container format used for the segments", OFFSET(format),  AV_OPT_TYPE_STRING, {.str = NULL},  0, 0,       E },
    { "segment_list",      "set the segment list filename",              OFFSET(list),    AV_OPT_TYPE_STRING, {.str = NULL},  0, 0,       E },

    { "segment_list_flags","set flags affecting segment list generation", OFFSET(list_flags), AV_OPT_TYPE_FLAGS, {.i64 = SEGMENT_LIST_FLAG_CACHE }, 0, UINT_MAX, E, "list_flags"},
    { "cache",             "allow list caching",                                    0, AV_OPT_TYPE_CONST, {.i64 = SEGMENT_LIST_FLAG_CACHE }, INT_MIN, INT_MAX,   E, "list_flags"},
    { "live",              "enable live-friendly list generation (useful for HLS)", 0, AV_OPT_TYPE_CONST, {.i64 = SEGMENT_LIST_FLAG_LIVE }, INT_MIN, INT_MAX,    E, "list_flags"},

    { "segment_list_size", "set the maximum number of playlist entries", OFFSET(list_size), AV_OPT_TYPE_INT,  {.i64 = 0},     0, INT_MAX, E },
    { "segment_list_type", "set the segment list type",                  OFFSET(list_type), AV_OPT_TYPE_INT,  {.i64 = LIST_TYPE_UNDEFINED}, -1, LIST_TYPE_NB-1, E, "list_type" },
    { "flat", "flat format",     0, AV_OPT_TYPE_CONST, {.i64=LIST_TYPE_FLAT }, INT_MIN, INT_MAX, 0, "list_type" },
    { "csv",  "csv format",      0, AV_OPT_TYPE_CONST, {.i64=LIST_TYPE_CSV  }, INT_MIN, INT_MAX, 0, "list_type" },
    { "ext",  "extended format", 0, AV_OPT_TYPE_CONST, {.i64=LIST_TYPE_EXT  }, INT_MIN, INT_MAX, 0, "list_type" },
    { "m3u8", "M3U8 format",     0, AV_OPT_TYPE_CONST, {.i64=LIST_TYPE_M3U8 }, INT_MIN, INT_MAX, 0, "list_type" },
    { "segment_time",      "set segment duration",                       OFFSET(time_str),AV_OPT_TYPE_STRING, {.str = NULL},  0, 0,       E },
    { "segment_time_delta","set approximation value used for the segment times", OFFSET(time_delta_str), AV_OPT_TYPE_STRING, {.str = "0"}, 0, 0, E },
    { "segment_times",     "set segment split time points",              OFFSET(times_str),AV_OPT_TYPE_STRING,{.str = NULL},  0, 0,       E },
    { "segment_wrap",      "set number after which the index wraps",     OFFSET(segment_idx_wrap), AV_OPT_TYPE_INT, {.i64 = 0}, 0, INT_MAX, E },
    { NULL },
};

static const AVClass seg_class = {
    .class_name = "segment muxer",
    .item_name  = av_default_item_name,
    .option     = options,
    .version    = LIBAVUTIL_VERSION_INT,
};

AVOutputFormat ff_segment_muxer = {
    .name           = "segment",
    .long_name      = NULL_IF_CONFIG_SMALL("segment"),
    .priv_data_size = sizeof(SegmentContext),
    .flags          = AVFMT_GLOBALHEADER | AVFMT_NOFILE,
    .write_header   = seg_write_header,
    .write_packet   = seg_write_packet,
    .write_trailer  = seg_write_trailer,
    .priv_class     = &seg_class,
};

static const AVClass sseg_class = {
    .class_name = "stream_segment muxer",
    .item_name  = av_default_item_name,
    .option     = options,
    .version    = LIBAVUTIL_VERSION_INT,
};

AVOutputFormat ff_stream_segment_muxer = {
    .name           = "stream_segment,ssegment",
    .long_name      = NULL_IF_CONFIG_SMALL("streaming segment muxer"),
    .priv_data_size = sizeof(SegmentContext),
    .flags          = AVFMT_NOFILE,
    .write_header   = seg_write_header,
    .write_packet   = seg_write_packet,
    .write_trailer  = seg_write_trailer,
    .priv_class     = &sseg_class,
};<|MERGE_RESOLUTION|>--- conflicted
+++ resolved
@@ -114,17 +114,6 @@
         return err;
 
     return 0;
-<<<<<<< HEAD
-
-fail:
-    av_log(oc, AV_LOG_ERROR, "Failure occurred when starting segment '%s'\n",
-           oc->filename);
-    avio_close(oc->pb);
-    av_freep(&oc->priv_data);
-
-    return err;
-=======
->>>>>>> 73871dc9
 }
 
 static int segment_list_open(AVFormatContext *s)
@@ -173,9 +162,7 @@
     AVFormatContext *oc = seg->avf;
     int ret = 0;
 
-<<<<<<< HEAD
-    if (oc->oformat->write_trailer)
-        ret = oc->oformat->write_trailer(oc);
+    ret = av_write_trailer(oc);
 
     if (ret < 0)
         av_log(s, AV_LOG_ERROR, "Failure occurred when ending segment '%s'\n",
@@ -202,9 +189,6 @@
     }
 
 end:
-=======
-    av_write_trailer(oc);
->>>>>>> 73871dc9
     avio_close(oc->pb);
 
     return ret;
