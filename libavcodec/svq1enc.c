/*
 * SVQ1 Encoder
 * Copyright (C) 2004 Mike Melanson <melanson@pcisys.net>
 *
 * This file is part of FFmpeg.
 *
 * FFmpeg is free software; you can redistribute it and/or
 * modify it under the terms of the GNU Lesser General Public
 * License as published by the Free Software Foundation; either
 * version 2.1 of the License, or (at your option) any later version.
 *
 * FFmpeg is distributed in the hope that it will be useful,
 * but WITHOUT ANY WARRANTY; without even the implied warranty of
 * MERCHANTABILITY or FITNESS FOR A PARTICULAR PURPOSE.  See the GNU
 * Lesser General Public License for more details.
 *
 * You should have received a copy of the GNU Lesser General Public
 * License along with FFmpeg; if not, write to the Free Software
 * Foundation, Inc., 51 Franklin Street, Fifth Floor, Boston, MA 02110-1301 USA
 */

/**
 * @file
 * Sorenson Vector Quantizer #1 (SVQ1) video codec.
 * For more information of the SVQ1 algorithm, visit:
 *   http://www.pcisys.net/~melanson/codecs/
 */

#include "avcodec.h"
#include "dsputil.h"
#include "mpegvideo.h"
#include "h263.h"
#include "internal.h"
<<<<<<< HEAD
#include "libavutil/avassert.h"

=======
>>>>>>> b522000e
#include "svq1.h"
#include "svq1enc_cb.h"


typedef struct SVQ1Context {
    /* FIXME: Needed for motion estimation, should not be used for anything
     * else, the idea is to make the motion estimation eventually independent
     * of MpegEncContext, so this will be removed then. */
    MpegEncContext m;
    AVCodecContext *avctx;
    DSPContext dsp;
    AVFrame picture;
    AVFrame current_picture;
    AVFrame last_picture;
    PutBitContext pb;
    GetBitContext gb;

    /* why ooh why this sick breadth first order,
     * everything is slower and more complex */
    PutBitContext reorder_pb[6];

    int frame_width;
    int frame_height;

    /* Y plane block dimensions */
    int y_block_width;
    int y_block_height;

    /* U & V plane (C planes) block dimensions */
    int c_block_width;
    int c_block_height;

    uint16_t *mb_type;
    uint32_t *dummy;
    int16_t (*motion_val8[3])[2];
    int16_t (*motion_val16[3])[2];

    int64_t rd_total;

    uint8_t *scratchbuf;
} SVQ1Context;

static void svq1_write_header(SVQ1Context *s, int frame_type)
{
    int i;

    /* frame code */
    put_bits(&s->pb, 22, 0x20);

    /* temporal reference (sure hope this is a "don't care") */
    put_bits(&s->pb, 8, 0x00);

    /* frame type */
    put_bits(&s->pb, 2, frame_type - 1);

    if (frame_type == AV_PICTURE_TYPE_I) {
        /* no checksum since frame code is 0x20 */
        /* no embedded string either */
        /* output 5 unknown bits (2 + 2 + 1) */
        put_bits(&s->pb, 5, 2); /* 2 needed by quicktime decoder */

<<<<<<< HEAD
        i= ff_match_2uint16((void*)ff_svq1_frame_size_table, FF_ARRAY_ELEMS(ff_svq1_frame_size_table), s->frame_width, s->frame_height);
=======
        i = ff_match_2uint16(ff_svq1_frame_size_table,
                             FF_ARRAY_ELEMS(ff_svq1_frame_size_table),
                             s->frame_width, s->frame_height);
>>>>>>> b522000e
        put_bits(&s->pb, 3, i);

        if (i == 7) {
            put_bits(&s->pb, 12, s->frame_width);
            put_bits(&s->pb, 12, s->frame_height);
        }
    }

    /* no checksum or extra data (next 2 bits get 0) */
    put_bits(&s->pb, 2, 0);
}

#define QUALITY_THRESHOLD    100
#define THRESHOLD_MULTIPLIER 0.6

static int encode_block(SVQ1Context *s, uint8_t *src, uint8_t *ref,
                        uint8_t *decoded, int stride, int level,
                        int threshold, int lambda, int intra)
{
    int count, y, x, i, j, split, best_mean, best_score, best_count;
    int best_vector[6];
    int block_sum[7] = { 0, 0, 0, 0, 0, 0 };
    int w            = 2 << (level + 2 >> 1);
    int h            = 2 << (level + 1 >> 1);
    int size         = w * h;
    int16_t block[7][256];
    const int8_t *codebook_sum, *codebook;
    const uint16_t(*mean_vlc)[2];
    const uint8_t(*multistage_vlc)[2];

    best_score = 0;
    // FIXME: Optimize, this does not need to be done multiple times.
    if (intra) {
        codebook_sum   = svq1_intra_codebook_sum[level];
        codebook       = ff_svq1_intra_codebooks[level];
        mean_vlc       = ff_svq1_intra_mean_vlc;
        multistage_vlc = ff_svq1_intra_multistage_vlc[level];
        for (y = 0; y < h; y++) {
            for (x = 0; x < w; x++) {
                int v = src[x + y * stride];
                block[0][x + w * y] = v;
                best_score         += v * v;
                block_sum[0]       += v;
            }
        }
    } else {
        codebook_sum   = svq1_inter_codebook_sum[level];
        codebook       = ff_svq1_inter_codebooks[level];
        mean_vlc       = ff_svq1_inter_mean_vlc + 256;
        multistage_vlc = ff_svq1_inter_multistage_vlc[level];
        for (y = 0; y < h; y++) {
            for (x = 0; x < w; x++) {
                int v = src[x + y * stride] - ref[x + y * stride];
                block[0][x + w * y] = v;
                best_score         += v * v;
                block_sum[0]       += v;
            }
        }
    }

    best_count  = 0;
    best_score -= (int)((unsigned)block_sum[0] * block_sum[0] >> (level + 3));
    best_mean   = block_sum[0] + (size >> 1) >> (level + 3);

    if (level < 4) {
        for (count = 1; count < 7; count++) {
            int best_vector_score = INT_MAX;
            int best_vector_sum   = -999, best_vector_mean = -999;
            const int stage       = count - 1;
            const int8_t *vector;

            for (i = 0; i < 16; i++) {
                int sum = codebook_sum[stage * 16 + i];
                int sqr, diff, score;

<<<<<<< HEAD
                vector = codebook + stage*size*16 + i*size;
                sqr = s->dsp.ssd_int8_vs_int16(vector, block[stage], size);
                diff= block_sum[stage] - sum;
                score= sqr - ((diff*(int64_t)diff)>>(level+3)); //FIXME 64bit slooow
                if(score < best_vector_score){
                    int mean= (diff + (size>>1)) >> (level+3);
                    av_assert2(mean >-300 && mean<300);
                    mean= av_clip(mean, intra?0:-256, 255);
                    best_vector_score= score;
                    best_vector[stage]= i;
                    best_vector_sum= sum;
                    best_vector_mean= mean;
                }
            }
            av_assert0(best_vector_mean != -999);
            vector= codebook + stage*size*16 + best_vector[stage]*size;
            for(j=0; j<size; j++){
                block[stage+1][j] = block[stage][j] - vector[j];
            }
            block_sum[stage+1]= block_sum[stage] - best_vector_sum;
            best_vector_score +=
                lambda*(+ 1 + 4*count
                        + multistage_vlc[1+count][1]
                        + mean_vlc[best_vector_mean][1]);

            if(best_vector_score < best_score){
                best_score= best_vector_score;
                best_count= count;
                best_mean= best_vector_mean;
=======
                vector = codebook + stage * size * 16 + i * size;
                sqr    = s->dsp.ssd_int8_vs_int16(vector, block[stage], size);
                diff   = block_sum[stage] - sum;
                score  = sqr - (diff * (int64_t)diff >> (level + 3)); // FIXME: 64bit slooow
                if (score < best_vector_score) {
                    int mean = diff + (size >> 1) >> (level + 3);
                    assert(mean > -300 && mean < 300);
                    mean               = av_clip(mean, intra ? 0 : -256, 255);
                    best_vector_score  = score;
                    best_vector[stage] = i;
                    best_vector_sum    = sum;
                    best_vector_mean   = mean;
                }
            }
            assert(best_vector_mean != -999);
            vector = codebook + stage * size * 16 + best_vector[stage] * size;
            for (j = 0; j < size; j++)
                block[stage + 1][j] = block[stage][j] - vector[j];
            block_sum[stage + 1] = block_sum[stage] - best_vector_sum;
            best_vector_score   += lambda *
                                   (+1 + 4 * count +
                                    multistage_vlc[1 + count][1]
                                    + mean_vlc[best_vector_mean][1]);

            if (best_vector_score < best_score) {
                best_score = best_vector_score;
                best_count = count;
                best_mean  = best_vector_mean;
>>>>>>> b522000e
            }
        }
    }

    split = 0;
    if (best_score > threshold && level) {
        int score  = 0;
        int offset = level & 1 ? stride * h / 2 : w / 2;
        PutBitContext backup[6];

        for (i = level - 1; i >= 0; i--)
            backup[i] = s->reorder_pb[i];
        score += encode_block(s, src, ref, decoded, stride, level - 1,
                              threshold >> 1, lambda, intra);
        score += encode_block(s, src + offset, ref + offset, decoded + offset,
                              stride, level - 1, threshold >> 1, lambda, intra);
        score += lambda;

        if (score < best_score) {
            best_score = score;
            split      = 1;
        } else {
            for (i = level - 1; i >= 0; i--)
                s->reorder_pb[i] = backup[i];
        }
    }
    if (level > 0)
        put_bits(&s->reorder_pb[level], 1, split);

<<<<<<< HEAD
    if(!split){
        av_assert1((best_mean >= 0 && best_mean<256) || !intra);
        av_assert1(best_mean >= -256 && best_mean<256);
        av_assert1(best_count >=0 && best_count<7);
        av_assert1(level<4 || best_count==0);
=======
    if (!split) {
        assert(best_mean >= 0 && best_mean < 256 || !intra);
        assert(best_mean >= -256 && best_mean < 256);
        assert(best_count >= 0 && best_count < 7);
        assert(level < 4 || best_count == 0);
>>>>>>> b522000e

        /* output the encoding */
        put_bits(&s->reorder_pb[level],
                 multistage_vlc[1 + best_count][1],
                 multistage_vlc[1 + best_count][0]);
        put_bits(&s->reorder_pb[level], mean_vlc[best_mean][1],
                 mean_vlc[best_mean][0]);

<<<<<<< HEAD
        for (i = 0; i < best_count; i++){
            av_assert2(best_vector[i]>=0 && best_vector[i]<16);
=======
        for (i = 0; i < best_count; i++) {
            assert(best_vector[i] >= 0 && best_vector[i] < 16);
>>>>>>> b522000e
            put_bits(&s->reorder_pb[level], 4, best_vector[i]);
        }

        for (y = 0; y < h; y++)
            for (x = 0; x < w; x++)
                decoded[x + y * stride] = src[x + y * stride] -
                                          block[best_count][x + w * y] +
                                          best_mean;
    }

    return best_score;
}

static int svq1_encode_plane(SVQ1Context *s, int plane,
                             unsigned char *src_plane,
                             unsigned char *ref_plane,
                             unsigned char *decoded_plane,
                             int width, int height, int src_stride, int stride)
{
    int x, y;
    int i;
    int block_width, block_height;
    int level;
    int threshold[6];
    uint8_t *src     = s->scratchbuf + stride * 16;
    const int lambda = (s->picture.quality * s->picture.quality) >>
                       (2 * FF_LAMBDA_SHIFT);

    /* figure out the acceptable level thresholds in advance */
    threshold[5] = QUALITY_THRESHOLD;
    for (level = 4; level >= 0; level--)
        threshold[level] = threshold[level + 1] * THRESHOLD_MULTIPLIER;

    block_width  = (width  + 15) / 16;
    block_height = (height + 15) / 16;

    if (s->picture.pict_type == AV_PICTURE_TYPE_P) {
        s->m.avctx                         = s->avctx;
        s->m.current_picture_ptr           = &s->m.current_picture;
        s->m.last_picture_ptr              = &s->m.last_picture;
        s->m.last_picture.f.data[0]        = ref_plane;
        s->m.linesize                      =
        s->m.last_picture.f.linesize[0]    =
        s->m.new_picture.f.linesize[0]     =
        s->m.current_picture.f.linesize[0] = stride;
        s->m.width                         = width;
        s->m.height                        = height;
        s->m.mb_width                      = block_width;
        s->m.mb_height                     = block_height;
        s->m.mb_stride                     = s->m.mb_width + 1;
        s->m.b8_stride                     = 2 * s->m.mb_width + 1;
        s->m.f_code                        = 1;
        s->m.pict_type                     = s->picture.pict_type;
        s->m.me_method                     = s->avctx->me_method;
        s->m.me.scene_change_score         = 0;
        s->m.flags                         = s->avctx->flags;
        // s->m.out_format                    = FMT_H263;
        // s->m.unrestricted_mv               = 1;
        s->m.lambda                        = s->picture.quality;
        s->m.qscale                        = s->m.lambda * 139 +
                                             FF_LAMBDA_SCALE * 64 >>
                                             FF_LAMBDA_SHIFT + 7;
        s->m.lambda2                       = s->m.lambda * s->m.lambda +
                                             FF_LAMBDA_SCALE / 2 >>
                                             FF_LAMBDA_SHIFT;

        if (!s->motion_val8[plane]) {
            s->motion_val8[plane]  = av_mallocz((s->m.b8_stride *
                                                 block_height * 2 + 2) *
                                                2 * sizeof(int16_t));
            s->motion_val16[plane] = av_mallocz((s->m.mb_stride *
                                                 (block_height + 2) + 1) *
                                                2 * sizeof(int16_t));
        }

        s->m.mb_type = s->mb_type;

        // dummies, to avoid segfaults
        s->m.current_picture.mb_mean   = (uint8_t *)s->dummy;
        s->m.current_picture.mb_var    = (uint16_t *)s->dummy;
        s->m.current_picture.mc_mb_var = (uint16_t *)s->dummy;
        s->m.current_picture.f.mb_type = s->dummy;

        s->m.current_picture.f.motion_val[0] = s->motion_val8[plane] + 2;
        s->m.p_mv_table                      = s->motion_val16[plane] +
                                               s->m.mb_stride + 1;
        s->m.dsp                             = s->dsp; // move
        ff_init_me(&s->m);

        s->m.me.dia_size      = s->avctx->dia_size;
        s->m.first_slice_line = 1;
        for (y = 0; y < block_height; y++) {
            s->m.new_picture.f.data[0] = src - y * 16 * stride; // ugly
            s->m.mb_y                  = y;

            for (i = 0; i < 16 && i + 16 * y < height; i++) {
                memcpy(&src[i * stride], &src_plane[(i + 16 * y) * src_stride],
                       width);
                for (x = width; x < 16 * block_width; x++)
                    src[i * stride + x] = src[i * stride + x - 1];
            }
            for (; i < 16 && i + 16 * y < 16 * block_height; i++)
                memcpy(&src[i * stride], &src[(i - 1) * stride],
                       16 * block_width);

            for (x = 0; x < block_width; x++) {
                s->m.mb_x = x;
                ff_init_block_index(&s->m);
                ff_update_block_index(&s->m);

                ff_estimate_p_frame_motion(&s->m, x, y);
            }
            s->m.first_slice_line = 0;
        }

        ff_fix_long_p_mvs(&s->m);
        ff_fix_long_mvs(&s->m, NULL, 0, s->m.p_mv_table, s->m.f_code,
                        CANDIDATE_MB_TYPE_INTER, 0);
    }

    s->m.first_slice_line = 1;
    for (y = 0; y < block_height; y++) {
        for (i = 0; i < 16 && i + 16 * y < height; i++) {
            memcpy(&src[i * stride], &src_plane[(i + 16 * y) * src_stride],
                   width);
            for (x = width; x < 16 * block_width; x++)
                src[i * stride + x] = src[i * stride + x - 1];
        }
        for (; i < 16 && i + 16 * y < 16 * block_height; i++)
            memcpy(&src[i * stride], &src[(i - 1) * stride], 16 * block_width);

        s->m.mb_y = y;
        for (x = 0; x < block_width; x++) {
            uint8_t reorder_buffer[3][6][7 * 32];
            int count[3][6];
            int offset       = y * 16 * stride + x * 16;
            uint8_t *decoded = decoded_plane + offset;
            uint8_t *ref     = ref_plane + offset;
            int score[4]     = { 0, 0, 0, 0 }, best;
            uint8_t *temp    = s->scratchbuf;

            if (s->pb.buf_end - s->pb.buf -
                (put_bits_count(&s->pb) >> 3) < 3000) { // FIXME: check size
                av_log(s->avctx, AV_LOG_ERROR, "encoded frame too large\n");
                return -1;
            }

            s->m.mb_x = x;
            ff_init_block_index(&s->m);
            ff_update_block_index(&s->m);

            if (s->picture.pict_type == AV_PICTURE_TYPE_I ||
                (s->m.mb_type[x + y * s->m.mb_stride] &
                 CANDIDATE_MB_TYPE_INTRA)) {
                for (i = 0; i < 6; i++)
                    init_put_bits(&s->reorder_pb[i], reorder_buffer[0][i],
                                  7 * 32);
                if (s->picture.pict_type == AV_PICTURE_TYPE_P) {
                    const uint8_t *vlc = ff_svq1_block_type_vlc[SVQ1_BLOCK_INTRA];
                    put_bits(&s->reorder_pb[5], vlc[1], vlc[0]);
                    score[0] = vlc[1] * lambda;
                }
                score[0] += encode_block(s, src + 16 * x, NULL, temp, stride,
                                         5, 64, lambda, 1);
                for (i = 0; i < 6; i++) {
                    count[0][i] = put_bits_count(&s->reorder_pb[i]);
                    flush_put_bits(&s->reorder_pb[i]);
                }
            } else
                score[0] = INT_MAX;

            best = 0;

            if (s->picture.pict_type == AV_PICTURE_TYPE_P) {
                const uint8_t *vlc = ff_svq1_block_type_vlc[SVQ1_BLOCK_INTER];
                int mx, my, pred_x, pred_y, dxy;
                int16_t *motion_ptr;

                motion_ptr = ff_h263_pred_motion(&s->m, 0, 0, &pred_x, &pred_y);
                if (s->m.mb_type[x + y * s->m.mb_stride] &
                    CANDIDATE_MB_TYPE_INTER) {
                    for (i = 0; i < 6; i++)
                        init_put_bits(&s->reorder_pb[i], reorder_buffer[1][i],
                                      7 * 32);

                    put_bits(&s->reorder_pb[5], vlc[1], vlc[0]);

<<<<<<< HEAD
                    s->m.pb= s->reorder_pb[5];
                    mx= motion_ptr[0];
                    my= motion_ptr[1];
                    av_assert1(mx>=-32 && mx<=31);
                    av_assert1(my>=-32 && my<=31);
                    av_assert1(pred_x>=-32 && pred_x<=31);
                    av_assert1(pred_y>=-32 && pred_y<=31);
=======
                    s->m.pb = s->reorder_pb[5];
                    mx      = motion_ptr[0];
                    my      = motion_ptr[1];
                    assert(mx     >= -32 && mx     <= 31);
                    assert(my     >= -32 && my     <= 31);
                    assert(pred_x >= -32 && pred_x <= 31);
                    assert(pred_y >= -32 && pred_y <= 31);
>>>>>>> b522000e
                    ff_h263_encode_motion(&s->m, mx - pred_x, 1);
                    ff_h263_encode_motion(&s->m, my - pred_y, 1);
                    s->reorder_pb[5] = s->m.pb;
                    score[1]        += lambda * put_bits_count(&s->reorder_pb[5]);

                    dxy = (mx & 1) + 2 * (my & 1);

                    s->dsp.put_pixels_tab[0][dxy](temp + 16,
                                                  ref + (mx >> 1) +
                                                  stride * (my >> 1),
                                                  stride, 16);

                    score[1] += encode_block(s, src + 16 * x, temp + 16,
                                             decoded, stride, 5, 64, lambda, 0);
                    best      = score[1] <= score[0];

                    vlc       = ff_svq1_block_type_vlc[SVQ1_BLOCK_SKIP];
                    score[2]  = s->dsp.sse[0](NULL, src + 16 * x, ref,
                                              stride, 16);
                    score[2] += vlc[1] * lambda;
                    if (score[2] < score[best] && mx == 0 && my == 0) {
                        best = 2;
                        s->dsp.put_pixels_tab[0][0](decoded, ref, stride, 16);
                        for (i = 0; i < 6; i++)
                            count[2][i] = 0;
                        put_bits(&s->pb, vlc[1], vlc[0]);
                    }
                }

                if (best == 1) {
                    for (i = 0; i < 6; i++) {
                        count[1][i] = put_bits_count(&s->reorder_pb[i]);
                        flush_put_bits(&s->reorder_pb[i]);
                    }
                } else {
                    motion_ptr[0]                      =
                    motion_ptr[1]                      =
                    motion_ptr[2]                      =
                    motion_ptr[3]                      =
                    motion_ptr[0 + 2 * s->m.b8_stride] =
                    motion_ptr[1 + 2 * s->m.b8_stride] =
                    motion_ptr[2 + 2 * s->m.b8_stride] =
                    motion_ptr[3 + 2 * s->m.b8_stride] = 0;
                }
            }

            s->rd_total += score[best];

            for (i = 5; i >= 0; i--)
                avpriv_copy_bits(&s->pb, reorder_buffer[best][i],
                                 count[best][i]);
            if (best == 0)
                s->dsp.put_pixels_tab[0][0](decoded, temp, stride, 16);
        }
        s->m.first_slice_line = 0;
    }
    return 0;
}

static av_cold int svq1_encode_init(AVCodecContext *avctx)
{
    SVQ1Context *const s = avctx->priv_data;

    ff_dsputil_init(&s->dsp, avctx);
    avctx->coded_frame = &s->picture;

    s->frame_width  = avctx->width;
    s->frame_height = avctx->height;

    s->y_block_width  = (s->frame_width  + 15) / 16;
    s->y_block_height = (s->frame_height + 15) / 16;

    s->c_block_width  = (s->frame_width  / 4 + 15) / 16;
    s->c_block_height = (s->frame_height / 4 + 15) / 16;

    s->avctx               = avctx;
    s->m.avctx             = avctx;
    s->m.picture_structure = PICT_FRAME;
    s->m.me.temp           =
    s->m.me.scratchpad     = av_mallocz((avctx->width + 64) *
                                        2 * 16 * 2 * sizeof(uint8_t));
    s->m.me.map            = av_mallocz(ME_MAP_SIZE * sizeof(uint32_t));
    s->m.me.score_map      = av_mallocz(ME_MAP_SIZE * sizeof(uint32_t));
    s->mb_type             = av_mallocz((s->y_block_width + 1) *
                                        s->y_block_height * sizeof(int16_t));
    s->dummy               = av_mallocz((s->y_block_width + 1) *
                                        s->y_block_height * sizeof(int32_t));
    ff_h263_encode_init(&s->m); // mv_penalty

    return 0;
}

static int svq1_encode_frame(AVCodecContext *avctx, AVPacket *pkt,
                             const AVFrame *pict, int *got_packet)
{
    SVQ1Context *const s = avctx->priv_data;
    AVFrame *const p     = &s->picture;
    AVFrame temp;
    int i, ret;

<<<<<<< HEAD
    if ((ret = ff_alloc_packet2(avctx, pkt, s->y_block_width*s->y_block_height*MAX_MB_BYTES*3 + FF_MIN_BUFFER_SIZE) < 0))
=======
    if (!pkt->data &&
        (ret = av_new_packet(pkt, s->y_block_width * s->y_block_height *
                             MAX_MB_BYTES * 3 + FF_MIN_BUFFER_SIZE) < 0)) {
        av_log(avctx, AV_LOG_ERROR, "Error getting output packet.\n");
>>>>>>> b522000e
        return ret;

    if (avctx->pix_fmt != AV_PIX_FMT_YUV410P) {
        av_log(avctx, AV_LOG_ERROR, "unsupported pixel format\n");
        return -1;
    }

    if (!s->current_picture.data[0]) {
        avctx->get_buffer(avctx, &s->current_picture);
        avctx->get_buffer(avctx, &s->last_picture);
        s->scratchbuf = av_malloc(s->current_picture.linesize[0] * 16 * 2);
    }

    temp               = s->current_picture;
    s->current_picture = s->last_picture;
    s->last_picture    = temp;

    init_put_bits(&s->pb, pkt->data, pkt->size);

    *p           = *pict;
    p->pict_type = avctx->gop_size && avctx->frame_number % avctx->gop_size ?
                   AV_PICTURE_TYPE_P : AV_PICTURE_TYPE_I;
    p->key_frame = p->pict_type == AV_PICTURE_TYPE_I;

    svq1_write_header(s, p->pict_type);
    for (i = 0; i < 3; i++)
        if (svq1_encode_plane(s, i,
                              s->picture.data[i],
                              s->last_picture.data[i],
                              s->current_picture.data[i],
                              s->frame_width  / (i ? 4 : 1),
                              s->frame_height / (i ? 4 : 1),
                              s->picture.linesize[i],
                              s->current_picture.linesize[i]) < 0)
            return -1;

    // avpriv_align_put_bits(&s->pb);
    while (put_bits_count(&s->pb) & 31)
        put_bits(&s->pb, 1, 0);

    flush_put_bits(&s->pb);

    pkt->size = put_bits_count(&s->pb) / 8;
    if (p->pict_type == AV_PICTURE_TYPE_I)
        pkt->flags |= AV_PKT_FLAG_KEY;
    *got_packet = 1;

    return 0;
}

static av_cold int svq1_encode_end(AVCodecContext *avctx)
{
    SVQ1Context *const s = avctx->priv_data;
    int i;

    av_log(avctx, AV_LOG_DEBUG, "RD: %f\n",
           s->rd_total / (double)(avctx->width * avctx->height *
                                  avctx->frame_number));

    av_freep(&s->m.me.scratchpad);
    av_freep(&s->m.me.map);
    av_freep(&s->m.me.score_map);
    av_freep(&s->mb_type);
    av_freep(&s->dummy);
    av_freep(&s->scratchbuf);

    for (i = 0; i < 3; i++) {
        av_freep(&s->motion_val8[i]);
        av_freep(&s->motion_val16[i]);
    }
    if(s->current_picture.data[0])
        avctx->release_buffer(avctx, &s->current_picture);
    if(s->last_picture.data[0])
        avctx->release_buffer(avctx, &s->last_picture);

    return 0;
}

AVCodec ff_svq1_encoder = {
    .name           = "svq1",
    .type           = AVMEDIA_TYPE_VIDEO,
    .id             = AV_CODEC_ID_SVQ1,
    .priv_data_size = sizeof(SVQ1Context),
    .init           = svq1_encode_init,
    .encode2        = svq1_encode_frame,
    .close          = svq1_encode_end,
    .pix_fmts       = (const enum PixelFormat[]) { AV_PIX_FMT_YUV410P,
                                                   AV_PIX_FMT_NONE },
    .long_name      = NULL_IF_CONFIG_SMALL("Sorenson Vector Quantizer 1 / Sorenson Video 1 / SVQ1"),
};<|MERGE_RESOLUTION|>--- conflicted
+++ resolved
@@ -31,11 +31,7 @@
 #include "mpegvideo.h"
 #include "h263.h"
 #include "internal.h"
-<<<<<<< HEAD
 #include "libavutil/avassert.h"
-
-=======
->>>>>>> b522000e
 #include "svq1.h"
 #include "svq1enc_cb.h"
 
@@ -97,13 +93,9 @@
         /* output 5 unknown bits (2 + 2 + 1) */
         put_bits(&s->pb, 5, 2); /* 2 needed by quicktime decoder */
 
-<<<<<<< HEAD
-        i= ff_match_2uint16((void*)ff_svq1_frame_size_table, FF_ARRAY_ELEMS(ff_svq1_frame_size_table), s->frame_width, s->frame_height);
-=======
-        i = ff_match_2uint16(ff_svq1_frame_size_table,
+        i = ff_match_2uint16((void*)ff_svq1_frame_size_table,
                              FF_ARRAY_ELEMS(ff_svq1_frame_size_table),
                              s->frame_width, s->frame_height);
->>>>>>> b522000e
         put_bits(&s->pb, 3, i);
 
         if (i == 7) {
@@ -179,44 +171,13 @@
                 int sum = codebook_sum[stage * 16 + i];
                 int sqr, diff, score;
 
-<<<<<<< HEAD
-                vector = codebook + stage*size*16 + i*size;
-                sqr = s->dsp.ssd_int8_vs_int16(vector, block[stage], size);
-                diff= block_sum[stage] - sum;
-                score= sqr - ((diff*(int64_t)diff)>>(level+3)); //FIXME 64bit slooow
-                if(score < best_vector_score){
-                    int mean= (diff + (size>>1)) >> (level+3);
-                    av_assert2(mean >-300 && mean<300);
-                    mean= av_clip(mean, intra?0:-256, 255);
-                    best_vector_score= score;
-                    best_vector[stage]= i;
-                    best_vector_sum= sum;
-                    best_vector_mean= mean;
-                }
-            }
-            av_assert0(best_vector_mean != -999);
-            vector= codebook + stage*size*16 + best_vector[stage]*size;
-            for(j=0; j<size; j++){
-                block[stage+1][j] = block[stage][j] - vector[j];
-            }
-            block_sum[stage+1]= block_sum[stage] - best_vector_sum;
-            best_vector_score +=
-                lambda*(+ 1 + 4*count
-                        + multistage_vlc[1+count][1]
-                        + mean_vlc[best_vector_mean][1]);
-
-            if(best_vector_score < best_score){
-                best_score= best_vector_score;
-                best_count= count;
-                best_mean= best_vector_mean;
-=======
                 vector = codebook + stage * size * 16 + i * size;
                 sqr    = s->dsp.ssd_int8_vs_int16(vector, block[stage], size);
                 diff   = block_sum[stage] - sum;
                 score  = sqr - (diff * (int64_t)diff >> (level + 3)); // FIXME: 64bit slooow
                 if (score < best_vector_score) {
                     int mean = diff + (size >> 1) >> (level + 3);
-                    assert(mean > -300 && mean < 300);
+                    av_assert2(mean > -300 && mean < 300);
                     mean               = av_clip(mean, intra ? 0 : -256, 255);
                     best_vector_score  = score;
                     best_vector[stage] = i;
@@ -224,7 +185,7 @@
                     best_vector_mean   = mean;
                 }
             }
-            assert(best_vector_mean != -999);
+            av_assert0(best_vector_mean != -999);
             vector = codebook + stage * size * 16 + best_vector[stage] * size;
             for (j = 0; j < size; j++)
                 block[stage + 1][j] = block[stage][j] - vector[j];
@@ -238,7 +199,6 @@
                 best_score = best_vector_score;
                 best_count = count;
                 best_mean  = best_vector_mean;
->>>>>>> b522000e
             }
         }
     }
@@ -268,19 +228,11 @@
     if (level > 0)
         put_bits(&s->reorder_pb[level], 1, split);
 
-<<<<<<< HEAD
-    if(!split){
-        av_assert1((best_mean >= 0 && best_mean<256) || !intra);
-        av_assert1(best_mean >= -256 && best_mean<256);
-        av_assert1(best_count >=0 && best_count<7);
-        av_assert1(level<4 || best_count==0);
-=======
     if (!split) {
-        assert(best_mean >= 0 && best_mean < 256 || !intra);
-        assert(best_mean >= -256 && best_mean < 256);
-        assert(best_count >= 0 && best_count < 7);
-        assert(level < 4 || best_count == 0);
->>>>>>> b522000e
+        av_assert1(best_mean >= 0 && best_mean < 256 || !intra);
+        av_assert1(best_mean >= -256 && best_mean < 256);
+        av_assert1(best_count >= 0 && best_count < 7);
+        av_assert1(level < 4 || best_count == 0);
 
         /* output the encoding */
         put_bits(&s->reorder_pb[level],
@@ -289,13 +241,8 @@
         put_bits(&s->reorder_pb[level], mean_vlc[best_mean][1],
                  mean_vlc[best_mean][0]);
 
-<<<<<<< HEAD
-        for (i = 0; i < best_count; i++){
-            av_assert2(best_vector[i]>=0 && best_vector[i]<16);
-=======
         for (i = 0; i < best_count; i++) {
-            assert(best_vector[i] >= 0 && best_vector[i] < 16);
->>>>>>> b522000e
+            av_assert2(best_vector[i] >= 0 && best_vector[i] < 16);
             put_bits(&s->reorder_pb[level], 4, best_vector[i]);
         }
 
@@ -483,23 +430,13 @@
 
                     put_bits(&s->reorder_pb[5], vlc[1], vlc[0]);
 
-<<<<<<< HEAD
-                    s->m.pb= s->reorder_pb[5];
-                    mx= motion_ptr[0];
-                    my= motion_ptr[1];
-                    av_assert1(mx>=-32 && mx<=31);
-                    av_assert1(my>=-32 && my<=31);
-                    av_assert1(pred_x>=-32 && pred_x<=31);
-                    av_assert1(pred_y>=-32 && pred_y<=31);
-=======
                     s->m.pb = s->reorder_pb[5];
                     mx      = motion_ptr[0];
                     my      = motion_ptr[1];
-                    assert(mx     >= -32 && mx     <= 31);
-                    assert(my     >= -32 && my     <= 31);
-                    assert(pred_x >= -32 && pred_x <= 31);
-                    assert(pred_y >= -32 && pred_y <= 31);
->>>>>>> b522000e
+                    av_assert1(mx     >= -32 && mx     <= 31);
+                    av_assert1(my     >= -32 && my     <= 31);
+                    av_assert1(pred_x >= -32 && pred_x <= 31);
+                    av_assert1(pred_y >= -32 && pred_y <= 31);
                     ff_h263_encode_motion(&s->m, mx - pred_x, 1);
                     ff_h263_encode_motion(&s->m, my - pred_y, 1);
                     s->reorder_pb[5] = s->m.pb;
@@ -600,14 +537,8 @@
     AVFrame temp;
     int i, ret;
 
-<<<<<<< HEAD
-    if ((ret = ff_alloc_packet2(avctx, pkt, s->y_block_width*s->y_block_height*MAX_MB_BYTES*3 + FF_MIN_BUFFER_SIZE) < 0))
-=======
-    if (!pkt->data &&
-        (ret = av_new_packet(pkt, s->y_block_width * s->y_block_height *
-                             MAX_MB_BYTES * 3 + FF_MIN_BUFFER_SIZE) < 0)) {
-        av_log(avctx, AV_LOG_ERROR, "Error getting output packet.\n");
->>>>>>> b522000e
+    if ((ret = ff_alloc_packet2(avctx, pkt, s->y_block_width * s->y_block_height *
+                             MAX_MB_BYTES*3 + FF_MIN_BUFFER_SIZE) < 0))
         return ret;
 
     if (avctx->pix_fmt != AV_PIX_FMT_YUV410P) {
