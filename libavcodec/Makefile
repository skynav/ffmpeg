--- conflicted
+++ resolved
@@ -457,11 +457,8 @@
 OBJS-$(CONFIG_TAK_DECODER)             += takdec.o tak.o
 OBJS-$(CONFIG_TARGA_DECODER)           += targa.o
 OBJS-$(CONFIG_TARGA_ENCODER)           += targaenc.o rle.o
-<<<<<<< HEAD
 OBJS-$(CONFIG_TARGA_Y216_DECODER)      += targa_y216dec.o
-=======
 OBJS-$(CONFIG_TDSC_DECODER)            += tdsc.o
->>>>>>> 247e370e
 OBJS-$(CONFIG_TIERTEXSEQVIDEO_DECODER) += tiertexseqv.o
 OBJS-$(CONFIG_TIFF_DECODER)            += tiff.o lzw.o faxcompr.o tiff_data.o tiff_common.o
 OBJS-$(CONFIG_TIFF_ENCODER)            += tiffenc.o rle.o lzwenc.o tiff_data.o
