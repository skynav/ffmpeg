/*
 * Matroska file demuxer
 * Copyright (c) 2003-2008 The FFmpeg Project
 *
 * This file is part of FFmpeg.
 *
 * FFmpeg is free software; you can redistribute it and/or
 * modify it under the terms of the GNU Lesser General Public
 * License as published by the Free Software Foundation; either
 * version 2.1 of the License, or (at your option) any later version.
 *
 * FFmpeg is distributed in the hope that it will be useful,
 * but WITHOUT ANY WARRANTY; without even the implied warranty of
 * MERCHANTABILITY or FITNESS FOR A PARTICULAR PURPOSE.  See the GNU
 * Lesser General Public License for more details.
 *
 * You should have received a copy of the GNU Lesser General Public
 * License along with FFmpeg; if not, write to the Free Software
 * Foundation, Inc., 51 Franklin Street, Fifth Floor, Boston, MA 02110-1301 USA
 */

/**
 * @file
 * Matroska file demuxer
 * by Ronald Bultje <rbultje@ronald.bitfreak.net>
 * with a little help from Moritz Bunkus <moritz@bunkus.org>
 * totally reworked by Aurelien Jacobs <aurel@gnuage.org>
 * Specs available on the Matroska project page: http://www.matroska.org/.
 */

#include <stdio.h>
#include "avformat.h"
#include "internal.h"
#include "avio_internal.h"
/* For ff_codec_get_id(). */
#include "riff.h"
#include "isom.h"
#include "rm.h"
#include "matroska.h"
#include "libavcodec/mpeg4audio.h"
#include "libavutil/intfloat_readwrite.h"
#include "libavutil/intreadwrite.h"
#include "libavutil/avstring.h"
#include "libavutil/lzo.h"
#include "libavutil/dict.h"
#if CONFIG_ZLIB
#include <zlib.h>
#endif
#if CONFIG_BZLIB
#include <bzlib.h>
#endif

typedef enum {
    EBML_NONE,
    EBML_UINT,
    EBML_FLOAT,
    EBML_STR,
    EBML_UTF8,
    EBML_BIN,
    EBML_NEST,
    EBML_PASS,
    EBML_STOP,
    EBML_TYPE_COUNT
} EbmlType;

typedef const struct EbmlSyntax {
    uint32_t id;
    EbmlType type;
    int list_elem_size;
    int data_offset;
    union {
        uint64_t    u;
        double      f;
        const char *s;
        const struct EbmlSyntax *n;
    } def;
} EbmlSyntax;

typedef struct {
    int nb_elem;
    void *elem;
} EbmlList;

typedef struct {
    int      size;
    uint8_t *data;
    int64_t  pos;
} EbmlBin;

typedef struct {
    uint64_t version;
    uint64_t max_size;
    uint64_t id_length;
    char    *doctype;
    uint64_t doctype_version;
} Ebml;

typedef struct {
    uint64_t algo;
    EbmlBin  settings;
} MatroskaTrackCompression;

typedef struct {
    uint64_t scope;
    uint64_t type;
    MatroskaTrackCompression compression;
} MatroskaTrackEncoding;

typedef struct {
    double   frame_rate;
    uint64_t display_width;
    uint64_t display_height;
    uint64_t pixel_width;
    uint64_t pixel_height;
    EbmlBin color_space;
    uint64_t stereo_mode;
} MatroskaTrackVideo;

typedef struct {
    double   samplerate;
    double   out_samplerate;
    uint64_t bitdepth;
    uint64_t channels;

    /* real audio header (extracted from extradata) */
    int      coded_framesize;
    int      sub_packet_h;
    int      frame_size;
    int      sub_packet_size;
    int      sub_packet_cnt;
    int      pkt_cnt;
    uint64_t buf_timecode;
    uint8_t *buf;
} MatroskaTrackAudio;

typedef struct {
    uint64_t uid;
    uint64_t type;
} MatroskaTrackPlane;

typedef struct {
    EbmlList combine_planes;
} MatroskaTrackOperation;

typedef struct {
    uint64_t num;
    uint64_t uid;
    uint64_t type;
    char    *name;
    char    *codec_id;
    EbmlBin  codec_priv;
    char    *language;
    double time_scale;
    uint64_t default_duration;
    uint64_t flag_default;
    uint64_t flag_forced;
    MatroskaTrackVideo video;
    MatroskaTrackAudio audio;
    MatroskaTrackOperation operation;
    EbmlList encodings;

    AVStream *stream;
    int64_t end_timecode;
    int ms_compat;
} MatroskaTrack;

typedef struct {
    uint64_t uid;
    char *filename;
    char *mime;
    EbmlBin bin;

    AVStream *stream;
} MatroskaAttachement;

typedef struct {
    uint64_t start;
    uint64_t end;
    uint64_t uid;
    char    *title;

    AVChapter *chapter;
} MatroskaChapter;

typedef struct {
    uint64_t track;
    uint64_t pos;
} MatroskaIndexPos;

typedef struct {
    uint64_t time;
    EbmlList pos;
} MatroskaIndex;

typedef struct {
    char *name;
    char *string;
    char *lang;
    uint64_t def;
    EbmlList sub;
} MatroskaTag;

typedef struct {
    char    *type;
    uint64_t typevalue;
    uint64_t trackuid;
    uint64_t chapteruid;
    uint64_t attachuid;
} MatroskaTagTarget;

typedef struct {
    MatroskaTagTarget target;
    EbmlList tag;
} MatroskaTags;

typedef struct {
    uint64_t id;
    uint64_t pos;
} MatroskaSeekhead;

typedef struct {
    uint64_t start;
    uint64_t length;
} MatroskaLevel;

typedef struct {
    AVFormatContext *ctx;

    /* EBML stuff */
    int num_levels;
    MatroskaLevel levels[EBML_MAX_DEPTH];
    int level_up;
    uint32_t current_id;

    uint64_t time_scale;
    double   duration;
    char    *title;
    EbmlList tracks;
    EbmlList attachments;
    EbmlList chapters;
    EbmlList index;
    EbmlList tags;
    EbmlList seekhead;

    /* byte position of the segment inside the stream */
    int64_t segment_start;

    /* the packet queue */
    AVPacket **packets;
    int num_packets;
    AVPacket *prev_pkt;

    int done;

    /* What to skip before effectively reading a packet. */
    int skip_to_keyframe;
    uint64_t skip_to_timecode;

    /* File has a CUES element, but we defer parsing until it is needed. */
    int cues_parsing_deferred;
} MatroskaDemuxContext;

typedef struct {
    uint64_t duration;
    int64_t  reference;
    uint64_t non_simple;
    EbmlBin  bin;
} MatroskaBlock;

typedef struct {
    uint64_t timecode;
    EbmlList blocks;
} MatroskaCluster;

static EbmlSyntax ebml_header[] = {
    { EBML_ID_EBMLREADVERSION,        EBML_UINT, 0, offsetof(Ebml,version), {.u=EBML_VERSION} },
    { EBML_ID_EBMLMAXSIZELENGTH,      EBML_UINT, 0, offsetof(Ebml,max_size), {.u=8} },
    { EBML_ID_EBMLMAXIDLENGTH,        EBML_UINT, 0, offsetof(Ebml,id_length), {.u=4} },
    { EBML_ID_DOCTYPE,                EBML_STR,  0, offsetof(Ebml,doctype), {.s="(none)"} },
    { EBML_ID_DOCTYPEREADVERSION,     EBML_UINT, 0, offsetof(Ebml,doctype_version), {.u=1} },
    { EBML_ID_EBMLVERSION,            EBML_NONE },
    { EBML_ID_DOCTYPEVERSION,         EBML_NONE },
    { 0 }
};

static EbmlSyntax ebml_syntax[] = {
    { EBML_ID_HEADER,                 EBML_NEST, 0, 0, {.n=ebml_header} },
    { 0 }
};

static EbmlSyntax matroska_info[] = {
    { MATROSKA_ID_TIMECODESCALE,      EBML_UINT,  0, offsetof(MatroskaDemuxContext,time_scale), {.u=1000000} },
    { MATROSKA_ID_DURATION,           EBML_FLOAT, 0, offsetof(MatroskaDemuxContext,duration) },
    { MATROSKA_ID_TITLE,              EBML_UTF8,  0, offsetof(MatroskaDemuxContext,title) },
    { MATROSKA_ID_WRITINGAPP,         EBML_NONE },
    { MATROSKA_ID_MUXINGAPP,          EBML_NONE },
    { MATROSKA_ID_DATEUTC,            EBML_NONE },
    { MATROSKA_ID_SEGMENTUID,         EBML_NONE },
    { 0 }
};

static EbmlSyntax matroska_track_video[] = {
    { MATROSKA_ID_VIDEOFRAMERATE,     EBML_FLOAT,0, offsetof(MatroskaTrackVideo,frame_rate) },
    { MATROSKA_ID_VIDEODISPLAYWIDTH,  EBML_UINT, 0, offsetof(MatroskaTrackVideo,display_width) },
    { MATROSKA_ID_VIDEODISPLAYHEIGHT, EBML_UINT, 0, offsetof(MatroskaTrackVideo,display_height) },
    { MATROSKA_ID_VIDEOPIXELWIDTH,    EBML_UINT, 0, offsetof(MatroskaTrackVideo,pixel_width) },
    { MATROSKA_ID_VIDEOPIXELHEIGHT,   EBML_UINT, 0, offsetof(MatroskaTrackVideo,pixel_height) },
    { MATROSKA_ID_VIDEOCOLORSPACE,    EBML_BIN,  0, offsetof(MatroskaTrackVideo,color_space) },
    { MATROSKA_ID_VIDEOSTEREOMODE,    EBML_UINT, 0, offsetof(MatroskaTrackVideo,stereo_mode) },
    { MATROSKA_ID_VIDEOPIXELCROPB,    EBML_NONE },
    { MATROSKA_ID_VIDEOPIXELCROPT,    EBML_NONE },
    { MATROSKA_ID_VIDEOPIXELCROPL,    EBML_NONE },
    { MATROSKA_ID_VIDEOPIXELCROPR,    EBML_NONE },
    { MATROSKA_ID_VIDEODISPLAYUNIT,   EBML_NONE },
    { MATROSKA_ID_VIDEOFLAGINTERLACED,EBML_NONE },
    { MATROSKA_ID_VIDEOASPECTRATIO,   EBML_NONE },
    { 0 }
};

static EbmlSyntax matroska_track_audio[] = {
    { MATROSKA_ID_AUDIOSAMPLINGFREQ,  EBML_FLOAT,0, offsetof(MatroskaTrackAudio,samplerate), {.f=8000.0} },
    { MATROSKA_ID_AUDIOOUTSAMPLINGFREQ,EBML_FLOAT,0,offsetof(MatroskaTrackAudio,out_samplerate) },
    { MATROSKA_ID_AUDIOBITDEPTH,      EBML_UINT, 0, offsetof(MatroskaTrackAudio,bitdepth) },
    { MATROSKA_ID_AUDIOCHANNELS,      EBML_UINT, 0, offsetof(MatroskaTrackAudio,channels), {.u=1} },
    { 0 }
};

static EbmlSyntax matroska_track_encoding_compression[] = {
    { MATROSKA_ID_ENCODINGCOMPALGO,   EBML_UINT, 0, offsetof(MatroskaTrackCompression,algo), {.u=0} },
    { MATROSKA_ID_ENCODINGCOMPSETTINGS,EBML_BIN, 0, offsetof(MatroskaTrackCompression,settings) },
    { 0 }
};

static EbmlSyntax matroska_track_encoding[] = {
    { MATROSKA_ID_ENCODINGSCOPE,      EBML_UINT, 0, offsetof(MatroskaTrackEncoding,scope), {.u=1} },
    { MATROSKA_ID_ENCODINGTYPE,       EBML_UINT, 0, offsetof(MatroskaTrackEncoding,type), {.u=0} },
    { MATROSKA_ID_ENCODINGCOMPRESSION,EBML_NEST, 0, offsetof(MatroskaTrackEncoding,compression), {.n=matroska_track_encoding_compression} },
    { MATROSKA_ID_ENCODINGORDER,      EBML_NONE },
    { 0 }
};

static EbmlSyntax matroska_track_encodings[] = {
    { MATROSKA_ID_TRACKCONTENTENCODING, EBML_NEST, sizeof(MatroskaTrackEncoding), offsetof(MatroskaTrack,encodings), {.n=matroska_track_encoding} },
    { 0 }
};

static EbmlSyntax matroska_track_plane[] = {
    { MATROSKA_ID_TRACKPLANEUID,  EBML_UINT, 0, offsetof(MatroskaTrackPlane,uid) },
    { MATROSKA_ID_TRACKPLANETYPE, EBML_UINT, 0, offsetof(MatroskaTrackPlane,type) },
    { 0 }
};

static EbmlSyntax matroska_track_combine_planes[] = {
    { MATROSKA_ID_TRACKPLANE, EBML_NEST, sizeof(MatroskaTrackPlane), offsetof(MatroskaTrackOperation,combine_planes), {.n=matroska_track_plane} },
    { 0 }
};

static EbmlSyntax matroska_track_operation[] = {
    { MATROSKA_ID_TRACKCOMBINEPLANES, EBML_NEST, 0, 0, {.n=matroska_track_combine_planes} },
    { 0 }
};

static EbmlSyntax matroska_track[] = {
    { MATROSKA_ID_TRACKNUMBER,          EBML_UINT, 0, offsetof(MatroskaTrack,num) },
    { MATROSKA_ID_TRACKNAME,            EBML_UTF8, 0, offsetof(MatroskaTrack,name) },
    { MATROSKA_ID_TRACKUID,             EBML_UINT, 0, offsetof(MatroskaTrack,uid) },
    { MATROSKA_ID_TRACKTYPE,            EBML_UINT, 0, offsetof(MatroskaTrack,type) },
    { MATROSKA_ID_CODECID,              EBML_STR,  0, offsetof(MatroskaTrack,codec_id) },
    { MATROSKA_ID_CODECPRIVATE,         EBML_BIN,  0, offsetof(MatroskaTrack,codec_priv) },
    { MATROSKA_ID_TRACKLANGUAGE,        EBML_UTF8, 0, offsetof(MatroskaTrack,language), {.s="eng"} },
    { MATROSKA_ID_TRACKDEFAULTDURATION, EBML_UINT, 0, offsetof(MatroskaTrack,default_duration) },
    { MATROSKA_ID_TRACKTIMECODESCALE,   EBML_FLOAT,0, offsetof(MatroskaTrack,time_scale), {.f=1.0} },
    { MATROSKA_ID_TRACKFLAGDEFAULT,     EBML_UINT, 0, offsetof(MatroskaTrack,flag_default), {.u=1} },
    { MATROSKA_ID_TRACKFLAGFORCED,      EBML_UINT, 0, offsetof(MatroskaTrack,flag_forced), {.u=0} },
    { MATROSKA_ID_TRACKVIDEO,           EBML_NEST, 0, offsetof(MatroskaTrack,video), {.n=matroska_track_video} },
    { MATROSKA_ID_TRACKAUDIO,           EBML_NEST, 0, offsetof(MatroskaTrack,audio), {.n=matroska_track_audio} },
    { MATROSKA_ID_TRACKOPERATION,       EBML_NEST, 0, offsetof(MatroskaTrack,operation), {.n=matroska_track_operation} },
    { MATROSKA_ID_TRACKCONTENTENCODINGS,EBML_NEST, 0, 0, {.n=matroska_track_encodings} },
    { MATROSKA_ID_TRACKFLAGENABLED,     EBML_NONE },
    { MATROSKA_ID_TRACKFLAGLACING,      EBML_NONE },
    { MATROSKA_ID_CODECNAME,            EBML_NONE },
    { MATROSKA_ID_CODECDECODEALL,       EBML_NONE },
    { MATROSKA_ID_CODECINFOURL,         EBML_NONE },
    { MATROSKA_ID_CODECDOWNLOADURL,     EBML_NONE },
    { MATROSKA_ID_TRACKMINCACHE,        EBML_NONE },
    { MATROSKA_ID_TRACKMAXCACHE,        EBML_NONE },
    { MATROSKA_ID_TRACKMAXBLKADDID,     EBML_NONE },
    { 0 }
};

static EbmlSyntax matroska_tracks[] = {
    { MATROSKA_ID_TRACKENTRY,         EBML_NEST, sizeof(MatroskaTrack), offsetof(MatroskaDemuxContext,tracks), {.n=matroska_track} },
    { 0 }
};

static EbmlSyntax matroska_attachment[] = {
    { MATROSKA_ID_FILEUID,            EBML_UINT, 0, offsetof(MatroskaAttachement,uid) },
    { MATROSKA_ID_FILENAME,           EBML_UTF8, 0, offsetof(MatroskaAttachement,filename) },
    { MATROSKA_ID_FILEMIMETYPE,       EBML_STR,  0, offsetof(MatroskaAttachement,mime) },
    { MATROSKA_ID_FILEDATA,           EBML_BIN,  0, offsetof(MatroskaAttachement,bin) },
    { MATROSKA_ID_FILEDESC,           EBML_NONE },
    { 0 }
};

static EbmlSyntax matroska_attachments[] = {
    { MATROSKA_ID_ATTACHEDFILE,       EBML_NEST, sizeof(MatroskaAttachement), offsetof(MatroskaDemuxContext,attachments), {.n=matroska_attachment} },
    { 0 }
};

static EbmlSyntax matroska_chapter_display[] = {
    { MATROSKA_ID_CHAPSTRING,         EBML_UTF8, 0, offsetof(MatroskaChapter,title) },
    { MATROSKA_ID_CHAPLANG,           EBML_NONE },
    { 0 }
};

static EbmlSyntax matroska_chapter_entry[] = {
    { MATROSKA_ID_CHAPTERTIMESTART,   EBML_UINT, 0, offsetof(MatroskaChapter,start), {.u=AV_NOPTS_VALUE} },
    { MATROSKA_ID_CHAPTERTIMEEND,     EBML_UINT, 0, offsetof(MatroskaChapter,end), {.u=AV_NOPTS_VALUE} },
    { MATROSKA_ID_CHAPTERUID,         EBML_UINT, 0, offsetof(MatroskaChapter,uid) },
    { MATROSKA_ID_CHAPTERDISPLAY,     EBML_NEST, 0, 0, {.n=matroska_chapter_display} },
    { MATROSKA_ID_CHAPTERFLAGHIDDEN,  EBML_NONE },
    { MATROSKA_ID_CHAPTERFLAGENABLED, EBML_NONE },
    { MATROSKA_ID_CHAPTERPHYSEQUIV,   EBML_NONE },
    { MATROSKA_ID_CHAPTERATOM,        EBML_NONE },
    { 0 }
};

static EbmlSyntax matroska_chapter[] = {
    { MATROSKA_ID_CHAPTERATOM,        EBML_NEST, sizeof(MatroskaChapter), offsetof(MatroskaDemuxContext,chapters), {.n=matroska_chapter_entry} },
    { MATROSKA_ID_EDITIONUID,         EBML_NONE },
    { MATROSKA_ID_EDITIONFLAGHIDDEN,  EBML_NONE },
    { MATROSKA_ID_EDITIONFLAGDEFAULT, EBML_NONE },
    { MATROSKA_ID_EDITIONFLAGORDERED, EBML_NONE },
    { 0 }
};

static EbmlSyntax matroska_chapters[] = {
    { MATROSKA_ID_EDITIONENTRY,       EBML_NEST, 0, 0, {.n=matroska_chapter} },
    { 0 }
};

static EbmlSyntax matroska_index_pos[] = {
    { MATROSKA_ID_CUETRACK,           EBML_UINT, 0, offsetof(MatroskaIndexPos,track) },
    { MATROSKA_ID_CUECLUSTERPOSITION, EBML_UINT, 0, offsetof(MatroskaIndexPos,pos)   },
    { MATROSKA_ID_CUEBLOCKNUMBER,     EBML_NONE },
    { 0 }
};

static EbmlSyntax matroska_index_entry[] = {
    { MATROSKA_ID_CUETIME,            EBML_UINT, 0, offsetof(MatroskaIndex,time) },
    { MATROSKA_ID_CUETRACKPOSITION,   EBML_NEST, sizeof(MatroskaIndexPos), offsetof(MatroskaIndex,pos), {.n=matroska_index_pos} },
    { 0 }
};

static EbmlSyntax matroska_index[] = {
    { MATROSKA_ID_POINTENTRY,         EBML_NEST, sizeof(MatroskaIndex), offsetof(MatroskaDemuxContext,index), {.n=matroska_index_entry} },
    { 0 }
};

static EbmlSyntax matroska_simpletag[] = {
    { MATROSKA_ID_TAGNAME,            EBML_UTF8, 0, offsetof(MatroskaTag,name) },
    { MATROSKA_ID_TAGSTRING,          EBML_UTF8, 0, offsetof(MatroskaTag,string) },
    { MATROSKA_ID_TAGLANG,            EBML_STR,  0, offsetof(MatroskaTag,lang), {.s="und"} },
    { MATROSKA_ID_TAGDEFAULT,         EBML_UINT, 0, offsetof(MatroskaTag,def) },
    { MATROSKA_ID_TAGDEFAULT_BUG,     EBML_UINT, 0, offsetof(MatroskaTag,def) },
    { MATROSKA_ID_SIMPLETAG,          EBML_NEST, sizeof(MatroskaTag), offsetof(MatroskaTag,sub), {.n=matroska_simpletag} },
    { 0 }
};

static EbmlSyntax matroska_tagtargets[] = {
    { MATROSKA_ID_TAGTARGETS_TYPE,      EBML_STR,  0, offsetof(MatroskaTagTarget,type) },
    { MATROSKA_ID_TAGTARGETS_TYPEVALUE, EBML_UINT, 0, offsetof(MatroskaTagTarget,typevalue), {.u=50} },
    { MATROSKA_ID_TAGTARGETS_TRACKUID,  EBML_UINT, 0, offsetof(MatroskaTagTarget,trackuid) },
    { MATROSKA_ID_TAGTARGETS_CHAPTERUID,EBML_UINT, 0, offsetof(MatroskaTagTarget,chapteruid) },
    { MATROSKA_ID_TAGTARGETS_ATTACHUID, EBML_UINT, 0, offsetof(MatroskaTagTarget,attachuid) },
    { 0 }
};

static EbmlSyntax matroska_tag[] = {
    { MATROSKA_ID_SIMPLETAG,          EBML_NEST, sizeof(MatroskaTag), offsetof(MatroskaTags,tag), {.n=matroska_simpletag} },
    { MATROSKA_ID_TAGTARGETS,         EBML_NEST, 0, offsetof(MatroskaTags,target), {.n=matroska_tagtargets} },
    { 0 }
};

static EbmlSyntax matroska_tags[] = {
    { MATROSKA_ID_TAG,                EBML_NEST, sizeof(MatroskaTags), offsetof(MatroskaDemuxContext,tags), {.n=matroska_tag} },
    { 0 }
};

static EbmlSyntax matroska_seekhead_entry[] = {
    { MATROSKA_ID_SEEKID,             EBML_UINT, 0, offsetof(MatroskaSeekhead,id) },
    { MATROSKA_ID_SEEKPOSITION,       EBML_UINT, 0, offsetof(MatroskaSeekhead,pos), {.u=-1} },
    { 0 }
};

static EbmlSyntax matroska_seekhead[] = {
    { MATROSKA_ID_SEEKENTRY,          EBML_NEST, sizeof(MatroskaSeekhead), offsetof(MatroskaDemuxContext,seekhead), {.n=matroska_seekhead_entry} },
    { 0 }
};

static EbmlSyntax matroska_segment[] = {
    { MATROSKA_ID_INFO,           EBML_NEST, 0, 0, {.n=matroska_info       } },
    { MATROSKA_ID_TRACKS,         EBML_NEST, 0, 0, {.n=matroska_tracks     } },
    { MATROSKA_ID_ATTACHMENTS,    EBML_NEST, 0, 0, {.n=matroska_attachments} },
    { MATROSKA_ID_CHAPTERS,       EBML_NEST, 0, 0, {.n=matroska_chapters   } },
    { MATROSKA_ID_CUES,           EBML_NEST, 0, 0, {.n=matroska_index      } },
    { MATROSKA_ID_TAGS,           EBML_NEST, 0, 0, {.n=matroska_tags       } },
    { MATROSKA_ID_SEEKHEAD,       EBML_NEST, 0, 0, {.n=matroska_seekhead   } },
    { MATROSKA_ID_CLUSTER,        EBML_STOP },
    { 0 }
};

static EbmlSyntax matroska_segments[] = {
    { MATROSKA_ID_SEGMENT,        EBML_NEST, 0, 0, {.n=matroska_segment    } },
    { 0 }
};

static EbmlSyntax matroska_blockgroup[] = {
    { MATROSKA_ID_BLOCK,          EBML_BIN,  0, offsetof(MatroskaBlock,bin) },
    { MATROSKA_ID_SIMPLEBLOCK,    EBML_BIN,  0, offsetof(MatroskaBlock,bin) },
    { MATROSKA_ID_BLOCKDURATION,  EBML_UINT, 0, offsetof(MatroskaBlock,duration) },
    { MATROSKA_ID_BLOCKREFERENCE, EBML_UINT, 0, offsetof(MatroskaBlock,reference) },
    { 1,                          EBML_UINT, 0, offsetof(MatroskaBlock,non_simple), {.u=1} },
    { 0 }
};

static EbmlSyntax matroska_cluster[] = {
    { MATROSKA_ID_CLUSTERTIMECODE,EBML_UINT,0, offsetof(MatroskaCluster,timecode) },
    { MATROSKA_ID_BLOCKGROUP,     EBML_NEST, sizeof(MatroskaBlock), offsetof(MatroskaCluster,blocks), {.n=matroska_blockgroup} },
    { MATROSKA_ID_SIMPLEBLOCK,    EBML_PASS, sizeof(MatroskaBlock), offsetof(MatroskaCluster,blocks), {.n=matroska_blockgroup} },
    { MATROSKA_ID_CLUSTERPOSITION,EBML_NONE },
    { MATROSKA_ID_CLUSTERPREVSIZE,EBML_NONE },
    { 0 }
};

static EbmlSyntax matroska_clusters[] = {
    { MATROSKA_ID_CLUSTER,        EBML_NEST, 0, 0, {.n=matroska_cluster} },
    { MATROSKA_ID_INFO,           EBML_NONE },
    { MATROSKA_ID_CUES,           EBML_NONE },
    { MATROSKA_ID_TAGS,           EBML_NONE },
    { MATROSKA_ID_SEEKHEAD,       EBML_NONE },
    { 0 }
};

static const char *matroska_doctypes[] = { "matroska", "webm" };

/*
 * Return: Whether we reached the end of a level in the hierarchy or not.
 */
static int ebml_level_end(MatroskaDemuxContext *matroska)
{
    AVIOContext *pb = matroska->ctx->pb;
    int64_t pos = avio_tell(pb);

    if (matroska->num_levels > 0) {
        MatroskaLevel *level = &matroska->levels[matroska->num_levels - 1];
        if (pos - level->start >= level->length || matroska->current_id) {
            matroska->num_levels--;
            return 1;
        }
    }
    return 0;
}

/*
 * Read: an "EBML number", which is defined as a variable-length
 * array of bytes. The first byte indicates the length by giving a
 * number of 0-bits followed by a one. The position of the first
 * "one" bit inside the first byte indicates the length of this
 * number.
 * Returns: number of bytes read, < 0 on error
 */
static int ebml_read_num(MatroskaDemuxContext *matroska, AVIOContext *pb,
                         int max_size, uint64_t *number)
{
    int read = 1, n = 1;
    uint64_t total = 0;

    /* The first byte tells us the length in bytes - avio_r8() can normally
     * return 0, but since that's not a valid first ebmlID byte, we can
     * use it safely here to catch EOS. */
    if (!(total = avio_r8(pb))) {
        /* we might encounter EOS here */
        if (!url_feof(pb)) {
            int64_t pos = avio_tell(pb);
            av_log(matroska->ctx, AV_LOG_ERROR,
                   "Read error at pos. %"PRIu64" (0x%"PRIx64")\n",
                   pos, pos);
        }
        return AVERROR(EIO); /* EOS or actual I/O error */
    }

    /* get the length of the EBML number */
    read = 8 - ff_log2_tab[total];
    if (read > max_size) {
        int64_t pos = avio_tell(pb) - 1;
        av_log(matroska->ctx, AV_LOG_ERROR,
               "Invalid EBML number size tag 0x%02x at pos %"PRIu64" (0x%"PRIx64")\n",
               (uint8_t) total, pos, pos);
        return AVERROR_INVALIDDATA;
    }

    /* read out length */
    total ^= 1 << ff_log2_tab[total];
    while (n++ < read)
        total = (total << 8) | avio_r8(pb);

    *number = total;

    return read;
}

/**
 * Read a EBML length value.
 * This needs special handling for the "unknown length" case which has multiple
 * encodings.
 */
static int ebml_read_length(MatroskaDemuxContext *matroska, AVIOContext *pb,
                            uint64_t *number)
{
    int res = ebml_read_num(matroska, pb, 8, number);
    if (res > 0 && *number + 1 == 1ULL << (7 * res))
        *number = 0xffffffffffffffULL;
    return res;
}

/*
 * Read the next element as an unsigned int.
 * 0 is success, < 0 is failure.
 */
static int ebml_read_uint(AVIOContext *pb, int size, uint64_t *num)
{
    int n = 0;

    if (size > 8)
        return AVERROR_INVALIDDATA;

    /* big-endian ordering; build up number */
    *num = 0;
    while (n++ < size)
        *num = (*num << 8) | avio_r8(pb);

    return 0;
}

/*
 * Read the next element as a float.
 * 0 is success, < 0 is failure.
 */
static int ebml_read_float(AVIOContext *pb, int size, double *num)
{
    if (size == 0) {
        *num = 0;
    } else if (size == 4) {
        *num= av_int2flt(avio_rb32(pb));
    } else if(size==8){
        *num= av_int2dbl(avio_rb64(pb));
    } else
        return AVERROR_INVALIDDATA;

    return 0;
}

/*
 * Read the next element as an ASCII string.
 * 0 is success, < 0 is failure.
 */
static int ebml_read_ascii(AVIOContext *pb, int size, char **str)
{
    av_free(*str);
    /* EBML strings are usually not 0-terminated, so we allocate one
     * byte more, read the string and NULL-terminate it ourselves. */
    if (!(*str = av_malloc(size + 1)))
        return AVERROR(ENOMEM);
    if (avio_read(pb, (uint8_t *) *str, size) != size) {
        av_freep(str);
        return AVERROR(EIO);
    }
    (*str)[size] = '\0';

    return 0;
}

/*
 * Read the next element as binary data.
 * 0 is success, < 0 is failure.
 */
static int ebml_read_binary(AVIOContext *pb, int length, EbmlBin *bin)
{
    av_free(bin->data);
    if (!(bin->data = av_malloc(length)))
        return AVERROR(ENOMEM);

    bin->size = length;
    bin->pos  = avio_tell(pb);
    if (avio_read(pb, bin->data, length) != length) {
        av_freep(&bin->data);
        return AVERROR(EIO);
    }

    return 0;
}

/*
 * Read the next element, but only the header. The contents
 * are supposed to be sub-elements which can be read separately.
 * 0 is success, < 0 is failure.
 */
static int ebml_read_master(MatroskaDemuxContext *matroska, uint64_t length)
{
    AVIOContext *pb = matroska->ctx->pb;
    MatroskaLevel *level;

    if (matroska->num_levels >= EBML_MAX_DEPTH) {
        av_log(matroska->ctx, AV_LOG_ERROR,
               "File moves beyond max. allowed depth (%d)\n", EBML_MAX_DEPTH);
        return AVERROR(ENOSYS);
    }

    level = &matroska->levels[matroska->num_levels++];
    level->start = avio_tell(pb);
    level->length = length;

    return 0;
}

/*
 * Read signed/unsigned "EBML" numbers.
 * Return: number of bytes processed, < 0 on error
 */
static int matroska_ebmlnum_uint(MatroskaDemuxContext *matroska,
                                 uint8_t *data, uint32_t size, uint64_t *num)
{
    AVIOContext pb;
    ffio_init_context(&pb, data, size, 0, NULL, NULL, NULL, NULL);
    return ebml_read_num(matroska, &pb, FFMIN(size, 8), num);
}

/*
 * Same as above, but signed.
 */
static int matroska_ebmlnum_sint(MatroskaDemuxContext *matroska,
                                 uint8_t *data, uint32_t size, int64_t *num)
{
    uint64_t unum;
    int res;

    /* read as unsigned number first */
    if ((res = matroska_ebmlnum_uint(matroska, data, size, &unum)) < 0)
        return res;

    /* make signed (weird way) */
    *num = unum - ((1LL << (7*res - 1)) - 1);

    return res;
}

static int ebml_parse_elem(MatroskaDemuxContext *matroska,
                           EbmlSyntax *syntax, void *data);

static int ebml_parse_id(MatroskaDemuxContext *matroska, EbmlSyntax *syntax,
                         uint32_t id, void *data)
{
    int i;
    for (i=0; syntax[i].id; i++)
        if (id == syntax[i].id)
            break;
    if (!syntax[i].id && id == MATROSKA_ID_CLUSTER &&
        matroska->num_levels > 0 &&
        matroska->levels[matroska->num_levels-1].length == 0xffffffffffffff)
        return 0;  // we reached the end of an unknown size cluster
    if (!syntax[i].id && id != EBML_ID_VOID && id != EBML_ID_CRC32)
        av_log(matroska->ctx, AV_LOG_INFO, "Unknown entry 0x%X\n", id);
    return ebml_parse_elem(matroska, &syntax[i], data);
}

static int ebml_parse(MatroskaDemuxContext *matroska, EbmlSyntax *syntax,
                      void *data)
{
    if (!matroska->current_id) {
        uint64_t id;
        int res = ebml_read_num(matroska, matroska->ctx->pb, 4, &id);
        if (res < 0)
            return res;
        matroska->current_id = id | 1 << 7*res;
    }
    return ebml_parse_id(matroska, syntax, matroska->current_id, data);
}

static int ebml_parse_nest(MatroskaDemuxContext *matroska, EbmlSyntax *syntax,
                           void *data)
{
    int i, res = 0;

    for (i=0; syntax[i].id; i++)
        switch (syntax[i].type) {
        case EBML_UINT:
            *(uint64_t *)((char *)data+syntax[i].data_offset) = syntax[i].def.u;
            break;
        case EBML_FLOAT:
            *(double   *)((char *)data+syntax[i].data_offset) = syntax[i].def.f;
            break;
        case EBML_STR:
        case EBML_UTF8:
            *(char    **)((char *)data+syntax[i].data_offset) = av_strdup(syntax[i].def.s);
            break;
        }

    while (!res && !ebml_level_end(matroska))
        res = ebml_parse(matroska, syntax, data);

    return res;
}

static int ebml_parse_elem(MatroskaDemuxContext *matroska,
                           EbmlSyntax *syntax, void *data)
{
    static const uint64_t max_lengths[EBML_TYPE_COUNT] = {
        [EBML_UINT]  = 8,
        [EBML_FLOAT] = 8,
        // max. 16 MB for strings
        [EBML_STR]   = 0x1000000,
        [EBML_UTF8]  = 0x1000000,
        // max. 256 MB for binary data
        [EBML_BIN]   = 0x10000000,
        // no limits for anything else
    };
    AVIOContext *pb = matroska->ctx->pb;
    uint32_t id = syntax->id;
    uint64_t length;
    int res;
    void *newelem;

    data = (char *)data + syntax->data_offset;
    if (syntax->list_elem_size) {
        EbmlList *list = data;
        newelem = av_realloc(list->elem, (list->nb_elem+1)*syntax->list_elem_size);
        if (!newelem)
            return AVERROR(ENOMEM);
        list->elem = newelem;
        data = (char*)list->elem + list->nb_elem*syntax->list_elem_size;
        memset(data, 0, syntax->list_elem_size);
        list->nb_elem++;
    }

    if (syntax->type != EBML_PASS && syntax->type != EBML_STOP) {
        matroska->current_id = 0;
        if ((res = ebml_read_length(matroska, pb, &length)) < 0)
            return res;
        if (max_lengths[syntax->type] && length > max_lengths[syntax->type]) {
            av_log(matroska->ctx, AV_LOG_ERROR,
                   "Invalid length 0x%"PRIx64" > 0x%"PRIx64" for syntax element %i\n",
                   length, max_lengths[syntax->type], syntax->type);
            return AVERROR_INVALIDDATA;
        }
    }

    switch (syntax->type) {
    case EBML_UINT:  res = ebml_read_uint  (pb, length, data);  break;
    case EBML_FLOAT: res = ebml_read_float (pb, length, data);  break;
    case EBML_STR:
    case EBML_UTF8:  res = ebml_read_ascii (pb, length, data);  break;
    case EBML_BIN:   res = ebml_read_binary(pb, length, data);  break;
    case EBML_NEST:  if ((res=ebml_read_master(matroska, length)) < 0)
                         return res;
                     if (id == MATROSKA_ID_SEGMENT)
                         matroska->segment_start = avio_tell(matroska->ctx->pb);
                     return ebml_parse_nest(matroska, syntax->def.n, data);
    case EBML_PASS:  return ebml_parse_id(matroska, syntax->def.n, id, data);
    case EBML_STOP:  return 1;
    default:         return avio_skip(pb,length)<0 ? AVERROR(EIO) : 0;
    }
    if (res == AVERROR_INVALIDDATA)
        av_log(matroska->ctx, AV_LOG_ERROR, "Invalid element\n");
    else if (res == AVERROR(EIO))
        av_log(matroska->ctx, AV_LOG_ERROR, "Read error\n");
    return res;
}

static void ebml_free(EbmlSyntax *syntax, void *data)
{
    int i, j;
    for (i=0; syntax[i].id; i++) {
        void *data_off = (char *)data + syntax[i].data_offset;
        switch (syntax[i].type) {
        case EBML_STR:
        case EBML_UTF8:  av_freep(data_off);                      break;
        case EBML_BIN:   av_freep(&((EbmlBin *)data_off)->data);  break;
        case EBML_NEST:
            if (syntax[i].list_elem_size) {
                EbmlList *list = data_off;
                char *ptr = list->elem;
                for (j=0; j<list->nb_elem; j++, ptr+=syntax[i].list_elem_size)
                    ebml_free(syntax[i].def.n, ptr);
                av_free(list->elem);
            } else
                ebml_free(syntax[i].def.n, data_off);
        default:  break;
        }
    }
}


/*
 * Autodetecting...
 */
static int matroska_probe(AVProbeData *p)
{
    uint64_t total = 0;
    int len_mask = 0x80, size = 1, n = 1, i;

    /* EBML header? */
    if (AV_RB32(p->buf) != EBML_ID_HEADER)
        return 0;

    /* length of header */
    total = p->buf[4];
    while (size <= 8 && !(total & len_mask)) {
        size++;
        len_mask >>= 1;
    }
    if (size > 8)
      return 0;
    total &= (len_mask - 1);
    while (n < size)
        total = (total << 8) | p->buf[4 + n++];

    /* Does the probe data contain the whole header? */
    if (p->buf_size < 4 + size + total)
      return 0;

    /* The header should contain a known document type. For now,
     * we don't parse the whole header but simply check for the
     * availability of that array of characters inside the header.
     * Not fully fool-proof, but good enough. */
    for (i = 0; i < FF_ARRAY_ELEMS(matroska_doctypes); i++) {
        int probelen = strlen(matroska_doctypes[i]);
        if (total < probelen)
            continue;
        for (n = 4+size; n <= 4+size+total-probelen; n++)
            if (!memcmp(p->buf+n, matroska_doctypes[i], probelen))
                return AVPROBE_SCORE_MAX;
    }

    // probably valid EBML header but no recognized doctype
    return AVPROBE_SCORE_MAX/2;
}

static MatroskaTrack *matroska_find_track_by_num(MatroskaDemuxContext *matroska,
                                                 int num)
{
    MatroskaTrack *tracks = matroska->tracks.elem;
    int i;

    for (i=0; i < matroska->tracks.nb_elem; i++)
        if (tracks[i].num == num)
            return &tracks[i];

    av_log(matroska->ctx, AV_LOG_ERROR, "Invalid track number %d\n", num);
    return NULL;
}

static int matroska_decode_buffer(uint8_t** buf, int* buf_size,
                                  MatroskaTrack *track)
{
    MatroskaTrackEncoding *encodings = track->encodings.elem;
    uint8_t* data = *buf;
    int isize = *buf_size;
    uint8_t* pkt_data = NULL;
    uint8_t* newpktdata;
    int pkt_size = isize;
    int result = 0;
    int olen;

    if (pkt_size >= 10000000)
        return -1;

    switch (encodings[0].compression.algo) {
    case MATROSKA_TRACK_ENCODING_COMP_HEADERSTRIP:
        return encodings[0].compression.settings.size;
    case MATROSKA_TRACK_ENCODING_COMP_LZO:
        do {
            olen = pkt_size *= 3;
            pkt_data = av_realloc(pkt_data, pkt_size+AV_LZO_OUTPUT_PADDING);
            result = av_lzo1x_decode(pkt_data, &olen, data, &isize);
        } while (result==AV_LZO_OUTPUT_FULL && pkt_size<10000000);
        if (result)
            goto failed;
        pkt_size -= olen;
        break;
#if CONFIG_ZLIB
    case MATROSKA_TRACK_ENCODING_COMP_ZLIB: {
        z_stream zstream = {0};
        if (inflateInit(&zstream) != Z_OK)
            return -1;
        zstream.next_in = data;
        zstream.avail_in = isize;
        do {
            pkt_size *= 3;
            newpktdata = av_realloc(pkt_data, pkt_size);
            if (!newpktdata) {
                inflateEnd(&zstream);
                goto failed;
            }
            pkt_data = newpktdata;
            zstream.avail_out = pkt_size - zstream.total_out;
            zstream.next_out = pkt_data + zstream.total_out;
            if (pkt_data) {
                result = inflate(&zstream, Z_NO_FLUSH);
            } else
                result = Z_MEM_ERROR;
        } while (result==Z_OK && pkt_size<10000000);
        pkt_size = zstream.total_out;
        inflateEnd(&zstream);
        if (result != Z_STREAM_END)
            goto failed;
        break;
    }
#endif
#if CONFIG_BZLIB
    case MATROSKA_TRACK_ENCODING_COMP_BZLIB: {
        bz_stream bzstream = {0};
        if (BZ2_bzDecompressInit(&bzstream, 0, 0) != BZ_OK)
            return -1;
        bzstream.next_in = data;
        bzstream.avail_in = isize;
        do {
            pkt_size *= 3;
            newpktdata = av_realloc(pkt_data, pkt_size);
            if (!newpktdata) {
                BZ2_bzDecompressEnd(&bzstream);
                goto failed;
            }
            pkt_data = newpktdata;
            bzstream.avail_out = pkt_size - bzstream.total_out_lo32;
            bzstream.next_out = pkt_data + bzstream.total_out_lo32;
            if (pkt_data) {
                result = BZ2_bzDecompress(&bzstream);
            } else
                result = BZ_MEM_ERROR;
        } while (result==BZ_OK && pkt_size<10000000);
        pkt_size = bzstream.total_out_lo32;
        BZ2_bzDecompressEnd(&bzstream);
        if (result != BZ_STREAM_END)
            goto failed;
        break;
    }
#endif
    default:
        return -1;
    }

    *buf = pkt_data;
    *buf_size = pkt_size;
    return 0;
 failed:
    av_free(pkt_data);
    return -1;
}

static void matroska_fix_ass_packet(MatroskaDemuxContext *matroska,
                                    AVPacket *pkt, uint64_t display_duration)
{
    char *line, *layer, *ptr = pkt->data, *end = ptr+pkt->size;
    for (; *ptr!=',' && ptr<end-1; ptr++);
    if (*ptr == ',')
        ptr++;
    layer = ptr;
    for (; *ptr!=',' && ptr<end-1; ptr++);
    if (*ptr == ',') {
        int64_t end_pts = pkt->pts + display_duration;
        int sc = matroska->time_scale * pkt->pts / 10000000;
        int ec = matroska->time_scale * end_pts  / 10000000;
        int sh, sm, ss, eh, em, es, len;
        sh = sc/360000;  sc -= 360000*sh;
        sm = sc/  6000;  sc -=   6000*sm;
        ss = sc/   100;  sc -=    100*ss;
        eh = ec/360000;  ec -= 360000*eh;
        em = ec/  6000;  ec -=   6000*em;
        es = ec/   100;  ec -=    100*es;
        *ptr++ = '\0';
        len = 50 + end-ptr + FF_INPUT_BUFFER_PADDING_SIZE;
        if (!(line = av_malloc(len)))
            return;
        snprintf(line,len,"Dialogue: %s,%d:%02d:%02d.%02d,%d:%02d:%02d.%02d,%s\r\n",
                 layer, sh, sm, ss, sc, eh, em, es, ec, ptr);
        av_free(pkt->data);
        pkt->data = line;
        pkt->size = strlen(line);
    }
}

static int matroska_merge_packets(AVPacket *out, AVPacket *in)
{
    void *newdata = av_realloc(out->data, out->size+in->size);
    if (!newdata)
        return AVERROR(ENOMEM);
    out->data = newdata;
    memcpy(out->data+out->size, in->data, in->size);
    out->size += in->size;
    av_destruct_packet(in);
    av_free(in);
    return 0;
}

static void matroska_convert_tag(AVFormatContext *s, EbmlList *list,
                                 AVDictionary **metadata, char *prefix)
{
    MatroskaTag *tags = list->elem;
    char key[1024];
    int i;

    for (i=0; i < list->nb_elem; i++) {
        const char *lang = strcmp(tags[i].lang, "und") ? tags[i].lang : NULL;

        if (!tags[i].name) {
            av_log(s, AV_LOG_WARNING, "Skipping invalid tag with no TagName.\n");
            continue;
        }
        if (prefix)  snprintf(key, sizeof(key), "%s/%s", prefix, tags[i].name);
        else         av_strlcpy(key, tags[i].name, sizeof(key));
        if (tags[i].def || !lang) {
        av_dict_set(metadata, key, tags[i].string, 0);
        if (tags[i].sub.nb_elem)
            matroska_convert_tag(s, &tags[i].sub, metadata, key);
        }
        if (lang) {
            av_strlcat(key, "-", sizeof(key));
            av_strlcat(key, lang, sizeof(key));
            av_dict_set(metadata, key, tags[i].string, 0);
            if (tags[i].sub.nb_elem)
                matroska_convert_tag(s, &tags[i].sub, metadata, key);
        }
    }
    ff_metadata_conv(metadata, NULL, ff_mkv_metadata_conv);
}

static void matroska_convert_tags(AVFormatContext *s)
{
    MatroskaDemuxContext *matroska = s->priv_data;
    MatroskaTags *tags = matroska->tags.elem;
    int i, j;

    for (i=0; i < matroska->tags.nb_elem; i++) {
        if (tags[i].target.attachuid) {
            MatroskaAttachement *attachment = matroska->attachments.elem;
            for (j=0; j<matroska->attachments.nb_elem; j++)
                if (attachment[j].uid == tags[i].target.attachuid
                    && attachment[j].stream)
                    matroska_convert_tag(s, &tags[i].tag,
                                         &attachment[j].stream->metadata, NULL);
        } else if (tags[i].target.chapteruid) {
            MatroskaChapter *chapter = matroska->chapters.elem;
            for (j=0; j<matroska->chapters.nb_elem; j++)
                if (chapter[j].uid == tags[i].target.chapteruid
                    && chapter[j].chapter)
                    matroska_convert_tag(s, &tags[i].tag,
                                         &chapter[j].chapter->metadata, NULL);
        } else if (tags[i].target.trackuid) {
            MatroskaTrack *track = matroska->tracks.elem;
            for (j=0; j<matroska->tracks.nb_elem; j++)
                if (track[j].uid == tags[i].target.trackuid && track[j].stream)
                    matroska_convert_tag(s, &tags[i].tag,
                                         &track[j].stream->metadata, NULL);
        } else {
            matroska_convert_tag(s, &tags[i].tag, &s->metadata,
                                 tags[i].target.type);
        }
    }
}

static int matroska_parse_seekhead_entry(MatroskaDemuxContext *matroska, int idx)
{
    EbmlList *seekhead_list = &matroska->seekhead;
    MatroskaSeekhead *seekhead = seekhead_list->elem;
    uint32_t level_up = matroska->level_up;
    int64_t before_pos = avio_tell(matroska->ctx->pb);
    uint32_t saved_id = matroska->current_id;
    MatroskaLevel level;
    int64_t offset;
    int ret = 0;

    if (idx >= seekhead_list->nb_elem
            || seekhead[idx].id == MATROSKA_ID_SEEKHEAD
            || seekhead[idx].id == MATROSKA_ID_CLUSTER)
        return 0;

    /* seek */
    offset = seekhead[idx].pos + matroska->segment_start;
    if (avio_seek(matroska->ctx->pb, offset, SEEK_SET) == offset) {
        /* We don't want to lose our seekhead level, so we add
         * a dummy. This is a crude hack. */
        if (matroska->num_levels == EBML_MAX_DEPTH) {
            av_log(matroska->ctx, AV_LOG_INFO,
                   "Max EBML element depth (%d) reached, "
                   "cannot parse further.\n", EBML_MAX_DEPTH);
            ret = AVERROR_INVALIDDATA;
        } else {
            level.start = 0;
            level.length = (uint64_t)-1;
            matroska->levels[matroska->num_levels] = level;
            matroska->num_levels++;
            matroska->current_id = 0;

            ret = ebml_parse(matroska, matroska_segment, matroska);

            /* remove dummy level */
            while (matroska->num_levels) {
                uint64_t length = matroska->levels[--matroska->num_levels].length;
                if (length == (uint64_t)-1)
                    break;
            }
        }
    }
    /* seek back */
    avio_seek(matroska->ctx->pb, before_pos, SEEK_SET);
    matroska->level_up = level_up;
    matroska->current_id = saved_id;

    return ret;
}

static void matroska_execute_seekhead(MatroskaDemuxContext *matroska)
{
    EbmlList *seekhead_list = &matroska->seekhead;
    MatroskaSeekhead *seekhead = seekhead_list->elem;
    int64_t before_pos = avio_tell(matroska->ctx->pb);
    int i;

    // we should not do any seeking in the streaming case
    if (!matroska->ctx->pb->seekable ||
        (matroska->ctx->flags & AVFMT_FLAG_IGNIDX))
        return;

    for (i = 0; i < seekhead_list->nb_elem; i++) {
        if (seekhead[i].pos <= before_pos)
            continue;

        // defer cues parsing until we actually need cue data.
        if (seekhead[i].id == MATROSKA_ID_CUES) {
            matroska->cues_parsing_deferred = 1;
            continue;
        }

        if (matroska_parse_seekhead_entry(matroska, i) < 0)
            break;
    }
}

static void matroska_add_index_entries(MatroskaDemuxContext *matroska) {
    EbmlList *index_list;
    MatroskaIndex *index;
    int index_scale = 1;
    int i, j;

    index_list = &matroska->index;
    index = index_list->elem;
    if (index_list->nb_elem
        && index[0].time > 1E14/matroska->time_scale) {
        av_log(matroska->ctx, AV_LOG_WARNING, "Working around broken index.\n");
        index_scale = matroska->time_scale;
    }
    for (i = 0; i < index_list->nb_elem; i++) {
        EbmlList *pos_list = &index[i].pos;
        MatroskaIndexPos *pos = pos_list->elem;
        for (j = 0; j < pos_list->nb_elem; j++) {
            MatroskaTrack *track = matroska_find_track_by_num(matroska, pos[j].track);
            if (track && track->stream)
                av_add_index_entry(track->stream,
                                   pos[j].pos + matroska->segment_start,
                                   index[i].time/index_scale, 0, 0,
                                   AVINDEX_KEYFRAME);
        }
    }
}

static void matroska_parse_cues(MatroskaDemuxContext *matroska) {
    EbmlList *seekhead_list = &matroska->seekhead;
    MatroskaSeekhead *seekhead = seekhead_list->elem;
    int i;

    for (i = 0; i < seekhead_list->nb_elem; i++)
        if (seekhead[i].id == MATROSKA_ID_CUES)
            break;
    assert(i <= seekhead_list->nb_elem);

    matroska_parse_seekhead_entry(matroska, i);
    matroska_add_index_entries(matroska);
}

static int matroska_aac_profile(char *codec_id)
{
    static const char * const aac_profiles[] = { "MAIN", "LC", "SSR" };
    int profile;

    for (profile=0; profile<FF_ARRAY_ELEMS(aac_profiles); profile++)
        if (strstr(codec_id, aac_profiles[profile]))
            break;
    return profile + 1;
}

static int matroska_aac_sri(int samplerate)
{
    int sri;

    for (sri=0; sri<FF_ARRAY_ELEMS(avpriv_mpeg4audio_sample_rates); sri++)
        if (avpriv_mpeg4audio_sample_rates[sri] == samplerate)
            break;
    return sri;
}

static int matroska_read_header(AVFormatContext *s, AVFormatParameters *ap)
{
    MatroskaDemuxContext *matroska = s->priv_data;
    EbmlList *attachements_list = &matroska->attachments;
    MatroskaAttachement *attachements;
    EbmlList *chapters_list = &matroska->chapters;
    MatroskaChapter *chapters;
    MatroskaTrack *tracks;
    uint64_t max_start = 0;
    Ebml ebml = { 0 };
    AVStream *st;
    int i, j, k, res;

    matroska->ctx = s;

    /* First read the EBML header. */
    if (ebml_parse(matroska, ebml_syntax, &ebml)
        || ebml.version > EBML_VERSION       || ebml.max_size > sizeof(uint64_t)
        || ebml.id_length > sizeof(uint32_t) || ebml.doctype_version > 3) {
        av_log(matroska->ctx, AV_LOG_ERROR,
               "EBML header using unsupported features\n"
               "(EBML version %"PRIu64", doctype %s, doc version %"PRIu64")\n",
               ebml.version, ebml.doctype, ebml.doctype_version);
        ebml_free(ebml_syntax, &ebml);
        return AVERROR_PATCHWELCOME;
    } else if (ebml.doctype_version == 3) {
        av_log(matroska->ctx, AV_LOG_WARNING,
               "EBML header using unsupported features\n"
               "(EBML version %"PRIu64", doctype %s, doc version %"PRIu64")\n",
               ebml.version, ebml.doctype, ebml.doctype_version);
    }
    for (i = 0; i < FF_ARRAY_ELEMS(matroska_doctypes); i++)
        if (!strcmp(ebml.doctype, matroska_doctypes[i]))
            break;
    if (i >= FF_ARRAY_ELEMS(matroska_doctypes)) {
        av_log(s, AV_LOG_WARNING, "Unknown EBML doctype '%s'\n", ebml.doctype);
    }
    ebml_free(ebml_syntax, &ebml);

    /* The next thing is a segment. */
    if ((res = ebml_parse(matroska, matroska_segments, matroska)) < 0)
        return res;
    matroska_execute_seekhead(matroska);

    if (!matroska->time_scale)
        matroska->time_scale = 1000000;
    if (matroska->duration)
        matroska->ctx->duration = matroska->duration * matroska->time_scale
                                  * 1000 / AV_TIME_BASE;
    av_dict_set(&s->metadata, "title", matroska->title, 0);

    tracks = matroska->tracks.elem;
    for (i=0; i < matroska->tracks.nb_elem; i++) {
        MatroskaTrack *track = &tracks[i];
        enum CodecID codec_id = CODEC_ID_NONE;
        EbmlList *encodings_list = &track->encodings;
        MatroskaTrackEncoding *encodings = encodings_list->elem;
        uint8_t *extradata = NULL;
        int extradata_size = 0;
        int extradata_offset = 0;
        uint32_t fourcc = 0;
        AVIOContext b;

        /* Apply some sanity checks. */
        if (track->type != MATROSKA_TRACK_TYPE_VIDEO &&
            track->type != MATROSKA_TRACK_TYPE_AUDIO &&
            track->type != MATROSKA_TRACK_TYPE_SUBTITLE) {
            av_log(matroska->ctx, AV_LOG_INFO,
                   "Unknown or unsupported track type %"PRIu64"\n",
                   track->type);
            continue;
        }
        if (track->codec_id == NULL)
            continue;

        if (track->type == MATROSKA_TRACK_TYPE_VIDEO) {
            if (!track->default_duration)
                track->default_duration = 1000000000/track->video.frame_rate;
            if (!track->video.display_width)
                track->video.display_width = track->video.pixel_width;
            if (!track->video.display_height)
                track->video.display_height = track->video.pixel_height;
            if (track->video.color_space.size == 4)
                fourcc = AV_RL32(track->video.color_space.data);
        } else if (track->type == MATROSKA_TRACK_TYPE_AUDIO) {
            if (!track->audio.out_samplerate)
                track->audio.out_samplerate = track->audio.samplerate;
        }
        if (encodings_list->nb_elem > 1) {
            av_log(matroska->ctx, AV_LOG_ERROR,
                   "Multiple combined encodings not supported");
        } else if (encodings_list->nb_elem == 1) {
            if (encodings[0].type ||
                (encodings[0].compression.algo != MATROSKA_TRACK_ENCODING_COMP_HEADERSTRIP &&
#if CONFIG_ZLIB
                 encodings[0].compression.algo != MATROSKA_TRACK_ENCODING_COMP_ZLIB &&
#endif
#if CONFIG_BZLIB
                 encodings[0].compression.algo != MATROSKA_TRACK_ENCODING_COMP_BZLIB &&
#endif
                 encodings[0].compression.algo != MATROSKA_TRACK_ENCODING_COMP_LZO)) {
                encodings[0].scope = 0;
                av_log(matroska->ctx, AV_LOG_ERROR,
                       "Unsupported encoding type");
            } else if (track->codec_priv.size && encodings[0].scope&2) {
                uint8_t *codec_priv = track->codec_priv.data;
                int offset = matroska_decode_buffer(&track->codec_priv.data,
                                                    &track->codec_priv.size,
                                                    track);
                if (offset < 0) {
                    track->codec_priv.data = NULL;
                    track->codec_priv.size = 0;
                    av_log(matroska->ctx, AV_LOG_ERROR,
                           "Failed to decode codec private data\n");
                } else if (offset > 0) {
                    track->codec_priv.data = av_malloc(track->codec_priv.size + offset);
                    memcpy(track->codec_priv.data,
                           encodings[0].compression.settings.data, offset);
                    memcpy(track->codec_priv.data+offset, codec_priv,
                           track->codec_priv.size);
                    track->codec_priv.size += offset;
                }
                if (codec_priv != track->codec_priv.data)
                    av_free(codec_priv);
            }
        }

        for(j=0; ff_mkv_codec_tags[j].id != CODEC_ID_NONE; j++){
            if(!strncmp(ff_mkv_codec_tags[j].str, track->codec_id,
                        strlen(ff_mkv_codec_tags[j].str))){
                codec_id= ff_mkv_codec_tags[j].id;
                break;
            }
        }

        st = track->stream = avformat_new_stream(s, NULL);
        if (st == NULL)
            return AVERROR(ENOMEM);

        if (!strcmp(track->codec_id, "V_MS/VFW/FOURCC")
            && track->codec_priv.size >= 40
            && track->codec_priv.data != NULL) {
            track->ms_compat = 1;
            fourcc = AV_RL32(track->codec_priv.data + 16);
            codec_id = ff_codec_get_id(ff_codec_bmp_tags, fourcc);
            extradata_offset = 40;
        } else if (!strcmp(track->codec_id, "A_MS/ACM")
                   && track->codec_priv.size >= 14
                   && track->codec_priv.data != NULL) {
            int ret;
            ffio_init_context(&b, track->codec_priv.data, track->codec_priv.size,
                          AVIO_FLAG_READ, NULL, NULL, NULL, NULL);
            ret = ff_get_wav_header(&b, st->codec, track->codec_priv.size);
            if (ret < 0)
                return ret;
            codec_id = st->codec->codec_id;
            extradata_offset = FFMIN(track->codec_priv.size, 18);
        } else if (!strcmp(track->codec_id, "V_QUICKTIME")
                   && (track->codec_priv.size >= 86)
                   && (track->codec_priv.data != NULL)) {
            fourcc = AV_RL32(track->codec_priv.data);
            codec_id = ff_codec_get_id(codec_movvideo_tags, fourcc);
        } else if (codec_id == CODEC_ID_PCM_S16BE) {
            switch (track->audio.bitdepth) {
            case  8:  codec_id = CODEC_ID_PCM_U8;     break;
            case 24:  codec_id = CODEC_ID_PCM_S24BE;  break;
            case 32:  codec_id = CODEC_ID_PCM_S32BE;  break;
            }
        } else if (codec_id == CODEC_ID_PCM_S16LE) {
            switch (track->audio.bitdepth) {
            case  8:  codec_id = CODEC_ID_PCM_U8;     break;
            case 24:  codec_id = CODEC_ID_PCM_S24LE;  break;
            case 32:  codec_id = CODEC_ID_PCM_S32LE;  break;
            }
        } else if (codec_id==CODEC_ID_PCM_F32LE && track->audio.bitdepth==64) {
            codec_id = CODEC_ID_PCM_F64LE;
        } else if (codec_id == CODEC_ID_AAC && !track->codec_priv.size) {
            int profile = matroska_aac_profile(track->codec_id);
            int sri = matroska_aac_sri(track->audio.samplerate);
            extradata = av_malloc(5);
            if (extradata == NULL)
                return AVERROR(ENOMEM);
            extradata[0] = (profile << 3) | ((sri&0x0E) >> 1);
            extradata[1] = ((sri&0x01) << 7) | (track->audio.channels<<3);
            if (strstr(track->codec_id, "SBR")) {
                sri = matroska_aac_sri(track->audio.out_samplerate);
                extradata[2] = 0x56;
                extradata[3] = 0xE5;
                extradata[4] = 0x80 | (sri<<3);
                extradata_size = 5;
            } else
                extradata_size = 2;
        } else if (codec_id == CODEC_ID_TTA) {
            extradata_size = 30;
            extradata = av_mallocz(extradata_size);
            if (extradata == NULL)
                return AVERROR(ENOMEM);
            ffio_init_context(&b, extradata, extradata_size, 1,
                          NULL, NULL, NULL, NULL);
            avio_write(&b, "TTA1", 4);
            avio_wl16(&b, 1);
            avio_wl16(&b, track->audio.channels);
            avio_wl16(&b, track->audio.bitdepth);
            avio_wl32(&b, track->audio.out_samplerate);
            avio_wl32(&b, matroska->ctx->duration * track->audio.out_samplerate);
        } else if (codec_id == CODEC_ID_RV10 || codec_id == CODEC_ID_RV20 ||
                   codec_id == CODEC_ID_RV30 || codec_id == CODEC_ID_RV40) {
            extradata_offset = 26;
        } else if (codec_id == CODEC_ID_RA_144) {
            track->audio.out_samplerate = 8000;
            track->audio.channels = 1;
        } else if (codec_id == CODEC_ID_RA_288 || codec_id == CODEC_ID_COOK ||
                   codec_id == CODEC_ID_ATRAC3 || codec_id == CODEC_ID_SIPR) {
            int flavor;
            ffio_init_context(&b, track->codec_priv.data,track->codec_priv.size,
                          0, NULL, NULL, NULL, NULL);
            avio_skip(&b, 22);
            flavor                       = avio_rb16(&b);
            track->audio.coded_framesize = avio_rb32(&b);
            avio_skip(&b, 12);
            track->audio.sub_packet_h    = avio_rb16(&b);
            track->audio.frame_size      = avio_rb16(&b);
            track->audio.sub_packet_size = avio_rb16(&b);
            track->audio.buf = av_malloc(track->audio.frame_size * track->audio.sub_packet_h);
            if (codec_id == CODEC_ID_RA_288) {
                st->codec->block_align = track->audio.coded_framesize;
                track->codec_priv.size = 0;
            } else {
                if (codec_id == CODEC_ID_SIPR && flavor < 4) {
                    const int sipr_bit_rate[4] = { 6504, 8496, 5000, 16000 };
                    track->audio.sub_packet_size = ff_sipr_subpk_size[flavor];
                    st->codec->bit_rate = sipr_bit_rate[flavor];
                }
                st->codec->block_align = track->audio.sub_packet_size;
                extradata_offset = 78;
            }
        }
        track->codec_priv.size -= extradata_offset;

        if (codec_id == CODEC_ID_NONE)
            av_log(matroska->ctx, AV_LOG_INFO,
                   "Unknown/unsupported CodecID %s.\n", track->codec_id);

        if (track->time_scale < 0.01)
            track->time_scale = 1.0;
        av_set_pts_info(st, 64, matroska->time_scale*track->time_scale, 1000*1000*1000); /* 64 bit pts in ns */

        st->codec->codec_id = codec_id;
        st->start_time = 0;
        if (strcmp(track->language, "und"))
            av_dict_set(&st->metadata, "language", track->language, 0);
        av_dict_set(&st->metadata, "title", track->name, 0);

        if (track->flag_default)
            st->disposition |= AV_DISPOSITION_DEFAULT;
        if (track->flag_forced)
            st->disposition |= AV_DISPOSITION_FORCED;

        if (track->default_duration)
            av_reduce(&st->codec->time_base.num, &st->codec->time_base.den,
                      track->default_duration, 1000000000, 30000);

        if (!st->codec->extradata) {
            if(extradata){
                st->codec->extradata = extradata;
                st->codec->extradata_size = extradata_size;
            } else if(track->codec_priv.data && track->codec_priv.size > 0){
                st->codec->extradata = av_mallocz(track->codec_priv.size +
                                                  FF_INPUT_BUFFER_PADDING_SIZE);
                if(st->codec->extradata == NULL)
                    return AVERROR(ENOMEM);
                st->codec->extradata_size = track->codec_priv.size;
                memcpy(st->codec->extradata,
                       track->codec_priv.data + extradata_offset,
                       track->codec_priv.size);
            }
        }

        if (track->type == MATROSKA_TRACK_TYPE_VIDEO) {
            MatroskaTrackPlane *planes = track->operation.combine_planes.elem;

            st->codec->codec_type = AVMEDIA_TYPE_VIDEO;
            st->codec->codec_tag  = fourcc;
            st->codec->width  = track->video.pixel_width;
            st->codec->height = track->video.pixel_height;
            av_reduce(&st->sample_aspect_ratio.num,
                      &st->sample_aspect_ratio.den,
                      st->codec->height * track->video.display_width,
                      st->codec-> width * track->video.display_height,
                      255);
            if (st->codec->codec_id != CODEC_ID_H264)
            st->need_parsing = AVSTREAM_PARSE_HEADERS;
            if (track->default_duration)
                st->avg_frame_rate = av_d2q(1000000000.0/track->default_duration, INT_MAX);

            /* export stereo mode flag as metadata tag */
            if (track->video.stereo_mode && track->video.stereo_mode < MATROSKA_VIDEO_STEREO_MODE_COUNT)
                av_dict_set(&st->metadata, "stereo_mode", matroska_video_stereo_mode[track->video.stereo_mode], 0);

            /* if we have virtual track, mark the real tracks */
            for (j=0; j < track->operation.combine_planes.nb_elem; j++) {
                char buf[32];
                if (planes[j].type >= MATROSKA_VIDEO_STEREO_PLANE_COUNT)
                    continue;
                snprintf(buf, sizeof(buf), "%s_%d",
                         matroska_video_stereo_plane[planes[j].type], i);
                for (k=0; k < matroska->tracks.nb_elem; k++)
                    if (planes[j].uid == tracks[k].uid) {
                        av_dict_set(&s->streams[k]->metadata,
                                    "stereo_mode", buf, 0);
                        break;
                    }
            }
        } else if (track->type == MATROSKA_TRACK_TYPE_AUDIO) {
            st->codec->codec_type = AVMEDIA_TYPE_AUDIO;
            st->codec->sample_rate = track->audio.out_samplerate;
            st->codec->channels = track->audio.channels;
            if (st->codec->codec_id != CODEC_ID_AAC)
            st->need_parsing = AVSTREAM_PARSE_HEADERS;
        } else if (track->type == MATROSKA_TRACK_TYPE_SUBTITLE) {
            st->codec->codec_type = AVMEDIA_TYPE_SUBTITLE;
        }
    }

    attachements = attachements_list->elem;
    for (j=0; j<attachements_list->nb_elem; j++) {
        if (!(attachements[j].filename && attachements[j].mime &&
              attachements[j].bin.data && attachements[j].bin.size > 0)) {
            av_log(matroska->ctx, AV_LOG_ERROR, "incomplete attachment\n");
        } else {
            AVStream *st = avformat_new_stream(s, NULL);
            if (st == NULL)
                break;
            av_dict_set(&st->metadata, "filename",attachements[j].filename, 0);
            av_dict_set(&st->metadata, "mimetype", attachements[j].mime, 0);
            st->codec->codec_id = CODEC_ID_NONE;
            st->codec->codec_type = AVMEDIA_TYPE_ATTACHMENT;
            st->codec->extradata  = av_malloc(attachements[j].bin.size);
            if(st->codec->extradata == NULL)
                break;
            st->codec->extradata_size = attachements[j].bin.size;
            memcpy(st->codec->extradata, attachements[j].bin.data, attachements[j].bin.size);

            for (i=0; ff_mkv_mime_tags[i].id != CODEC_ID_NONE; i++) {
                if (!strncmp(ff_mkv_mime_tags[i].str, attachements[j].mime,
                             strlen(ff_mkv_mime_tags[i].str))) {
                    st->codec->codec_id = ff_mkv_mime_tags[i].id;
                    break;
                }
            }
            attachements[j].stream = st;
        }
    }

    chapters = chapters_list->elem;
    for (i=0; i<chapters_list->nb_elem; i++)
        if (chapters[i].start != AV_NOPTS_VALUE && chapters[i].uid
            && (max_start==0 || chapters[i].start > max_start)) {
            chapters[i].chapter =
            avpriv_new_chapter(s, chapters[i].uid, (AVRational){1, 1000000000},
                           chapters[i].start, chapters[i].end,
                           chapters[i].title);
            av_dict_set(&chapters[i].chapter->metadata,
                             "title", chapters[i].title, 0);
            max_start = chapters[i].start;
        }

    matroska_add_index_entries(matroska);

    matroska_convert_tags(s);

    return 0;
}

/*
 * Put one packet in an application-supplied AVPacket struct.
 * Returns 0 on success or -1 on failure.
 */
static int matroska_deliver_packet(MatroskaDemuxContext *matroska,
                                   AVPacket *pkt)
{
    if (matroska->num_packets > 0) {
        memcpy(pkt, matroska->packets[0], sizeof(AVPacket));
        av_free(matroska->packets[0]);
        if (matroska->num_packets > 1) {
            void *newpackets;
            memmove(&matroska->packets[0], &matroska->packets[1],
                    (matroska->num_packets - 1) * sizeof(AVPacket *));
            newpackets = av_realloc(matroska->packets,
                            (matroska->num_packets - 1) * sizeof(AVPacket *));
            if (newpackets)
                matroska->packets = newpackets;
        } else {
            av_freep(&matroska->packets);
        }
        matroska->num_packets--;
        return 0;
    }

    return -1;
}

/*
 * Free all packets in our internal queue.
 */
static void matroska_clear_queue(MatroskaDemuxContext *matroska)
{
    if (matroska->packets) {
        int n;
        for (n = 0; n < matroska->num_packets; n++) {
            av_free_packet(matroska->packets[n]);
            av_free(matroska->packets[n]);
        }
        av_freep(&matroska->packets);
        matroska->num_packets = 0;
    }
}

static int matroska_parse_block(MatroskaDemuxContext *matroska, uint8_t *data,
                                int size, int64_t pos, uint64_t cluster_time,
                                uint64_t duration, int is_keyframe,
                                int64_t cluster_pos)
{
    uint64_t timecode = AV_NOPTS_VALUE;
    MatroskaTrack *track;
    int res = 0;
    AVStream *st;
    AVPacket *pkt;
    int16_t block_time;
    uint32_t *lace_size = NULL;
    int n, flags, laces = 0;
    uint64_t num;

    if ((n = matroska_ebmlnum_uint(matroska, data, size, &num)) < 0) {
        av_log(matroska->ctx, AV_LOG_ERROR, "EBML block data error\n");
        return res;
    }
    data += n;
    size -= n;

    track = matroska_find_track_by_num(matroska, num);
    if (!track || !track->stream) {
        av_log(matroska->ctx, AV_LOG_INFO,
               "Invalid stream %"PRIu64" or size %u\n", num, size);
<<<<<<< HEAD
        return res;
    }
=======
        return AVERROR_INVALIDDATA;
    } else if (size <= 3)
        return 0;
>>>>>>> 18ae3626
    st = track->stream;
    if (st->discard >= AVDISCARD_ALL)
        return res;
    if (!duration)
        duration = track->default_duration / matroska->time_scale;

    block_time = AV_RB16(data);
    data += 2;
    flags = *data++;
    size -= 3;
    if (is_keyframe == -1)
        is_keyframe = flags & 0x80 ? AV_PKT_FLAG_KEY : 0;

    if (cluster_time != (uint64_t)-1
        && (block_time >= 0 || cluster_time >= -block_time)) {
        timecode = cluster_time + block_time;
        if (track->type == MATROSKA_TRACK_TYPE_SUBTITLE
            && timecode < track->end_timecode)
            is_keyframe = 0;  /* overlapping subtitles are not key frame */
        if (is_keyframe)
            av_add_index_entry(st, cluster_pos, timecode, 0,0,AVINDEX_KEYFRAME);
        track->end_timecode = FFMAX(track->end_timecode, timecode+duration);
    }

    if (matroska->skip_to_keyframe && track->type != MATROSKA_TRACK_TYPE_SUBTITLE) {
        if (!is_keyframe || timecode < matroska->skip_to_timecode)
            return res;
        matroska->skip_to_keyframe = 0;
    }

    switch ((flags & 0x06) >> 1) {
        case 0x0: /* no lacing */
            laces = 1;
            lace_size = av_mallocz(sizeof(int));
            lace_size[0] = size;
            break;

        case 0x1: /* Xiph lacing */
        case 0x2: /* fixed-size lacing */
        case 0x3: /* EBML lacing */
            assert(size>0); // size <=3 is checked before size-=3 above
            laces = (*data) + 1;
            data += 1;
            size -= 1;
            lace_size = av_mallocz(laces * sizeof(int));

            switch ((flags & 0x06) >> 1) {
                case 0x1: /* Xiph lacing */ {
                    uint8_t temp;
                    uint32_t total = 0;
                    for (n = 0; res == 0 && n < laces - 1; n++) {
                        while (1) {
                            if (size == 0) {
                                res = -1;
                                break;
                            }
                            temp = *data;
                            lace_size[n] += temp;
                            data += 1;
                            size -= 1;
                            if (temp != 0xff)
                                break;
                        }
                        total += lace_size[n];
                    }
                    lace_size[n] = size - total;
                    break;
                }

                case 0x2: /* fixed-size lacing */
                    for (n = 0; n < laces; n++)
                        lace_size[n] = size / laces;
                    break;

                case 0x3: /* EBML lacing */ {
                    uint32_t total;
                    n = matroska_ebmlnum_uint(matroska, data, size, &num);
                    if (n < 0) {
                        av_log(matroska->ctx, AV_LOG_INFO,
                               "EBML block data error\n");
                        break;
                    }
                    data += n;
                    size -= n;
                    total = lace_size[0] = num;
                    for (n = 1; res == 0 && n < laces - 1; n++) {
                        int64_t snum;
                        int r;
                        r = matroska_ebmlnum_sint(matroska, data, size, &snum);
                        if (r < 0) {
                            av_log(matroska->ctx, AV_LOG_INFO,
                                   "EBML block data error\n");
                            break;
                        }
                        data += r;
                        size -= r;
                        lace_size[n] = lace_size[n - 1] + snum;
                        total += lace_size[n];
                    }
                    lace_size[laces - 1] = size - total;
                    break;
                }
            }
            break;
    }

    if (res == 0) {
        for (n = 0; n < laces; n++) {
            if ((st->codec->codec_id == CODEC_ID_RA_288 ||
                 st->codec->codec_id == CODEC_ID_COOK ||
                 st->codec->codec_id == CODEC_ID_SIPR ||
                 st->codec->codec_id == CODEC_ID_ATRAC3) &&
                 st->codec->block_align && track->audio.sub_packet_size) {
                int a = st->codec->block_align;
                int sps = track->audio.sub_packet_size;
                int cfs = track->audio.coded_framesize;
                int h = track->audio.sub_packet_h;
                int y = track->audio.sub_packet_cnt;
                int w = track->audio.frame_size;
                int x;

                if (!track->audio.pkt_cnt) {
                    if (track->audio.sub_packet_cnt == 0)
                        track->audio.buf_timecode = timecode;
                    if (st->codec->codec_id == CODEC_ID_RA_288)
                        for (x=0; x<h/2; x++)
                            memcpy(track->audio.buf+x*2*w+y*cfs,
                                   data+x*cfs, cfs);
                    else if (st->codec->codec_id == CODEC_ID_SIPR)
                        memcpy(track->audio.buf + y*w, data, w);
                    else
                        for (x=0; x<w/sps; x++)
                            memcpy(track->audio.buf+sps*(h*x+((h+1)/2)*(y&1)+(y>>1)), data+x*sps, sps);

                    if (++track->audio.sub_packet_cnt >= h) {
                        if (st->codec->codec_id == CODEC_ID_SIPR)
                            ff_rm_reorder_sipr_data(track->audio.buf, h, w);
                        track->audio.sub_packet_cnt = 0;
                        track->audio.pkt_cnt = h*w / a;
                    }
                }
                while (track->audio.pkt_cnt) {
                    pkt = av_mallocz(sizeof(AVPacket));
                    av_new_packet(pkt, a);
                    memcpy(pkt->data, track->audio.buf
                           + a * (h*w / a - track->audio.pkt_cnt--), a);
                    pkt->pts = track->audio.buf_timecode;
                    track->audio.buf_timecode = AV_NOPTS_VALUE;
                    pkt->pos = pos;
                    pkt->stream_index = st->index;
                    dynarray_add(&matroska->packets,&matroska->num_packets,pkt);
                }
            } else {
                MatroskaTrackEncoding *encodings = track->encodings.elem;
                int offset = 0, pkt_size = lace_size[n];
                uint8_t *pkt_data = data;

                if (pkt_size > size) {
                    av_log(matroska->ctx, AV_LOG_ERROR, "Invalid packet size\n");
                    break;
                }

                if (encodings && encodings->scope & 1) {
                    offset = matroska_decode_buffer(&pkt_data,&pkt_size, track);
                    if (offset < 0)
                        continue;
                }

                pkt = av_mallocz(sizeof(AVPacket));
                /* XXX: prevent data copy... */
                if (av_new_packet(pkt, pkt_size+offset) < 0) {
                    av_free(pkt);
                    res = AVERROR(ENOMEM);
                    break;
                }
                if (offset)
                    memcpy (pkt->data, encodings->compression.settings.data, offset);
                memcpy (pkt->data+offset, pkt_data, pkt_size);

                if (pkt_data != data)
                    av_free(pkt_data);

                if (n == 0)
                    pkt->flags = is_keyframe;
                pkt->stream_index = st->index;

                if (track->ms_compat)
                    pkt->dts = timecode;
                else
                    pkt->pts = timecode;
                pkt->pos = pos;
                if (st->codec->codec_id == CODEC_ID_TEXT)
                    pkt->convergence_duration = duration;
                else if (track->type != MATROSKA_TRACK_TYPE_SUBTITLE)
                    pkt->duration = duration;

                if (st->codec->codec_id == CODEC_ID_SSA)
                    matroska_fix_ass_packet(matroska, pkt, duration);

                if (matroska->prev_pkt &&
                    timecode != AV_NOPTS_VALUE &&
                    matroska->prev_pkt->pts == timecode &&
                    matroska->prev_pkt->stream_index == st->index &&
                    st->codec->codec_id == CODEC_ID_SSA)
                    matroska_merge_packets(matroska->prev_pkt, pkt);
                else {
                    dynarray_add(&matroska->packets,&matroska->num_packets,pkt);
                    matroska->prev_pkt = pkt;
                }
            }

            if (timecode != AV_NOPTS_VALUE)
                timecode = duration ? timecode + duration : AV_NOPTS_VALUE;
            data += lace_size[n];
            size -= lace_size[n];
        }
    }

    av_free(lace_size);
    return res;
}

static int matroska_parse_cluster(MatroskaDemuxContext *matroska)
{
    MatroskaCluster cluster = { 0 };
    EbmlList *blocks_list;
    MatroskaBlock *blocks;
    int i, res;
    int64_t pos = avio_tell(matroska->ctx->pb);
    matroska->prev_pkt = NULL;
    if (matroska->current_id)
        pos -= 4;  /* sizeof the ID which was already read */
    res = ebml_parse(matroska, matroska_clusters, &cluster);
    blocks_list = &cluster.blocks;
    blocks = blocks_list->elem;
    for (i=0; i<blocks_list->nb_elem; i++)
        if (blocks[i].bin.size > 0 && blocks[i].bin.data) {
            int is_keyframe = blocks[i].non_simple ? !blocks[i].reference : -1;
            res=matroska_parse_block(matroska,
                                     blocks[i].bin.data, blocks[i].bin.size,
                                     blocks[i].bin.pos,  cluster.timecode,
                                     blocks[i].duration, is_keyframe,
                                     pos);
        }
    ebml_free(matroska_cluster, &cluster);
    if (res < 0)  matroska->done = 1;
    return res;
}

static int matroska_read_packet(AVFormatContext *s, AVPacket *pkt)
{
    MatroskaDemuxContext *matroska = s->priv_data;

    while (matroska_deliver_packet(matroska, pkt)) {
        if (matroska->done)
            return AVERROR_EOF;
        matroska_parse_cluster(matroska);
    }

    return 0;
}

static int matroska_read_seek(AVFormatContext *s, int stream_index,
                              int64_t timestamp, int flags)
{
    MatroskaDemuxContext *matroska = s->priv_data;
    MatroskaTrack *tracks = matroska->tracks.elem;
    AVStream *st = s->streams[stream_index];
    int i, index, index_sub, index_min;

    /* Parse the CUES now since we need the index data to seek. */
    if (matroska->cues_parsing_deferred) {
        matroska_parse_cues(matroska);
        matroska->cues_parsing_deferred = 0;
    }

    if (!st->nb_index_entries)
        return 0;
    timestamp = FFMAX(timestamp, st->index_entries[0].timestamp);

    if ((index = av_index_search_timestamp(st, timestamp, flags)) < 0) {
        avio_seek(s->pb, st->index_entries[st->nb_index_entries-1].pos, SEEK_SET);
        matroska->current_id = 0;
        while ((index = av_index_search_timestamp(st, timestamp, flags)) < 0) {
            matroska_clear_queue(matroska);
            if (matroska_parse_cluster(matroska) < 0)
                break;
        }
    }

    matroska_clear_queue(matroska);
    if (index < 0)
        return 0;

    index_min = index;
    for (i=0; i < matroska->tracks.nb_elem; i++) {
        tracks[i].audio.pkt_cnt = 0;
        tracks[i].audio.sub_packet_cnt = 0;
        tracks[i].audio.buf_timecode = AV_NOPTS_VALUE;
        tracks[i].end_timecode = 0;
        if (tracks[i].type == MATROSKA_TRACK_TYPE_SUBTITLE
            && !tracks[i].stream->discard != AVDISCARD_ALL) {
            index_sub = av_index_search_timestamp(tracks[i].stream, st->index_entries[index].timestamp, AVSEEK_FLAG_BACKWARD);
            if (index_sub >= 0
                && st->index_entries[index_sub].pos < st->index_entries[index_min].pos
                && st->index_entries[index].timestamp - st->index_entries[index_sub].timestamp < 30000000000/matroska->time_scale)
                index_min = index_sub;
        }
    }

    avio_seek(s->pb, st->index_entries[index_min].pos, SEEK_SET);
    matroska->current_id = 0;
    matroska->skip_to_keyframe = !(flags & AVSEEK_FLAG_ANY);
    matroska->skip_to_timecode = st->index_entries[index].timestamp;
    matroska->done = 0;
    ff_update_cur_dts(s, st, st->index_entries[index].timestamp);
    return 0;
}

static int matroska_read_close(AVFormatContext *s)
{
    MatroskaDemuxContext *matroska = s->priv_data;
    MatroskaTrack *tracks = matroska->tracks.elem;
    int n;

    matroska_clear_queue(matroska);

    for (n=0; n < matroska->tracks.nb_elem; n++)
        if (tracks[n].type == MATROSKA_TRACK_TYPE_AUDIO)
            av_free(tracks[n].audio.buf);
    ebml_free(matroska_segment, matroska);

    return 0;
}

AVInputFormat ff_matroska_demuxer = {
    .name           = "matroska,webm",
    .long_name      = NULL_IF_CONFIG_SMALL("Matroska/WebM file format"),
    .priv_data_size = sizeof(MatroskaDemuxContext),
    .read_probe     = matroska_probe,
    .read_header    = matroska_read_header,
    .read_packet    = matroska_read_packet,
    .read_close     = matroska_read_close,
    .read_seek      = matroska_read_seek,
};<|MERGE_RESOLUTION|>--- conflicted
+++ resolved
@@ -1753,14 +1753,9 @@
     if (!track || !track->stream) {
         av_log(matroska->ctx, AV_LOG_INFO,
                "Invalid stream %"PRIu64" or size %u\n", num, size);
-<<<<<<< HEAD
         return res;
-    }
-=======
-        return AVERROR_INVALIDDATA;
     } else if (size <= 3)
         return 0;
->>>>>>> 18ae3626
     st = track->stream;
     if (st->discard >= AVDISCARD_ALL)
         return res;
