/*
 * copyright (c) 2001 Fabrice Bellard
 *
 * This file is part of FFmpeg.
 *
 * FFmpeg is free software; you can redistribute it and/or
 * modify it under the terms of the GNU Lesser General Public
 * License as published by the Free Software Foundation; either
 * version 2.1 of the License, or (at your option) any later version.
 *
 * FFmpeg is distributed in the hope that it will be useful,
 * but WITHOUT ANY WARRANTY; without even the implied warranty of
 * MERCHANTABILITY or FITNESS FOR A PARTICULAR PURPOSE.  See the GNU
 * Lesser General Public License for more details.
 *
 * You should have received a copy of the GNU Lesser General Public
 * License along with FFmpeg; if not, write to the Free Software
 * Foundation, Inc., 51 Franklin Street, Fifth Floor, Boston, MA 02110-1301 USA
 */

#ifndef AVCODEC_AVCODEC_H
#define AVCODEC_AVCODEC_H

/**
 * @file
 * @ingroup libavc
 * Libavcodec external API header
 */

#include <errno.h>
#include "libavutil/samplefmt.h"
#include "libavutil/attributes.h"
#include "libavutil/avutil.h"
#include "libavutil/buffer.h"
#include "libavutil/cpu.h"
#include "libavutil/channel_layout.h"
#include "libavutil/dict.h"
#include "libavutil/frame.h"
#include "libavutil/log.h"
#include "libavutil/pixfmt.h"
#include "libavutil/rational.h"

#include "version.h"

/**
 * @defgroup libavc Encoding/Decoding Library
 * @{
 *
 * @defgroup lavc_decoding Decoding
 * @{
 * @}
 *
 * @defgroup lavc_encoding Encoding
 * @{
 * @}
 *
 * @defgroup lavc_codec Codecs
 * @{
 * @defgroup lavc_codec_native Native Codecs
 * @{
 * @}
 * @defgroup lavc_codec_wrappers External library wrappers
 * @{
 * @}
 * @defgroup lavc_codec_hwaccel Hardware Accelerators bridge
 * @{
 * @}
 * @}
 * @defgroup lavc_internal Internal
 * @{
 * @}
 * @}
 *
 */

/**
 * @defgroup lavc_core Core functions/structures.
 * @ingroup libavc
 *
 * Basic definitions, functions for querying libavcodec capabilities,
 * allocating core structures, etc.
 * @{
 */


/**
 * Identify the syntax and semantics of the bitstream.
 * The principle is roughly:
 * Two decoders with the same ID can decode the same streams.
 * Two encoders with the same ID can encode compatible streams.
 * There may be slight deviations from the principle due to implementation
 * details.
 *
 * If you add a codec ID to this list, add it so that
 * 1. no value of a existing codec ID changes (that would break ABI),
 * 2. it is as close as possible to similar codecs
 *
 * After adding new codec IDs, do not forget to add an entry to the codec
 * descriptor list and bump libavcodec minor version.
 */
enum AVCodecID {
    AV_CODEC_ID_NONE,

    /* video codecs */
    AV_CODEC_ID_MPEG1VIDEO,
    AV_CODEC_ID_MPEG2VIDEO, ///< preferred ID for MPEG-1/2 video decoding
#if FF_API_XVMC
    AV_CODEC_ID_MPEG2VIDEO_XVMC,
#endif /* FF_API_XVMC */
    AV_CODEC_ID_H261,
    AV_CODEC_ID_H263,
    AV_CODEC_ID_RV10,
    AV_CODEC_ID_RV20,
    AV_CODEC_ID_MJPEG,
    AV_CODEC_ID_MJPEGB,
    AV_CODEC_ID_LJPEG,
    AV_CODEC_ID_SP5X,
    AV_CODEC_ID_JPEGLS,
    AV_CODEC_ID_MPEG4,
    AV_CODEC_ID_RAWVIDEO,
    AV_CODEC_ID_MSMPEG4V1,
    AV_CODEC_ID_MSMPEG4V2,
    AV_CODEC_ID_MSMPEG4V3,
    AV_CODEC_ID_WMV1,
    AV_CODEC_ID_WMV2,
    AV_CODEC_ID_H263P,
    AV_CODEC_ID_H263I,
    AV_CODEC_ID_FLV1,
    AV_CODEC_ID_SVQ1,
    AV_CODEC_ID_SVQ3,
    AV_CODEC_ID_DVVIDEO,
    AV_CODEC_ID_HUFFYUV,
    AV_CODEC_ID_CYUV,
    AV_CODEC_ID_H264,
    AV_CODEC_ID_INDEO3,
    AV_CODEC_ID_VP3,
    AV_CODEC_ID_THEORA,
    AV_CODEC_ID_ASV1,
    AV_CODEC_ID_ASV2,
    AV_CODEC_ID_FFV1,
    AV_CODEC_ID_4XM,
    AV_CODEC_ID_VCR1,
    AV_CODEC_ID_CLJR,
    AV_CODEC_ID_MDEC,
    AV_CODEC_ID_ROQ,
    AV_CODEC_ID_INTERPLAY_VIDEO,
    AV_CODEC_ID_XAN_WC3,
    AV_CODEC_ID_XAN_WC4,
    AV_CODEC_ID_RPZA,
    AV_CODEC_ID_CINEPAK,
    AV_CODEC_ID_WS_VQA,
    AV_CODEC_ID_MSRLE,
    AV_CODEC_ID_MSVIDEO1,
    AV_CODEC_ID_IDCIN,
    AV_CODEC_ID_8BPS,
    AV_CODEC_ID_SMC,
    AV_CODEC_ID_FLIC,
    AV_CODEC_ID_TRUEMOTION1,
    AV_CODEC_ID_VMDVIDEO,
    AV_CODEC_ID_MSZH,
    AV_CODEC_ID_ZLIB,
    AV_CODEC_ID_QTRLE,
    AV_CODEC_ID_TSCC,
    AV_CODEC_ID_ULTI,
    AV_CODEC_ID_QDRAW,
    AV_CODEC_ID_VIXL,
    AV_CODEC_ID_QPEG,
    AV_CODEC_ID_PNG,
    AV_CODEC_ID_PPM,
    AV_CODEC_ID_PBM,
    AV_CODEC_ID_PGM,
    AV_CODEC_ID_PGMYUV,
    AV_CODEC_ID_PAM,
    AV_CODEC_ID_FFVHUFF,
    AV_CODEC_ID_RV30,
    AV_CODEC_ID_RV40,
    AV_CODEC_ID_VC1,
    AV_CODEC_ID_WMV3,
    AV_CODEC_ID_LOCO,
    AV_CODEC_ID_WNV1,
    AV_CODEC_ID_AASC,
    AV_CODEC_ID_INDEO2,
    AV_CODEC_ID_FRAPS,
    AV_CODEC_ID_TRUEMOTION2,
    AV_CODEC_ID_BMP,
    AV_CODEC_ID_CSCD,
    AV_CODEC_ID_MMVIDEO,
    AV_CODEC_ID_ZMBV,
    AV_CODEC_ID_AVS,
    AV_CODEC_ID_SMACKVIDEO,
    AV_CODEC_ID_NUV,
    AV_CODEC_ID_KMVC,
    AV_CODEC_ID_FLASHSV,
    AV_CODEC_ID_CAVS,
    AV_CODEC_ID_JPEG2000,
    AV_CODEC_ID_VMNC,
    AV_CODEC_ID_VP5,
    AV_CODEC_ID_VP6,
    AV_CODEC_ID_VP6F,
    AV_CODEC_ID_TARGA,
    AV_CODEC_ID_DSICINVIDEO,
    AV_CODEC_ID_TIERTEXSEQVIDEO,
    AV_CODEC_ID_TIFF,
    AV_CODEC_ID_GIF,
    AV_CODEC_ID_DXA,
    AV_CODEC_ID_DNXHD,
    AV_CODEC_ID_THP,
    AV_CODEC_ID_SGI,
    AV_CODEC_ID_C93,
    AV_CODEC_ID_BETHSOFTVID,
    AV_CODEC_ID_PTX,
    AV_CODEC_ID_TXD,
    AV_CODEC_ID_VP6A,
    AV_CODEC_ID_AMV,
    AV_CODEC_ID_VB,
    AV_CODEC_ID_PCX,
    AV_CODEC_ID_SUNRAST,
    AV_CODEC_ID_INDEO4,
    AV_CODEC_ID_INDEO5,
    AV_CODEC_ID_MIMIC,
    AV_CODEC_ID_RL2,
    AV_CODEC_ID_ESCAPE124,
    AV_CODEC_ID_DIRAC,
    AV_CODEC_ID_BFI,
    AV_CODEC_ID_CMV,
    AV_CODEC_ID_MOTIONPIXELS,
    AV_CODEC_ID_TGV,
    AV_CODEC_ID_TGQ,
    AV_CODEC_ID_TQI,
    AV_CODEC_ID_AURA,
    AV_CODEC_ID_AURA2,
    AV_CODEC_ID_V210X,
    AV_CODEC_ID_TMV,
    AV_CODEC_ID_V210,
    AV_CODEC_ID_DPX,
    AV_CODEC_ID_MAD,
    AV_CODEC_ID_FRWU,
    AV_CODEC_ID_FLASHSV2,
    AV_CODEC_ID_CDGRAPHICS,
    AV_CODEC_ID_R210,
    AV_CODEC_ID_ANM,
    AV_CODEC_ID_BINKVIDEO,
    AV_CODEC_ID_IFF_ILBM,
#define AV_CODEC_ID_IFF_BYTERUN1 AV_CODEC_ID_IFF_ILBM
    AV_CODEC_ID_KGV1,
    AV_CODEC_ID_YOP,
    AV_CODEC_ID_VP8,
    AV_CODEC_ID_PICTOR,
    AV_CODEC_ID_ANSI,
    AV_CODEC_ID_A64_MULTI,
    AV_CODEC_ID_A64_MULTI5,
    AV_CODEC_ID_R10K,
    AV_CODEC_ID_MXPEG,
    AV_CODEC_ID_LAGARITH,
    AV_CODEC_ID_PRORES,
    AV_CODEC_ID_JV,
    AV_CODEC_ID_DFA,
    AV_CODEC_ID_WMV3IMAGE,
    AV_CODEC_ID_VC1IMAGE,
    AV_CODEC_ID_UTVIDEO,
    AV_CODEC_ID_BMV_VIDEO,
    AV_CODEC_ID_VBLE,
    AV_CODEC_ID_DXTORY,
    AV_CODEC_ID_V410,
    AV_CODEC_ID_XWD,
    AV_CODEC_ID_CDXL,
    AV_CODEC_ID_XBM,
    AV_CODEC_ID_ZEROCODEC,
    AV_CODEC_ID_MSS1,
    AV_CODEC_ID_MSA1,
    AV_CODEC_ID_TSCC2,
    AV_CODEC_ID_MTS2,
    AV_CODEC_ID_CLLC,
    AV_CODEC_ID_MSS2,
    AV_CODEC_ID_VP9,
    AV_CODEC_ID_AIC,
    AV_CODEC_ID_ESCAPE130,
    AV_CODEC_ID_G2M,
    AV_CODEC_ID_WEBP,
    AV_CODEC_ID_HNM4_VIDEO,
    AV_CODEC_ID_HEVC,
#define AV_CODEC_ID_H265 AV_CODEC_ID_HEVC
    AV_CODEC_ID_FIC,
    AV_CODEC_ID_ALIAS_PIX,
    AV_CODEC_ID_BRENDER_PIX,
    AV_CODEC_ID_PAF_VIDEO,
    AV_CODEC_ID_EXR,
    AV_CODEC_ID_VP7,
    AV_CODEC_ID_SANM,
    AV_CODEC_ID_SGIRLE,
    AV_CODEC_ID_MVC1,
    AV_CODEC_ID_MVC2,
    AV_CODEC_ID_HQX,
    AV_CODEC_ID_TDSC,
    AV_CODEC_ID_HQ_HQA,
    AV_CODEC_ID_HAP,
    AV_CODEC_ID_DDS,
    AV_CODEC_ID_DXV,
    AV_CODEC_ID_SCREENPRESSO,
    AV_CODEC_ID_RSCC,

    AV_CODEC_ID_Y41P = 0x8000,
    AV_CODEC_ID_AVRP,
    AV_CODEC_ID_012V,
    AV_CODEC_ID_AVUI,
    AV_CODEC_ID_AYUV,
    AV_CODEC_ID_TARGA_Y216,
    AV_CODEC_ID_V308,
    AV_CODEC_ID_V408,
    AV_CODEC_ID_YUV4,
    AV_CODEC_ID_AVRN,
    AV_CODEC_ID_CPIA,
    AV_CODEC_ID_XFACE,
    AV_CODEC_ID_SNOW,
    AV_CODEC_ID_SMVJPEG,
    AV_CODEC_ID_APNG,
    AV_CODEC_ID_DAALA,

    /* various PCM "codecs" */
    AV_CODEC_ID_FIRST_AUDIO = 0x10000,     ///< A dummy id pointing at the start of audio codecs
    AV_CODEC_ID_PCM_S16LE = 0x10000,
    AV_CODEC_ID_PCM_S16BE,
    AV_CODEC_ID_PCM_U16LE,
    AV_CODEC_ID_PCM_U16BE,
    AV_CODEC_ID_PCM_S8,
    AV_CODEC_ID_PCM_U8,
    AV_CODEC_ID_PCM_MULAW,
    AV_CODEC_ID_PCM_ALAW,
    AV_CODEC_ID_PCM_S32LE,
    AV_CODEC_ID_PCM_S32BE,
    AV_CODEC_ID_PCM_U32LE,
    AV_CODEC_ID_PCM_U32BE,
    AV_CODEC_ID_PCM_S24LE,
    AV_CODEC_ID_PCM_S24BE,
    AV_CODEC_ID_PCM_U24LE,
    AV_CODEC_ID_PCM_U24BE,
    AV_CODEC_ID_PCM_S24DAUD,
    AV_CODEC_ID_PCM_ZORK,
    AV_CODEC_ID_PCM_S16LE_PLANAR,
    AV_CODEC_ID_PCM_DVD,
    AV_CODEC_ID_PCM_F32BE,
    AV_CODEC_ID_PCM_F32LE,
    AV_CODEC_ID_PCM_F64BE,
    AV_CODEC_ID_PCM_F64LE,
    AV_CODEC_ID_PCM_BLURAY,
    AV_CODEC_ID_PCM_LXF,
    AV_CODEC_ID_S302M,
    AV_CODEC_ID_PCM_S8_PLANAR,
    AV_CODEC_ID_PCM_S24LE_PLANAR,
    AV_CODEC_ID_PCM_S32LE_PLANAR,
    AV_CODEC_ID_PCM_S16BE_PLANAR,
    /* new PCM "codecs" should be added right below this line starting with
     * an explicit value of for example 0x10800
     */

    /* various ADPCM codecs */
    AV_CODEC_ID_ADPCM_IMA_QT = 0x11000,
    AV_CODEC_ID_ADPCM_IMA_WAV,
    AV_CODEC_ID_ADPCM_IMA_DK3,
    AV_CODEC_ID_ADPCM_IMA_DK4,
    AV_CODEC_ID_ADPCM_IMA_WS,
    AV_CODEC_ID_ADPCM_IMA_SMJPEG,
    AV_CODEC_ID_ADPCM_MS,
    AV_CODEC_ID_ADPCM_4XM,
    AV_CODEC_ID_ADPCM_XA,
    AV_CODEC_ID_ADPCM_ADX,
    AV_CODEC_ID_ADPCM_EA,
    AV_CODEC_ID_ADPCM_G726,
    AV_CODEC_ID_ADPCM_CT,
    AV_CODEC_ID_ADPCM_SWF,
    AV_CODEC_ID_ADPCM_YAMAHA,
    AV_CODEC_ID_ADPCM_SBPRO_4,
    AV_CODEC_ID_ADPCM_SBPRO_3,
    AV_CODEC_ID_ADPCM_SBPRO_2,
    AV_CODEC_ID_ADPCM_THP,
    AV_CODEC_ID_ADPCM_IMA_AMV,
    AV_CODEC_ID_ADPCM_EA_R1,
    AV_CODEC_ID_ADPCM_EA_R3,
    AV_CODEC_ID_ADPCM_EA_R2,
    AV_CODEC_ID_ADPCM_IMA_EA_SEAD,
    AV_CODEC_ID_ADPCM_IMA_EA_EACS,
    AV_CODEC_ID_ADPCM_EA_XAS,
    AV_CODEC_ID_ADPCM_EA_MAXIS_XA,
    AV_CODEC_ID_ADPCM_IMA_ISS,
    AV_CODEC_ID_ADPCM_G722,
    AV_CODEC_ID_ADPCM_IMA_APC,
    AV_CODEC_ID_ADPCM_VIMA,
#if FF_API_VIMA_DECODER
    AV_CODEC_ID_VIMA = AV_CODEC_ID_ADPCM_VIMA,
#endif

    AV_CODEC_ID_ADPCM_AFC = 0x11800,
    AV_CODEC_ID_ADPCM_IMA_OKI,
    AV_CODEC_ID_ADPCM_DTK,
    AV_CODEC_ID_ADPCM_IMA_RAD,
    AV_CODEC_ID_ADPCM_G726LE,
    AV_CODEC_ID_ADPCM_THP_LE,
    AV_CODEC_ID_ADPCM_PSX,
    AV_CODEC_ID_ADPCM_AICA,

    /* AMR */
    AV_CODEC_ID_AMR_NB = 0x12000,
    AV_CODEC_ID_AMR_WB,

    /* RealAudio codecs*/
    AV_CODEC_ID_RA_144 = 0x13000,
    AV_CODEC_ID_RA_288,

    /* various DPCM codecs */
    AV_CODEC_ID_ROQ_DPCM = 0x14000,
    AV_CODEC_ID_INTERPLAY_DPCM,
    AV_CODEC_ID_XAN_DPCM,
    AV_CODEC_ID_SOL_DPCM,

    AV_CODEC_ID_SDX2_DPCM = 0x14800,

    /* audio codecs */
    AV_CODEC_ID_MP2 = 0x15000,
    AV_CODEC_ID_MP3, ///< preferred ID for decoding MPEG audio layer 1, 2 or 3
    AV_CODEC_ID_AAC,
    AV_CODEC_ID_AC3,
    AV_CODEC_ID_DTS,
    AV_CODEC_ID_VORBIS,
    AV_CODEC_ID_DVAUDIO,
    AV_CODEC_ID_WMAV1,
    AV_CODEC_ID_WMAV2,
    AV_CODEC_ID_MACE3,
    AV_CODEC_ID_MACE6,
    AV_CODEC_ID_VMDAUDIO,
    AV_CODEC_ID_FLAC,
    AV_CODEC_ID_MP3ADU,
    AV_CODEC_ID_MP3ON4,
    AV_CODEC_ID_SHORTEN,
    AV_CODEC_ID_ALAC,
    AV_CODEC_ID_WESTWOOD_SND1,
    AV_CODEC_ID_GSM, ///< as in Berlin toast format
    AV_CODEC_ID_QDM2,
    AV_CODEC_ID_COOK,
    AV_CODEC_ID_TRUESPEECH,
    AV_CODEC_ID_TTA,
    AV_CODEC_ID_SMACKAUDIO,
    AV_CODEC_ID_QCELP,
    AV_CODEC_ID_WAVPACK,
    AV_CODEC_ID_DSICINAUDIO,
    AV_CODEC_ID_IMC,
    AV_CODEC_ID_MUSEPACK7,
    AV_CODEC_ID_MLP,
    AV_CODEC_ID_GSM_MS, /* as found in WAV */
    AV_CODEC_ID_ATRAC3,
#if FF_API_VOXWARE
    AV_CODEC_ID_VOXWARE,
#endif
    AV_CODEC_ID_APE,
    AV_CODEC_ID_NELLYMOSER,
    AV_CODEC_ID_MUSEPACK8,
    AV_CODEC_ID_SPEEX,
    AV_CODEC_ID_WMAVOICE,
    AV_CODEC_ID_WMAPRO,
    AV_CODEC_ID_WMALOSSLESS,
    AV_CODEC_ID_ATRAC3P,
    AV_CODEC_ID_EAC3,
    AV_CODEC_ID_SIPR,
    AV_CODEC_ID_MP1,
    AV_CODEC_ID_TWINVQ,
    AV_CODEC_ID_TRUEHD,
    AV_CODEC_ID_MP4ALS,
    AV_CODEC_ID_ATRAC1,
    AV_CODEC_ID_BINKAUDIO_RDFT,
    AV_CODEC_ID_BINKAUDIO_DCT,
    AV_CODEC_ID_AAC_LATM,
    AV_CODEC_ID_QDMC,
    AV_CODEC_ID_CELT,
    AV_CODEC_ID_G723_1,
    AV_CODEC_ID_G729,
    AV_CODEC_ID_8SVX_EXP,
    AV_CODEC_ID_8SVX_FIB,
    AV_CODEC_ID_BMV_AUDIO,
    AV_CODEC_ID_RALF,
    AV_CODEC_ID_IAC,
    AV_CODEC_ID_ILBC,
    AV_CODEC_ID_OPUS,
    AV_CODEC_ID_COMFORT_NOISE,
    AV_CODEC_ID_TAK,
    AV_CODEC_ID_METASOUND,
    AV_CODEC_ID_PAF_AUDIO,
    AV_CODEC_ID_ON2AVC,
    AV_CODEC_ID_DSS_SP,

    AV_CODEC_ID_FFWAVESYNTH = 0x15800,
    AV_CODEC_ID_SONIC,
    AV_CODEC_ID_SONIC_LS,
    AV_CODEC_ID_EVRC,
    AV_CODEC_ID_SMV,
    AV_CODEC_ID_DSD_LSBF,
    AV_CODEC_ID_DSD_MSBF,
    AV_CODEC_ID_DSD_LSBF_PLANAR,
    AV_CODEC_ID_DSD_MSBF_PLANAR,
    AV_CODEC_ID_4GV,
    AV_CODEC_ID_INTERPLAY_ACM,
    AV_CODEC_ID_XMA1,
    AV_CODEC_ID_XMA2,

    /* subtitle codecs */
    AV_CODEC_ID_FIRST_SUBTITLE = 0x17000,          ///< A dummy ID pointing at the start of subtitle codecs.
    AV_CODEC_ID_DVD_SUBTITLE = 0x17000,
    AV_CODEC_ID_DVB_SUBTITLE,
    AV_CODEC_ID_TEXT,  ///< raw UTF-8 text
    AV_CODEC_ID_XSUB,
    AV_CODEC_ID_SSA,
    AV_CODEC_ID_MOV_TEXT,
    AV_CODEC_ID_HDMV_PGS_SUBTITLE,
    AV_CODEC_ID_DVB_TELETEXT,
    AV_CODEC_ID_SRT,

    AV_CODEC_ID_MICRODVD   = 0x17800,
    AV_CODEC_ID_EIA_608,
    AV_CODEC_ID_JACOSUB,
    AV_CODEC_ID_SAMI,
    AV_CODEC_ID_REALTEXT,
    AV_CODEC_ID_STL,
    AV_CODEC_ID_SUBVIEWER1,
    AV_CODEC_ID_SUBVIEWER,
    AV_CODEC_ID_SUBRIP,
    AV_CODEC_ID_WEBVTT,
    AV_CODEC_ID_MPL2,
    AV_CODEC_ID_VPLAYER,
    AV_CODEC_ID_PJS,
    AV_CODEC_ID_ASS,
    AV_CODEC_ID_HDMV_TEXT_SUBTITLE,

    /* other specific kind of codecs (generally used for attachments) */
    AV_CODEC_ID_FIRST_UNKNOWN = 0x18000,           ///< A dummy ID pointing at the start of various fake codecs.
    AV_CODEC_ID_TTF = 0x18000,

    AV_CODEC_ID_BINTEXT    = 0x18800,
    AV_CODEC_ID_XBIN,
    AV_CODEC_ID_IDF,
    AV_CODEC_ID_OTF,
    AV_CODEC_ID_SMPTE_KLV,
    AV_CODEC_ID_DVD_NAV,
    AV_CODEC_ID_TIMED_ID3,
    AV_CODEC_ID_BIN_DATA,


    AV_CODEC_ID_PROBE = 0x19000, ///< codec_id is not known (like AV_CODEC_ID_NONE) but lavf should attempt to identify it

    AV_CODEC_ID_MPEG2TS = 0x20000, /**< _FAKE_ codec to indicate a raw MPEG-2 TS
                                * stream (only used by libavformat) */
    AV_CODEC_ID_MPEG4SYSTEMS = 0x20001, /**< _FAKE_ codec to indicate a MPEG-4 Systems
                                * stream (only used by libavformat) */
    AV_CODEC_ID_FFMETADATA = 0x21000,   ///< Dummy codec for streams containing only metadata information.
    AV_CODEC_ID_WRAPPED_AVFRAME = 0x21001, ///< Passthrough codec, AVFrames wrapped in AVPacket
};

/**
 * This struct describes the properties of a single codec described by an
 * AVCodecID.
 * @see avcodec_descriptor_get()
 */
typedef struct AVCodecDescriptor {
    enum AVCodecID     id;
    enum AVMediaType type;
    /**
     * Name of the codec described by this descriptor. It is non-empty and
     * unique for each codec descriptor. It should contain alphanumeric
     * characters and '_' only.
     */
    const char      *name;
    /**
     * A more descriptive name for this codec. May be NULL.
     */
    const char *long_name;
    /**
     * Codec properties, a combination of AV_CODEC_PROP_* flags.
     */
    int             props;

    /**
     * MIME type(s) associated with the codec.
     * May be NULL; if not, a NULL-terminated array of MIME types.
     * The first item is always non-NULL and is the preferred MIME type.
     */
    const char *const *mime_types;
} AVCodecDescriptor;

/**
 * Codec uses only intra compression.
 * Video codecs only.
 */
#define AV_CODEC_PROP_INTRA_ONLY    (1 << 0)
/**
 * Codec supports lossy compression. Audio and video codecs only.
 * @note a codec may support both lossy and lossless
 * compression modes
 */
#define AV_CODEC_PROP_LOSSY         (1 << 1)
/**
 * Codec supports lossless compression. Audio and video codecs only.
 */
#define AV_CODEC_PROP_LOSSLESS      (1 << 2)
/**
 * Codec supports frame reordering. That is, the coded order (the order in which
 * the encoded packets are output by the encoders / stored / input to the
 * decoders) may be different from the presentation order of the corresponding
 * frames.
 *
 * For codecs that do not have this property set, PTS and DTS should always be
 * equal.
 */
#define AV_CODEC_PROP_REORDER       (1 << 3)
/**
 * Subtitle codec is bitmap based
 * Decoded AVSubtitle data can be read from the AVSubtitleRect->pict field.
 */
#define AV_CODEC_PROP_BITMAP_SUB    (1 << 16)
/**
 * Subtitle codec is text based.
 * Decoded AVSubtitle data can be read from the AVSubtitleRect->ass field.
 */
#define AV_CODEC_PROP_TEXT_SUB      (1 << 17)

/**
 * @ingroup lavc_decoding
 * Required number of additionally allocated bytes at the end of the input bitstream for decoding.
 * This is mainly needed because some optimized bitstream readers read
 * 32 or 64 bit at once and could read over the end.<br>
 * Note: If the first 23 bits of the additional bytes are not 0, then damaged
 * MPEG bitstreams could cause overread and segfault.
 */
#define AV_INPUT_BUFFER_PADDING_SIZE 32

/**
 * @ingroup lavc_encoding
 * minimum encoding buffer size
 * Used to avoid some checks during header writing.
 */
#define AV_INPUT_BUFFER_MIN_SIZE 16384

#if FF_API_WITHOUT_PREFIX
/**
 * @deprecated use AV_INPUT_BUFFER_PADDING_SIZE instead
 */
#define FF_INPUT_BUFFER_PADDING_SIZE 32

/**
 * @deprecated use AV_INPUT_BUFFER_MIN_SIZE instead
 */
#define FF_MIN_BUFFER_SIZE 16384
#endif /* FF_API_WITHOUT_PREFIX */

/**
 * @ingroup lavc_encoding
 * motion estimation type.
 * @deprecated use codec private option instead
 */
#if FF_API_MOTION_EST
enum Motion_Est_ID {
    ME_ZERO = 1,    ///< no search, that is use 0,0 vector whenever one is needed
    ME_FULL,
    ME_LOG,
    ME_PHODS,
    ME_EPZS,        ///< enhanced predictive zonal search
    ME_X1,          ///< reserved for experiments
    ME_HEX,         ///< hexagon based search
    ME_UMH,         ///< uneven multi-hexagon search
    ME_TESA,        ///< transformed exhaustive search algorithm
    ME_ITER=50,     ///< iterative search
};
#endif

/**
 * @ingroup lavc_decoding
 */
enum AVDiscard{
    /* We leave some space between them for extensions (drop some
     * keyframes for intra-only or drop just some bidir frames). */
    AVDISCARD_NONE    =-16, ///< discard nothing
    AVDISCARD_DEFAULT =  0, ///< discard useless packets like 0 size packets in avi
    AVDISCARD_NONREF  =  8, ///< discard all non reference
    AVDISCARD_BIDIR   = 16, ///< discard all bidirectional frames
    AVDISCARD_NONINTRA= 24, ///< discard all non intra frames
    AVDISCARD_NONKEY  = 32, ///< discard all frames except keyframes
    AVDISCARD_ALL     = 48, ///< discard all
};

enum AVAudioServiceType {
    AV_AUDIO_SERVICE_TYPE_MAIN              = 0,
    AV_AUDIO_SERVICE_TYPE_EFFECTS           = 1,
    AV_AUDIO_SERVICE_TYPE_VISUALLY_IMPAIRED = 2,
    AV_AUDIO_SERVICE_TYPE_HEARING_IMPAIRED  = 3,
    AV_AUDIO_SERVICE_TYPE_DIALOGUE          = 4,
    AV_AUDIO_SERVICE_TYPE_COMMENTARY        = 5,
    AV_AUDIO_SERVICE_TYPE_EMERGENCY         = 6,
    AV_AUDIO_SERVICE_TYPE_VOICE_OVER        = 7,
    AV_AUDIO_SERVICE_TYPE_KARAOKE           = 8,
    AV_AUDIO_SERVICE_TYPE_NB                   , ///< Not part of ABI
};

/**
 * @ingroup lavc_encoding
 */
typedef struct RcOverride{
    int start_frame;
    int end_frame;
    int qscale; // If this is 0 then quality_factor will be used instead.
    float quality_factor;
} RcOverride;

#if FF_API_MAX_BFRAMES
/**
 * @deprecated there is no libavcodec-wide limit on the number of B-frames
 */
#define FF_MAX_B_FRAMES 16
#endif

/* encoding support
   These flags can be passed in AVCodecContext.flags before initialization.
   Note: Not everything is supported yet.
*/

/**
 * Allow decoders to produce frames with data planes that are not aligned
 * to CPU requirements (e.g. due to cropping).
 */
#define AV_CODEC_FLAG_UNALIGNED       (1 <<  0)
/**
 * Use fixed qscale.
 */
#define AV_CODEC_FLAG_QSCALE          (1 <<  1)
/**
 * 4 MV per MB allowed / advanced prediction for H.263.
 */
#define AV_CODEC_FLAG_4MV             (1 <<  2)
/**
 * Output even those frames that might be corrupted.
 */
#define AV_CODEC_FLAG_OUTPUT_CORRUPT  (1 <<  3)
/**
 * Use qpel MC.
 */
#define AV_CODEC_FLAG_QPEL            (1 <<  4)
/**
 * Use internal 2pass ratecontrol in first pass mode.
 */
#define AV_CODEC_FLAG_PASS1           (1 <<  9)
/**
 * Use internal 2pass ratecontrol in second pass mode.
 */
#define AV_CODEC_FLAG_PASS2           (1 << 10)
/**
 * loop filter.
 */
#define AV_CODEC_FLAG_LOOP_FILTER     (1 << 11)
/**
 * Only decode/encode grayscale.
 */
#define AV_CODEC_FLAG_GRAY            (1 << 13)
/**
 * error[?] variables will be set during encoding.
 */
#define AV_CODEC_FLAG_PSNR            (1 << 15)
/**
 * Input bitstream might be truncated at a random location
 * instead of only at frame boundaries.
 */
#define AV_CODEC_FLAG_TRUNCATED       (1 << 16)
/**
 * Use interlaced DCT.
 */
#define AV_CODEC_FLAG_INTERLACED_DCT  (1 << 18)
/**
 * Force low delay.
 */
#define AV_CODEC_FLAG_LOW_DELAY       (1 << 19)
/**
 * Place global headers in extradata instead of every keyframe.
 */
#define AV_CODEC_FLAG_GLOBAL_HEADER   (1 << 22)
/**
 * Use only bitexact stuff (except (I)DCT).
 */
#define AV_CODEC_FLAG_BITEXACT        (1 << 23)
/* Fx : Flag for h263+ extra options */
/**
 * H.263 advanced intra coding / MPEG-4 AC prediction
 */
#define AV_CODEC_FLAG_AC_PRED         (1 << 24)
/**
 * interlaced motion estimation
 */
#define AV_CODEC_FLAG_INTERLACED_ME   (1 << 29)
#define AV_CODEC_FLAG_CLOSED_GOP      (1U << 31)

/**
 * Allow non spec compliant speedup tricks.
 */
#define AV_CODEC_FLAG2_FAST           (1 <<  0)
/**
 * Skip bitstream encoding.
 */
#define AV_CODEC_FLAG2_NO_OUTPUT      (1 <<  2)
/**
 * Place global headers at every keyframe instead of in extradata.
 */
#define AV_CODEC_FLAG2_LOCAL_HEADER   (1 <<  3)

/**
 * timecode is in drop frame format. DEPRECATED!!!!
 */
#define AV_CODEC_FLAG2_DROP_FRAME_TIMECODE (1 << 13)

/**
 * Input bitstream might be truncated at a packet boundaries
 * instead of only at frame boundaries.
 */
#define AV_CODEC_FLAG2_CHUNKS         (1 << 15)
/**
 * Discard cropping information from SPS.
 */
#define AV_CODEC_FLAG2_IGNORE_CROP    (1 << 16)

/**
 * Show all frames before the first keyframe
 */
#define AV_CODEC_FLAG2_SHOW_ALL       (1 << 22)
/**
 * Export motion vectors through frame side data
 */
#define AV_CODEC_FLAG2_EXPORT_MVS     (1 << 28)
/**
 * Do not skip samples and export skip information as frame side data
 */
#define AV_CODEC_FLAG2_SKIP_MANUAL    (1 << 29)

/* Unsupported options :
 *              Syntax Arithmetic coding (SAC)
 *              Reference Picture Selection
 *              Independent Segment Decoding */
/* /Fx */
/* codec capabilities */

/**
 * Decoder can use draw_horiz_band callback.
 */
#define AV_CODEC_CAP_DRAW_HORIZ_BAND     (1 <<  0)
/**
 * Codec uses get_buffer() for allocating buffers and supports custom allocators.
 * If not set, it might not use get_buffer() at all or use operations that
 * assume the buffer was allocated by avcodec_default_get_buffer.
 */
#define AV_CODEC_CAP_DR1                 (1 <<  1)
#define AV_CODEC_CAP_TRUNCATED           (1 <<  3)
/**
 * Encoder or decoder requires flushing with NULL input at the end in order to
 * give the complete and correct output.
 *
 * NOTE: If this flag is not set, the codec is guaranteed to never be fed with
 *       with NULL data. The user can still send NULL data to the public encode
 *       or decode function, but libavcodec will not pass it along to the codec
 *       unless this flag is set.
 *
 * Decoders:
 * The decoder has a non-zero delay and needs to be fed with avpkt->data=NULL,
 * avpkt->size=0 at the end to get the delayed data until the decoder no longer
 * returns frames.
 *
 * Encoders:
 * The encoder needs to be fed with NULL data at the end of encoding until the
 * encoder no longer returns data.
 *
 * NOTE: For encoders implementing the AVCodec.encode2() function, setting this
 *       flag also means that the encoder must set the pts and duration for
 *       each output packet. If this flag is not set, the pts and duration will
 *       be determined by libavcodec from the input frame.
 */
#define AV_CODEC_CAP_DELAY               (1 <<  5)
/**
 * Codec can be fed a final frame with a smaller size.
 * This can be used to prevent truncation of the last audio samples.
 */
#define AV_CODEC_CAP_SMALL_LAST_FRAME    (1 <<  6)

#if FF_API_CAP_VDPAU
/**
 * Codec can export data for HW decoding (VDPAU).
 */
#define AV_CODEC_CAP_HWACCEL_VDPAU       (1 <<  7)
#endif

/**
 * Codec can output multiple frames per AVPacket
 * Normally demuxers return one frame at a time, demuxers which do not do
 * are connected to a parser to split what they return into proper frames.
 * This flag is reserved to the very rare category of codecs which have a
 * bitstream that cannot be split into frames without timeconsuming
 * operations like full decoding. Demuxers carring such bitstreams thus
 * may return multiple frames in a packet. This has many disadvantages like
 * prohibiting stream copy in many cases thus it should only be considered
 * as a last resort.
 */
#define AV_CODEC_CAP_SUBFRAMES           (1 <<  8)
/**
 * Codec is experimental and is thus avoided in favor of non experimental
 * encoders
 */
#define AV_CODEC_CAP_EXPERIMENTAL        (1 <<  9)
/**
 * Codec should fill in channel configuration and samplerate instead of container
 */
#define AV_CODEC_CAP_CHANNEL_CONF        (1 << 10)
/**
 * Codec supports frame-level multithreading.
 */
#define AV_CODEC_CAP_FRAME_THREADS       (1 << 12)
/**
 * Codec supports slice-based (or partition-based) multithreading.
 */
#define AV_CODEC_CAP_SLICE_THREADS       (1 << 13)
/**
 * Codec supports changed parameters at any point.
 */
#define AV_CODEC_CAP_PARAM_CHANGE        (1 << 14)
/**
 * Codec supports avctx->thread_count == 0 (auto).
 */
#define AV_CODEC_CAP_AUTO_THREADS        (1 << 15)
/**
 * Audio encoder supports receiving a different number of samples in each call.
 */
#define AV_CODEC_CAP_VARIABLE_FRAME_SIZE (1 << 16)
/**
 * Codec is intra only.
 */
#define AV_CODEC_CAP_INTRA_ONLY       0x40000000
/**
 * Codec is lossless.
 */
#define AV_CODEC_CAP_LOSSLESS         0x80000000


#if FF_API_WITHOUT_PREFIX
/**
 * Allow decoders to produce frames with data planes that are not aligned
 * to CPU requirements (e.g. due to cropping).
 */
#define CODEC_FLAG_UNALIGNED AV_CODEC_FLAG_UNALIGNED
#define CODEC_FLAG_QSCALE AV_CODEC_FLAG_QSCALE
#define CODEC_FLAG_4MV    AV_CODEC_FLAG_4MV
#define CODEC_FLAG_OUTPUT_CORRUPT AV_CODEC_FLAG_OUTPUT_CORRUPT
#define CODEC_FLAG_QPEL   AV_CODEC_FLAG_QPEL
#if FF_API_GMC
/**
 * @deprecated use the "gmc" private option of the libxvid encoder
 */
#define CODEC_FLAG_GMC    0x0020  ///< Use GMC.
#endif
#if FF_API_MV0
/**
 * @deprecated use the flag "mv0" in the "mpv_flags" private option of the
 * mpegvideo encoders
 */
#define CODEC_FLAG_MV0    0x0040
#endif
#if FF_API_INPUT_PRESERVED
/**
 * @deprecated passing reference-counted frames to the encoders replaces this
 * flag
 */
#define CODEC_FLAG_INPUT_PRESERVED 0x0100
#endif
#define CODEC_FLAG_PASS1           AV_CODEC_FLAG_PASS1
#define CODEC_FLAG_PASS2           AV_CODEC_FLAG_PASS2
#define CODEC_FLAG_GRAY            AV_CODEC_FLAG_GRAY
#if FF_API_EMU_EDGE
/**
 * @deprecated edges are not used/required anymore. I.e. this flag is now always
 * set.
 */
#define CODEC_FLAG_EMU_EDGE        0x4000
#endif
#define CODEC_FLAG_PSNR            AV_CODEC_FLAG_PSNR
#define CODEC_FLAG_TRUNCATED       AV_CODEC_FLAG_TRUNCATED

#if FF_API_NORMALIZE_AQP
/**
 * @deprecated use the flag "naq" in the "mpv_flags" private option of the
 * mpegvideo encoders
 */
#define CODEC_FLAG_NORMALIZE_AQP  0x00020000
#endif
#define CODEC_FLAG_INTERLACED_DCT AV_CODEC_FLAG_INTERLACED_DCT
#define CODEC_FLAG_LOW_DELAY      AV_CODEC_FLAG_LOW_DELAY
#define CODEC_FLAG_GLOBAL_HEADER  AV_CODEC_FLAG_GLOBAL_HEADER
#define CODEC_FLAG_BITEXACT       AV_CODEC_FLAG_BITEXACT
#define CODEC_FLAG_AC_PRED        AV_CODEC_FLAG_AC_PRED
#define CODEC_FLAG_LOOP_FILTER    AV_CODEC_FLAG_LOOP_FILTER
#define CODEC_FLAG_INTERLACED_ME  AV_CODEC_FLAG_INTERLACED_ME
#define CODEC_FLAG_CLOSED_GOP     AV_CODEC_FLAG_CLOSED_GOP
#define CODEC_FLAG2_FAST          AV_CODEC_FLAG2_FAST
#define CODEC_FLAG2_NO_OUTPUT     AV_CODEC_FLAG2_NO_OUTPUT
#define CODEC_FLAG2_LOCAL_HEADER  AV_CODEC_FLAG2_LOCAL_HEADER
#define CODEC_FLAG2_DROP_FRAME_TIMECODE AV_CODEC_FLAG2_DROP_FRAME_TIMECODE
#define CODEC_FLAG2_IGNORE_CROP   AV_CODEC_FLAG2_IGNORE_CROP

#define CODEC_FLAG2_CHUNKS        AV_CODEC_FLAG2_CHUNKS
#define CODEC_FLAG2_SHOW_ALL      AV_CODEC_FLAG2_SHOW_ALL
#define CODEC_FLAG2_EXPORT_MVS    AV_CODEC_FLAG2_EXPORT_MVS
#define CODEC_FLAG2_SKIP_MANUAL   AV_CODEC_FLAG2_SKIP_MANUAL

/* Unsupported options :
 *              Syntax Arithmetic coding (SAC)
 *              Reference Picture Selection
 *              Independent Segment Decoding */
/* /Fx */
/* codec capabilities */

#define CODEC_CAP_DRAW_HORIZ_BAND AV_CODEC_CAP_DRAW_HORIZ_BAND ///< Decoder can use draw_horiz_band callback.
/**
 * Codec uses get_buffer() for allocating buffers and supports custom allocators.
 * If not set, it might not use get_buffer() at all or use operations that
 * assume the buffer was allocated by avcodec_default_get_buffer.
 */
#define CODEC_CAP_DR1             AV_CODEC_CAP_DR1
#define CODEC_CAP_TRUNCATED       AV_CODEC_CAP_TRUNCATED
#if FF_API_XVMC
/* Codec can export data for HW decoding. This flag indicates that
 * the codec would call get_format() with list that might contain HW accelerated
 * pixel formats (XvMC, VDPAU, VAAPI, etc). The application can pick any of them
 * including raw image format.
 * The application can use the passed context to determine bitstream version,
 * chroma format, resolution etc.
 */
#define CODEC_CAP_HWACCEL         0x0010
#endif /* FF_API_XVMC */
/**
 * Encoder or decoder requires flushing with NULL input at the end in order to
 * give the complete and correct output.
 *
 * NOTE: If this flag is not set, the codec is guaranteed to never be fed with
 *       with NULL data. The user can still send NULL data to the public encode
 *       or decode function, but libavcodec will not pass it along to the codec
 *       unless this flag is set.
 *
 * Decoders:
 * The decoder has a non-zero delay and needs to be fed with avpkt->data=NULL,
 * avpkt->size=0 at the end to get the delayed data until the decoder no longer
 * returns frames.
 *
 * Encoders:
 * The encoder needs to be fed with NULL data at the end of encoding until the
 * encoder no longer returns data.
 *
 * NOTE: For encoders implementing the AVCodec.encode2() function, setting this
 *       flag also means that the encoder must set the pts and duration for
 *       each output packet. If this flag is not set, the pts and duration will
 *       be determined by libavcodec from the input frame.
 */
#define CODEC_CAP_DELAY           AV_CODEC_CAP_DELAY
/**
 * Codec can be fed a final frame with a smaller size.
 * This can be used to prevent truncation of the last audio samples.
 */
#define CODEC_CAP_SMALL_LAST_FRAME AV_CODEC_CAP_SMALL_LAST_FRAME
#if FF_API_CAP_VDPAU
/**
 * Codec can export data for HW decoding (VDPAU).
 */
#define CODEC_CAP_HWACCEL_VDPAU    AV_CODEC_CAP_HWACCEL_VDPAU
#endif
/**
 * Codec can output multiple frames per AVPacket
 * Normally demuxers return one frame at a time, demuxers which do not do
 * are connected to a parser to split what they return into proper frames.
 * This flag is reserved to the very rare category of codecs which have a
 * bitstream that cannot be split into frames without timeconsuming
 * operations like full decoding. Demuxers carring such bitstreams thus
 * may return multiple frames in a packet. This has many disadvantages like
 * prohibiting stream copy in many cases thus it should only be considered
 * as a last resort.
 */
#define CODEC_CAP_SUBFRAMES        AV_CODEC_CAP_SUBFRAMES
/**
 * Codec is experimental and is thus avoided in favor of non experimental
 * encoders
 */
#define CODEC_CAP_EXPERIMENTAL     AV_CODEC_CAP_EXPERIMENTAL
/**
 * Codec should fill in channel configuration and samplerate instead of container
 */
#define CODEC_CAP_CHANNEL_CONF     AV_CODEC_CAP_CHANNEL_CONF
#if FF_API_NEG_LINESIZES
/**
 * @deprecated no codecs use this capability
 */
#define CODEC_CAP_NEG_LINESIZES    0x0800
#endif
/**
 * Codec supports frame-level multithreading.
 */
#define CODEC_CAP_FRAME_THREADS    AV_CODEC_CAP_FRAME_THREADS
/**
 * Codec supports slice-based (or partition-based) multithreading.
 */
#define CODEC_CAP_SLICE_THREADS    AV_CODEC_CAP_SLICE_THREADS
/**
 * Codec supports changed parameters at any point.
 */
#define CODEC_CAP_PARAM_CHANGE     AV_CODEC_CAP_PARAM_CHANGE
/**
 * Codec supports avctx->thread_count == 0 (auto).
 */
#define CODEC_CAP_AUTO_THREADS     AV_CODEC_CAP_AUTO_THREADS
/**
 * Audio encoder supports receiving a different number of samples in each call.
 */
#define CODEC_CAP_VARIABLE_FRAME_SIZE AV_CODEC_CAP_VARIABLE_FRAME_SIZE
/**
 * Codec is intra only.
 */
#define CODEC_CAP_INTRA_ONLY       AV_CODEC_CAP_INTRA_ONLY
/**
 * Codec is lossless.
 */
#define CODEC_CAP_LOSSLESS         AV_CODEC_CAP_LOSSLESS

/**
 * HWAccel is experimental and is thus avoided in favor of non experimental
 * codecs
 */
#define HWACCEL_CODEC_CAP_EXPERIMENTAL     0x0200
#endif /* FF_API_WITHOUT_PREFIX */

#if FF_API_MB_TYPE
//The following defines may change, don't expect compatibility if you use them.
#define MB_TYPE_INTRA4x4   0x0001
#define MB_TYPE_INTRA16x16 0x0002 //FIXME H.264-specific
#define MB_TYPE_INTRA_PCM  0x0004 //FIXME H.264-specific
#define MB_TYPE_16x16      0x0008
#define MB_TYPE_16x8       0x0010
#define MB_TYPE_8x16       0x0020
#define MB_TYPE_8x8        0x0040
#define MB_TYPE_INTERLACED 0x0080
#define MB_TYPE_DIRECT2    0x0100 //FIXME
#define MB_TYPE_ACPRED     0x0200
#define MB_TYPE_GMC        0x0400
#define MB_TYPE_SKIP       0x0800
#define MB_TYPE_P0L0       0x1000
#define MB_TYPE_P1L0       0x2000
#define MB_TYPE_P0L1       0x4000
#define MB_TYPE_P1L1       0x8000
#define MB_TYPE_L0         (MB_TYPE_P0L0 | MB_TYPE_P1L0)
#define MB_TYPE_L1         (MB_TYPE_P0L1 | MB_TYPE_P1L1)
#define MB_TYPE_L0L1       (MB_TYPE_L0   | MB_TYPE_L1)
#define MB_TYPE_QUANT      0x00010000
#define MB_TYPE_CBP        0x00020000
//Note bits 24-31 are reserved for codec specific use (h264 ref0, mpeg1 0mv, ...)
#endif

/**
 * Pan Scan area.
 * This specifies the area which should be displayed.
 * Note there may be multiple such areas for one frame.
 */
typedef struct AVPanScan{
    /**
     * id
     * - encoding: Set by user.
     * - decoding: Set by libavcodec.
     */
    int id;

    /**
     * width and height in 1/16 pel
     * - encoding: Set by user.
     * - decoding: Set by libavcodec.
     */
    int width;
    int height;

    /**
     * position of the top left corner in 1/16 pel for up to 3 fields/frames
     * - encoding: Set by user.
     * - decoding: Set by libavcodec.
     */
    int16_t position[3][2];
}AVPanScan;

#if FF_API_QSCALE_TYPE
#define FF_QSCALE_TYPE_MPEG1 0
#define FF_QSCALE_TYPE_MPEG2 1
#define FF_QSCALE_TYPE_H264  2
#define FF_QSCALE_TYPE_VP56  3
#endif

/**
 * The decoder will keep a reference to the frame and may reuse it later.
 */
#define AV_GET_BUFFER_FLAG_REF (1 << 0)

/**
 * @defgroup lavc_packet AVPacket
 *
 * Types and functions for working with AVPacket.
 * @{
 */
enum AVPacketSideDataType {
    AV_PKT_DATA_PALETTE,
    AV_PKT_DATA_NEW_EXTRADATA,

    /**
     * An AV_PKT_DATA_PARAM_CHANGE side data packet is laid out as follows:
     * @code
     * u32le param_flags
     * if (param_flags & AV_SIDE_DATA_PARAM_CHANGE_CHANNEL_COUNT)
     *     s32le channel_count
     * if (param_flags & AV_SIDE_DATA_PARAM_CHANGE_CHANNEL_LAYOUT)
     *     u64le channel_layout
     * if (param_flags & AV_SIDE_DATA_PARAM_CHANGE_SAMPLE_RATE)
     *     s32le sample_rate
     * if (param_flags & AV_SIDE_DATA_PARAM_CHANGE_DIMENSIONS)
     *     s32le width
     *     s32le height
     * @endcode
     */
    AV_PKT_DATA_PARAM_CHANGE,

    /**
     * An AV_PKT_DATA_H263_MB_INFO side data packet contains a number of
     * structures with info about macroblocks relevant to splitting the
     * packet into smaller packets on macroblock edges (e.g. as for RFC 2190).
     * That is, it does not necessarily contain info about all macroblocks,
     * as long as the distance between macroblocks in the info is smaller
     * than the target payload size.
     * Each MB info structure is 12 bytes, and is laid out as follows:
     * @code
     * u32le bit offset from the start of the packet
     * u8    current quantizer at the start of the macroblock
     * u8    GOB number
     * u16le macroblock address within the GOB
     * u8    horizontal MV predictor
     * u8    vertical MV predictor
     * u8    horizontal MV predictor for block number 3
     * u8    vertical MV predictor for block number 3
     * @endcode
     */
    AV_PKT_DATA_H263_MB_INFO,

    /**
     * This side data should be associated with an audio stream and contains
     * ReplayGain information in form of the AVReplayGain struct.
     */
    AV_PKT_DATA_REPLAYGAIN,

    /**
     * This side data contains a 3x3 transformation matrix describing an affine
     * transformation that needs to be applied to the decoded video frames for
     * correct presentation.
     *
     * See libavutil/display.h for a detailed description of the data.
     */
    AV_PKT_DATA_DISPLAYMATRIX,

    /**
     * This side data should be associated with a video stream and contains
     * Stereoscopic 3D information in form of the AVStereo3D struct.
     */
    AV_PKT_DATA_STEREO3D,

    /**
     * This side data should be associated with an audio stream and corresponds
     * to enum AVAudioServiceType.
     */
    AV_PKT_DATA_AUDIO_SERVICE_TYPE,

    /**
     * This side data contains quality related information from the encoder.
     * @code
     * u32le quality factor of the compressed frame. Allowed range is between 1 (good) and FF_LAMBDA_MAX (bad).
     * u8    picture type
     * u8    error count
     * u16   reserved
     * u64le[error count] sum of squared differences between encoder in and output
     * @endcode
     */
    AV_PKT_DATA_QUALITY_STATS,

    /**
     * This side data contains an integer value representing the stream index
     * of a "fallback" track.  A fallback track indicates an alternate
     * track to use when the current track can not be decoded for some reason.
     * e.g. no decoder available for codec.
     */
    AV_PKT_DATA_FALLBACK_TRACK,

    /**
     * Recommmends skipping the specified number of samples
     * @code
     * u32le number of samples to skip from start of this packet
     * u32le number of samples to skip from end of this packet
     * u8    reason for start skip
     * u8    reason for end   skip (0=padding silence, 1=convergence)
     * @endcode
     */
    AV_PKT_DATA_SKIP_SAMPLES=70,

    /**
     * An AV_PKT_DATA_JP_DUALMONO side data packet indicates that
     * the packet may contain "dual mono" audio specific to Japanese DTV
     * and if it is true, recommends only the selected channel to be used.
     * @code
     * u8    selected channels (0=mail/left, 1=sub/right, 2=both)
     * @endcode
     */
    AV_PKT_DATA_JP_DUALMONO,

    /**
     * A list of zero terminated key/value strings. There is no end marker for
     * the list, so it is required to rely on the side data size to stop.
     */
    AV_PKT_DATA_STRINGS_METADATA,

    /**
     * Subtitle event position
     * @code
     * u32le x1
     * u32le y1
     * u32le x2
     * u32le y2
     * @endcode
     */
    AV_PKT_DATA_SUBTITLE_POSITION,

    /**
     * Data found in BlockAdditional element of matroska container. There is
     * no end marker for the data, so it is required to rely on the side data
     * size to recognize the end. 8 byte id (as found in BlockAddId) followed
     * by data.
     */
    AV_PKT_DATA_MATROSKA_BLOCKADDITIONAL,

    /**
     * The optional first identifier line of a WebVTT cue.
     */
    AV_PKT_DATA_WEBVTT_IDENTIFIER,

    /**
     * The optional settings (rendering instructions) that immediately
     * follow the timestamp specifier of a WebVTT cue.
     */
    AV_PKT_DATA_WEBVTT_SETTINGS,

    /**
     * A list of zero terminated key/value strings. There is no end marker for
     * the list, so it is required to rely on the side data size to stop. This
     * side data includes updated metadata which appeared in the stream.
     */
    AV_PKT_DATA_METADATA_UPDATE,
};

#define AV_PKT_DATA_QUALITY_FACTOR AV_PKT_DATA_QUALITY_STATS //DEPRECATED

typedef struct AVPacketSideData {
    uint8_t *data;
    int      size;
    enum AVPacketSideDataType type;
} AVPacketSideData;

/**
 * This structure stores compressed data. It is typically exported by demuxers
 * and then passed as input to decoders, or received as output from encoders and
 * then passed to muxers.
 *
 * For video, it should typically contain one compressed frame. For audio it may
 * contain several compressed frames. Encoders are allowed to output empty
 * packets, with no compressed data, containing only side data
 * (e.g. to update some stream parameters at the end of encoding).
 *
 * AVPacket is one of the few structs in FFmpeg, whose size is a part of public
 * ABI. Thus it may be allocated on stack and no new fields can be added to it
 * without libavcodec and libavformat major bump.
 *
 * The semantics of data ownership depends on the buf field.
 * If it is set, the packet data is dynamically allocated and is
 * valid indefinitely until a call to av_packet_unref() reduces the
 * reference count to 0.
 *
 * If the buf field is not set av_packet_ref() would make a copy instead
 * of increasing the reference count.
 *
 * The side data is always allocated with av_malloc(), copied by
 * av_packet_ref() and freed by av_packet_unref().
 *
 * @see av_packet_ref
 * @see av_packet_unref
 */
typedef struct AVPacket {
    /**
     * A reference to the reference-counted buffer where the packet data is
     * stored.
     * May be NULL, then the packet data is not reference-counted.
     */
    AVBufferRef *buf;
    /**
     * Presentation timestamp in AVStream->time_base units; the time at which
     * the decompressed packet will be presented to the user.
     * Can be AV_NOPTS_VALUE if it is not stored in the file.
     * pts MUST be larger or equal to dts as presentation cannot happen before
     * decompression, unless one wants to view hex dumps. Some formats misuse
     * the terms dts and pts/cts to mean something different. Such timestamps
     * must be converted to true pts/dts before they are stored in AVPacket.
     */
    int64_t pts;
    /**
     * Decompression timestamp in AVStream->time_base units; the time at which
     * the packet is decompressed.
     * Can be AV_NOPTS_VALUE if it is not stored in the file.
     */
    int64_t dts;
    uint8_t *data;
    int   size;
    int   stream_index;
    /**
     * A combination of AV_PKT_FLAG values
     */
    int   flags;
    /**
     * Additional packet data that can be provided by the container.
     * Packet can contain several types of side information.
     */
    AVPacketSideData *side_data;
    int side_data_elems;

    /**
     * Duration of this packet in AVStream->time_base units, 0 if unknown.
     * Equals next_pts - this_pts in presentation order.
     */
    int64_t duration;

    int64_t pos;                            ///< byte position in stream, -1 if unknown

#if FF_API_CONVERGENCE_DURATION
    /**
     * @deprecated Same as the duration field, but as int64_t. This was required
     * for Matroska subtitles, whose duration values could overflow when the
     * duration field was still an int.
     */
    attribute_deprecated
    int64_t convergence_duration;
#endif
} AVPacket;
#define AV_PKT_FLAG_KEY     0x0001 ///< The packet contains a keyframe
#define AV_PKT_FLAG_CORRUPT 0x0002 ///< The packet content is corrupted

enum AVSideDataParamChangeFlags {
    AV_SIDE_DATA_PARAM_CHANGE_CHANNEL_COUNT  = 0x0001,
    AV_SIDE_DATA_PARAM_CHANGE_CHANNEL_LAYOUT = 0x0002,
    AV_SIDE_DATA_PARAM_CHANGE_SAMPLE_RATE    = 0x0004,
    AV_SIDE_DATA_PARAM_CHANGE_DIMENSIONS     = 0x0008,
};
/**
 * @}
 */

struct AVCodecInternal;

enum AVFieldOrder {
    AV_FIELD_UNKNOWN,
    AV_FIELD_PROGRESSIVE,
    AV_FIELD_TT,          //< Top coded_first, top displayed first
    AV_FIELD_BB,          //< Bottom coded first, bottom displayed first
    AV_FIELD_TB,          //< Top coded first, bottom displayed first
    AV_FIELD_BT,          //< Bottom coded first, top displayed first
};

/**
 * main external API structure.
 * New fields can be added to the end with minor version bumps.
 * Removal, reordering and changes to existing fields require a major
 * version bump.
 * Please use AVOptions (av_opt* / av_set/get*()) to access these fields from user
 * applications.
 * sizeof(AVCodecContext) must not be used outside libav*.
 */
typedef struct AVCodecContext {
    /**
     * information on struct for av_log
     * - set by avcodec_alloc_context3
     */
    const AVClass *av_class;
    int log_level_offset;

    enum AVMediaType codec_type; /* see AVMEDIA_TYPE_xxx */
    const struct AVCodec  *codec;
#if FF_API_CODEC_NAME
    /**
     * @deprecated this field is not used for anything in libavcodec
     */
    attribute_deprecated
    char             codec_name[32];
#endif
    enum AVCodecID     codec_id; /* see AV_CODEC_ID_xxx */

    /**
     * fourcc (LSB first, so "ABCD" -> ('D'<<24) + ('C'<<16) + ('B'<<8) + 'A').
     * This is used to work around some encoder bugs.
     * A demuxer should set this to what is stored in the field used to identify the codec.
     * If there are multiple such fields in a container then the demuxer should choose the one
     * which maximizes the information about the used codec.
     * If the codec tag field in a container is larger than 32 bits then the demuxer should
     * remap the longer ID to 32 bits with a table or other structure. Alternatively a new
     * extra_codec_tag + size could be added but for this a clear advantage must be demonstrated
     * first.
     * - encoding: Set by user, if not then the default based on codec_id will be used.
     * - decoding: Set by user, will be converted to uppercase by libavcodec during init.
     */
    unsigned int codec_tag;

#if FF_API_STREAM_CODEC_TAG
    /**
     * @deprecated this field is unused
     */
    attribute_deprecated
    unsigned int stream_codec_tag;
#endif

    void *priv_data;

    /**
     * Private context used for internal data.
     *
     * Unlike priv_data, this is not codec-specific. It is used in general
     * libavcodec functions.
     */
    struct AVCodecInternal *internal;

    /**
     * Private data of the user, can be used to carry app specific stuff.
     * - encoding: Set by user.
     * - decoding: Set by user.
     */
    void *opaque;

    /**
     * the average bitrate
     * - encoding: Set by user; unused for constant quantizer encoding.
     * - decoding: Set by user, may be overwritten by libavcodec
     *             if this info is available in the stream
     */
    int64_t bit_rate;

    /**
     * number of bits the bitstream is allowed to diverge from the reference.
     *           the reference can be CBR (for CBR pass1) or VBR (for pass2)
     * - encoding: Set by user; unused for constant quantizer encoding.
     * - decoding: unused
     */
    int bit_rate_tolerance;

    /**
     * Global quality for codecs which cannot change it per frame.
     * This should be proportional to MPEG-1/2/4 qscale.
     * - encoding: Set by user.
     * - decoding: unused
     */
    int global_quality;

    /**
     * - encoding: Set by user.
     * - decoding: unused
     */
    int compression_level;
#define FF_COMPRESSION_DEFAULT -1

    /**
     * AV_CODEC_FLAG_*.
     * - encoding: Set by user.
     * - decoding: Set by user.
     */
    int flags;

    /**
     * AV_CODEC_FLAG2_*
     * - encoding: Set by user.
     * - decoding: Set by user.
     */
    int flags2;

    /**
     * some codecs need / can use extradata like Huffman tables.
     * mjpeg: Huffman tables
     * rv10: additional flags
     * mpeg4: global headers (they can be in the bitstream or here)
     * The allocated memory should be AV_INPUT_BUFFER_PADDING_SIZE bytes larger
     * than extradata_size to avoid problems if it is read with the bitstream reader.
     * The bytewise contents of extradata must not depend on the architecture or CPU endianness.
     * - encoding: Set/allocated/freed by libavcodec.
     * - decoding: Set/allocated/freed by user.
     */
    uint8_t *extradata;
    int extradata_size;

    /**
     * This is the fundamental unit of time (in seconds) in terms
     * of which frame timestamps are represented. For fixed-fps content,
     * timebase should be 1/framerate and timestamp increments should be
     * identically 1.
     * This often, but not always is the inverse of the frame rate or field rate
     * for video.
     * - encoding: MUST be set by user.
     * - decoding: the use of this field for decoding is deprecated.
     *             Use framerate instead.
     */
    AVRational time_base;

    /**
     * For some codecs, the time base is closer to the field rate than the frame rate.
     * Most notably, H.264 and MPEG-2 specify time_base as half of frame duration
     * if no telecine is used ...
     *
     * Set to time_base ticks per frame. Default 1, e.g., H.264/MPEG-2 set it to 2.
     */
    int ticks_per_frame;

    /**
     * Codec delay.
     *
     * Encoding: Number of frames delay there will be from the encoder input to
     *           the decoder output. (we assume the decoder matches the spec)
     * Decoding: Number of frames delay in addition to what a standard decoder
     *           as specified in the spec would produce.
     *
     * Video:
     *   Number of frames the decoded output will be delayed relative to the
     *   encoded input.
     *
     * Audio:
     *   For encoding, this field is unused (see initial_padding).
     *
     *   For decoding, this is the number of samples the decoder needs to
     *   output before the decoder's output is valid. When seeking, you should
     *   start decoding this many samples prior to your desired seek point.
     *
     * - encoding: Set by libavcodec.
     * - decoding: Set by libavcodec.
     */
    int delay;


    /* video only */
    /**
     * picture width / height.
     *
     * @note Those fields may not match the values of the last
     * AVFrame outputted by avcodec_decode_video2 due frame
     * reordering.
     *
     * - encoding: MUST be set by user.
     * - decoding: May be set by the user before opening the decoder if known e.g.
     *             from the container. Some decoders will require the dimensions
     *             to be set by the caller. During decoding, the decoder may
     *             overwrite those values as required while parsing the data.
     */
    int width, height;

    /**
     * Bitstream width / height, may be different from width/height e.g. when
     * the decoded frame is cropped before being output or lowres is enabled.
     *
     * @note Those field may not match the value of the last
     * AVFrame outputted by avcodec_decode_video2 due frame
     * reordering.
     *
     * - encoding: unused
     * - decoding: May be set by the user before opening the decoder if known
     *             e.g. from the container. During decoding, the decoder may
     *             overwrite those values as required while parsing the data.
     */
    int coded_width, coded_height;

#if FF_API_ASPECT_EXTENDED
#define FF_ASPECT_EXTENDED 15
#endif

    /**
     * the number of pictures in a group of pictures, or 0 for intra_only
     * - encoding: Set by user.
     * - decoding: unused
     */
    int gop_size;

    /**
     * Pixel format, see AV_PIX_FMT_xxx.
     * May be set by the demuxer if known from headers.
     * May be overridden by the decoder if it knows better.
     *
     * @note This field may not match the value of the last
     * AVFrame outputted by avcodec_decode_video2 due frame
     * reordering.
     *
     * - encoding: Set by user.
     * - decoding: Set by user if known, overridden by libavcodec while
     *             parsing the data.
     */
    enum AVPixelFormat pix_fmt;

#if FF_API_MOTION_EST
    /**
     * This option does nothing
     * @deprecated use codec private options instead
     */
    attribute_deprecated int me_method;
#endif

    /**
     * If non NULL, 'draw_horiz_band' is called by the libavcodec
     * decoder to draw a horizontal band. It improves cache usage. Not
     * all codecs can do that. You must check the codec capabilities
     * beforehand.
     * When multithreading is used, it may be called from multiple threads
     * at the same time; threads might draw different parts of the same AVFrame,
     * or multiple AVFrames, and there is no guarantee that slices will be drawn
     * in order.
     * The function is also used by hardware acceleration APIs.
     * It is called at least once during frame decoding to pass
     * the data needed for hardware render.
     * In that mode instead of pixel data, AVFrame points to
     * a structure specific to the acceleration API. The application
     * reads the structure and can change some fields to indicate progress
     * or mark state.
     * - encoding: unused
     * - decoding: Set by user.
     * @param height the height of the slice
     * @param y the y position of the slice
     * @param type 1->top field, 2->bottom field, 3->frame
     * @param offset offset into the AVFrame.data from which the slice should be read
     */
    void (*draw_horiz_band)(struct AVCodecContext *s,
                            const AVFrame *src, int offset[AV_NUM_DATA_POINTERS],
                            int y, int type, int height);

    /**
     * callback to negotiate the pixelFormat
     * @param fmt is the list of formats which are supported by the codec,
     * it is terminated by -1 as 0 is a valid format, the formats are ordered by quality.
     * The first is always the native one.
     * @note The callback may be called again immediately if initialization for
     * the selected (hardware-accelerated) pixel format failed.
     * @warning Behavior is undefined if the callback returns a value not
     * in the fmt list of formats.
     * @return the chosen format
     * - encoding: unused
     * - decoding: Set by user, if not set the native format will be chosen.
     */
    enum AVPixelFormat (*get_format)(struct AVCodecContext *s, const enum AVPixelFormat * fmt);

    /**
     * maximum number of B-frames between non-B-frames
     * Note: The output will be delayed by max_b_frames+1 relative to the input.
     * - encoding: Set by user.
     * - decoding: unused
     */
    int max_b_frames;

    /**
     * qscale factor between IP and B-frames
     * If > 0 then the last P-frame quantizer will be used (q= lastp_q*factor+offset).
     * If < 0 then normal ratecontrol will be done (q= -normal_q*factor+offset).
     * - encoding: Set by user.
     * - decoding: unused
     */
    float b_quant_factor;

#if FF_API_RC_STRATEGY
    /** @deprecated use codec private option instead */
    attribute_deprecated int rc_strategy;
#define FF_RC_STRATEGY_XVID 1
#endif

    int b_frame_strategy;

    /**
     * qscale offset between IP and B-frames
     * - encoding: Set by user.
     * - decoding: unused
     */
    float b_quant_offset;

    /**
     * Size of the frame reordering buffer in the decoder.
     * For MPEG-2 it is 1 IPB or 0 low delay IP.
     * - encoding: Set by libavcodec.
     * - decoding: Set by libavcodec.
     */
    int has_b_frames;

    /**
     * 0-> h263 quant 1-> mpeg quant
     * - encoding: Set by user.
     * - decoding: unused
     */
    int mpeg_quant;

    /**
     * qscale factor between P and I-frames
     * If > 0 then the last p frame quantizer will be used (q= lastp_q*factor+offset).
     * If < 0 then normal ratecontrol will be done (q= -normal_q*factor+offset).
     * - encoding: Set by user.
     * - decoding: unused
     */
    float i_quant_factor;

    /**
     * qscale offset between P and I-frames
     * - encoding: Set by user.
     * - decoding: unused
     */
    float i_quant_offset;

    /**
     * luminance masking (0-> disabled)
     * - encoding: Set by user.
     * - decoding: unused
     */
    float lumi_masking;

    /**
     * temporary complexity masking (0-> disabled)
     * - encoding: Set by user.
     * - decoding: unused
     */
    float temporal_cplx_masking;

    /**
     * spatial complexity masking (0-> disabled)
     * - encoding: Set by user.
     * - decoding: unused
     */
    float spatial_cplx_masking;

    /**
     * p block masking (0-> disabled)
     * - encoding: Set by user.
     * - decoding: unused
     */
    float p_masking;

    /**
     * darkness masking (0-> disabled)
     * - encoding: Set by user.
     * - decoding: unused
     */
    float dark_masking;

    /**
     * slice count
     * - encoding: Set by libavcodec.
     * - decoding: Set by user (or 0).
     */
    int slice_count;
    /**
     * prediction method (needed for huffyuv)
     * - encoding: Set by user.
     * - decoding: unused
     */
     int prediction_method;
#define FF_PRED_LEFT   0
#define FF_PRED_PLANE  1
#define FF_PRED_MEDIAN 2

    /**
     * slice offsets in the frame in bytes
     * - encoding: Set/allocated by libavcodec.
     * - decoding: Set/allocated by user (or NULL).
     */
    int *slice_offset;

    /**
     * sample aspect ratio (0 if unknown)
     * That is the width of a pixel divided by the height of the pixel.
     * Numerator and denominator must be relatively prime and smaller than 256 for some video standards.
     * - encoding: Set by user.
     * - decoding: Set by libavcodec.
     */
    AVRational sample_aspect_ratio;

    /**
     * motion estimation comparison function
     * - encoding: Set by user.
     * - decoding: unused
     */
    int me_cmp;
    /**
     * subpixel motion estimation comparison function
     * - encoding: Set by user.
     * - decoding: unused
     */
    int me_sub_cmp;
    /**
     * macroblock comparison function (not supported yet)
     * - encoding: Set by user.
     * - decoding: unused
     */
    int mb_cmp;
    /**
     * interlaced DCT comparison function
     * - encoding: Set by user.
     * - decoding: unused
     */
    int ildct_cmp;
#define FF_CMP_SAD    0
#define FF_CMP_SSE    1
#define FF_CMP_SATD   2
#define FF_CMP_DCT    3
#define FF_CMP_PSNR   4
#define FF_CMP_BIT    5
#define FF_CMP_RD     6
#define FF_CMP_ZERO   7
#define FF_CMP_VSAD   8
#define FF_CMP_VSSE   9
#define FF_CMP_NSSE   10
#define FF_CMP_W53    11
#define FF_CMP_W97    12
#define FF_CMP_DCTMAX 13
#define FF_CMP_DCT264 14
#define FF_CMP_CHROMA 256

    /**
     * ME diamond size & shape
     * - encoding: Set by user.
     * - decoding: unused
     */
    int dia_size;

    /**
     * amount of previous MV predictors (2a+1 x 2a+1 square)
     * - encoding: Set by user.
     * - decoding: unused
     */
    int last_predictor_count;

    /**
     * prepass for motion estimation
     * - encoding: Set by user.
     * - decoding: unused
     */
    int pre_me;

    /**
     * motion estimation prepass comparison function
     * - encoding: Set by user.
     * - decoding: unused
     */
    int me_pre_cmp;

    /**
     * ME prepass diamond size & shape
     * - encoding: Set by user.
     * - decoding: unused
     */
    int pre_dia_size;

    /**
     * subpel ME quality
     * - encoding: Set by user.
     * - decoding: unused
     */
    int me_subpel_quality;

#if FF_API_AFD
    /**
     * DTG active format information (additional aspect ratio
     * information only used in DVB MPEG-2 transport streams)
     * 0 if not set.
     *
     * - encoding: unused
     * - decoding: Set by decoder.
     * @deprecated Deprecated in favor of AVSideData
     */
    attribute_deprecated int dtg_active_format;
#define FF_DTG_AFD_SAME         8
#define FF_DTG_AFD_4_3          9
#define FF_DTG_AFD_16_9         10
#define FF_DTG_AFD_14_9         11
#define FF_DTG_AFD_4_3_SP_14_9  13
#define FF_DTG_AFD_16_9_SP_14_9 14
#define FF_DTG_AFD_SP_4_3       15
#endif /* FF_API_AFD */

    /**
     * maximum motion estimation search range in subpel units
     * If 0 then no limit.
     *
     * - encoding: Set by user.
     * - decoding: unused
     */
    int me_range;

#if FF_API_QUANT_BIAS
    /**
     * @deprecated use encoder private option instead
     */
    attribute_deprecated int intra_quant_bias;
#define FF_DEFAULT_QUANT_BIAS 999999

    /**
     * @deprecated use encoder private option instead
     */
    attribute_deprecated int inter_quant_bias;
#endif

    /**
     * slice flags
     * - encoding: unused
     * - decoding: Set by user.
     */
    int slice_flags;
#define SLICE_FLAG_CODED_ORDER    0x0001 ///< draw_horiz_band() is called in coded order instead of display
#define SLICE_FLAG_ALLOW_FIELD    0x0002 ///< allow draw_horiz_band() with field slices (MPEG2 field pics)
#define SLICE_FLAG_ALLOW_PLANE    0x0004 ///< allow draw_horiz_band() with 1 component at a time (SVQ1)

#if FF_API_XVMC
    /**
     * XVideo Motion Acceleration
     * - encoding: forbidden
     * - decoding: set by decoder
     * @deprecated XvMC doesn't need it anymore.
     */
    attribute_deprecated int xvmc_acceleration;
#endif /* FF_API_XVMC */

    /**
     * macroblock decision mode
     * - encoding: Set by user.
     * - decoding: unused
     */
    int mb_decision;
#define FF_MB_DECISION_SIMPLE 0        ///< uses mb_cmp
#define FF_MB_DECISION_BITS   1        ///< chooses the one which needs the fewest bits
#define FF_MB_DECISION_RD     2        ///< rate distortion

    /**
     * custom intra quantization matrix
     * - encoding: Set by user, can be NULL.
     * - decoding: Set by libavcodec.
     */
    uint16_t *intra_matrix;

    /**
     * custom inter quantization matrix
     * - encoding: Set by user, can be NULL.
     * - decoding: Set by libavcodec.
     */
    uint16_t *inter_matrix;

    /**
     * scene change detection threshold
     * 0 is default, larger means fewer detected scene changes.
     * - encoding: Set by user.
     * - decoding: unused
     */
    int scenechange_threshold;

    /**
     * noise reduction strength
     * - encoding: Set by user.
     * - decoding: unused
     */
    int noise_reduction;

#if FF_API_MPV_OPT
    /**
     * @deprecated this field is unused
     */
    attribute_deprecated
    int me_threshold;

    /**
     * @deprecated this field is unused
     */
    attribute_deprecated
    int mb_threshold;
#endif

    /**
     * precision of the intra DC coefficient - 8
     * - encoding: Set by user.
     * - decoding: Set by libavcodec
     */
    int intra_dc_precision;

    /**
     * Number of macroblock rows at the top which are skipped.
     * - encoding: unused
     * - decoding: Set by user.
     */
    int skip_top;

    /**
     * Number of macroblock rows at the bottom which are skipped.
     * - encoding: unused
     * - decoding: Set by user.
     */
    int skip_bottom;

#if FF_API_MPV_OPT
    /**
     * @deprecated use encoder private options instead
     */
    attribute_deprecated
    float border_masking;
#endif

    /**
     * minimum MB lagrange multipler
     * - encoding: Set by user.
     * - decoding: unused
     */
    int mb_lmin;

    /**
     * maximum MB lagrange multipler
     * - encoding: Set by user.
     * - decoding: unused
     */
    int mb_lmax;

    /**
     *
     * - encoding: Set by user.
     * - decoding: unused
     */
    int me_penalty_compensation;

    /**
     *
     * - encoding: Set by user.
     * - decoding: unused
     */
    int bidir_refine;

    /**
     *
     * - encoding: Set by user.
     * - decoding: unused
     */
    int brd_scale;

    /**
     * minimum GOP size
     * - encoding: Set by user.
     * - decoding: unused
     */
    int keyint_min;

    /**
     * number of reference frames
     * - encoding: Set by user.
     * - decoding: Set by lavc.
     */
    int refs;

    /**
     * chroma qp offset from luma
     * - encoding: Set by user.
     * - decoding: unused
     */
    int chromaoffset;

#if FF_API_UNUSED_MEMBERS
    /**
     * Multiplied by qscale for each frame and added to scene_change_score.
     * - encoding: Set by user.
     * - decoding: unused
     */
    attribute_deprecated int scenechange_factor;
#endif

    /**
     *
     * Note: Value depends upon the compare function used for fullpel ME.
     * - encoding: Set by user.
     * - decoding: unused
     */
    int mv0_threshold;

    /**
     * Adjust sensitivity of b_frame_strategy 1.
     * - encoding: Set by user.
     * - decoding: unused
     */
    int b_sensitivity;

    /**
     * Chromaticity coordinates of the source primaries.
     * - encoding: Set by user
     * - decoding: Set by libavcodec
     */
    enum AVColorPrimaries color_primaries;

    /**
     * Color Transfer Characteristic.
     * - encoding: Set by user
     * - decoding: Set by libavcodec
     */
    enum AVColorTransferCharacteristic color_trc;

    /**
     * YUV colorspace type.
     * - encoding: Set by user
     * - decoding: Set by libavcodec
     */
    enum AVColorSpace colorspace;

    /**
     * MPEG vs JPEG YUV range.
     * - encoding: Set by user
     * - decoding: Set by libavcodec
     */
    enum AVColorRange color_range;

    /**
     * This defines the location of chroma samples.
     * - encoding: Set by user
     * - decoding: Set by libavcodec
     */
    enum AVChromaLocation chroma_sample_location;

    /**
     * Number of slices.
     * Indicates number of picture subdivisions. Used for parallelized
     * decoding.
     * - encoding: Set by user
     * - decoding: unused
     */
    int slices;

    /** Field order
     * - encoding: set by libavcodec
     * - decoding: Set by user.
     */
    enum AVFieldOrder field_order;

    /* audio only */
    int sample_rate; ///< samples per second
    int channels;    ///< number of audio channels

    /**
     * audio sample format
     * - encoding: Set by user.
     * - decoding: Set by libavcodec.
     */
    enum AVSampleFormat sample_fmt;  ///< sample format

    /* The following data should not be initialized. */
    /**
     * Number of samples per channel in an audio frame.
     *
     * - encoding: set by libavcodec in avcodec_open2(). Each submitted frame
     *   except the last must contain exactly frame_size samples per channel.
     *   May be 0 when the codec has AV_CODEC_CAP_VARIABLE_FRAME_SIZE set, then the
     *   frame size is not restricted.
     * - decoding: may be set by some decoders to indicate constant frame size
     */
    int frame_size;

    /**
     * Frame counter, set by libavcodec.
     *
     * - decoding: total number of frames returned from the decoder so far.
     * - encoding: total number of frames passed to the encoder so far.
     *
     *   @note the counter is not incremented if encoding/decoding resulted in
     *   an error.
     */
    int frame_number;

    /**
     * number of bytes per packet if constant and known or 0
     * Used by some WAV based audio codecs.
     */
    int block_align;

    /**
     * Audio cutoff bandwidth (0 means "automatic")
     * - encoding: Set by user.
     * - decoding: unused
     */
    int cutoff;

    /**
     * Audio channel layout.
     * - encoding: set by user.
     * - decoding: set by user, may be overwritten by libavcodec.
     */
    uint64_t channel_layout;

    /**
     * Request decoder to use this channel layout if it can (0 for default)
     * - encoding: unused
     * - decoding: Set by user.
     */
    uint64_t request_channel_layout;

    /**
     * Type of service that the audio stream conveys.
     * - encoding: Set by user.
     * - decoding: Set by libavcodec.
     */
    enum AVAudioServiceType audio_service_type;

    /**
     * desired sample format
     * - encoding: Not used.
     * - decoding: Set by user.
     * Decoder will decode to this format if it can.
     */
    enum AVSampleFormat request_sample_fmt;

    /**
     * This callback is called at the beginning of each frame to get data
     * buffer(s) for it. There may be one contiguous buffer for all the data or
     * there may be a buffer per each data plane or anything in between. What
     * this means is, you may set however many entries in buf[] you feel necessary.
     * Each buffer must be reference-counted using the AVBuffer API (see description
     * of buf[] below).
     *
     * The following fields will be set in the frame before this callback is
     * called:
     * - format
     * - width, height (video only)
     * - sample_rate, channel_layout, nb_samples (audio only)
     * Their values may differ from the corresponding values in
     * AVCodecContext. This callback must use the frame values, not the codec
     * context values, to calculate the required buffer size.
     *
     * This callback must fill the following fields in the frame:
     * - data[]
     * - linesize[]
     * - extended_data:
     *   * if the data is planar audio with more than 8 channels, then this
     *     callback must allocate and fill extended_data to contain all pointers
     *     to all data planes. data[] must hold as many pointers as it can.
     *     extended_data must be allocated with av_malloc() and will be freed in
     *     av_frame_unref().
     *   * otherwise exended_data must point to data
     * - buf[] must contain one or more pointers to AVBufferRef structures. Each of
     *   the frame's data and extended_data pointers must be contained in these. That
     *   is, one AVBufferRef for each allocated chunk of memory, not necessarily one
     *   AVBufferRef per data[] entry. See: av_buffer_create(), av_buffer_alloc(),
     *   and av_buffer_ref().
     * - extended_buf and nb_extended_buf must be allocated with av_malloc() by
     *   this callback and filled with the extra buffers if there are more
     *   buffers than buf[] can hold. extended_buf will be freed in
     *   av_frame_unref().
     *
     * If AV_CODEC_CAP_DR1 is not set then get_buffer2() must call
     * avcodec_default_get_buffer2() instead of providing buffers allocated by
     * some other means.
     *
     * Each data plane must be aligned to the maximum required by the target
     * CPU.
     *
     * @see avcodec_default_get_buffer2()
     *
     * Video:
     *
     * If AV_GET_BUFFER_FLAG_REF is set in flags then the frame may be reused
     * (read and/or written to if it is writable) later by libavcodec.
     *
     * avcodec_align_dimensions2() should be used to find the required width and
     * height, as they normally need to be rounded up to the next multiple of 16.
     *
     * Some decoders do not support linesizes changing between frames.
     *
     * If frame multithreading is used and thread_safe_callbacks is set,
     * this callback may be called from a different thread, but not from more
     * than one at once. Does not need to be reentrant.
     *
     * @see avcodec_align_dimensions2()
     *
     * Audio:
     *
     * Decoders request a buffer of a particular size by setting
     * AVFrame.nb_samples prior to calling get_buffer2(). The decoder may,
     * however, utilize only part of the buffer by setting AVFrame.nb_samples
     * to a smaller value in the output frame.
     *
     * As a convenience, av_samples_get_buffer_size() and
     * av_samples_fill_arrays() in libavutil may be used by custom get_buffer2()
     * functions to find the required data size and to fill data pointers and
     * linesize. In AVFrame.linesize, only linesize[0] may be set for audio
     * since all planes must be the same size.
     *
     * @see av_samples_get_buffer_size(), av_samples_fill_arrays()
     *
     * - encoding: unused
     * - decoding: Set by libavcodec, user can override.
     */
    int (*get_buffer2)(struct AVCodecContext *s, AVFrame *frame, int flags);

    /**
     * If non-zero, the decoded audio and video frames returned from
     * avcodec_decode_video2() and avcodec_decode_audio4() are reference-counted
     * and are valid indefinitely. The caller must free them with
     * av_frame_unref() when they are not needed anymore.
     * Otherwise, the decoded frames must not be freed by the caller and are
     * only valid until the next decode call.
     *
     * - encoding: unused
     * - decoding: set by the caller before avcodec_open2().
     */
    int refcounted_frames;

    /* - encoding parameters */
    float qcompress;  ///< amount of qscale change between easy & hard scenes (0.0-1.0)
    float qblur;      ///< amount of qscale smoothing over time (0.0-1.0)

    /**
     * minimum quantizer
     * - encoding: Set by user.
     * - decoding: unused
     */
    int qmin;

    /**
     * maximum quantizer
     * - encoding: Set by user.
     * - decoding: unused
     */
    int qmax;

    /**
     * maximum quantizer difference between frames
     * - encoding: Set by user.
     * - decoding: unused
     */
    int max_qdiff;

#if FF_API_MPV_OPT
    /**
     * @deprecated use encoder private options instead
     */
    attribute_deprecated
    float rc_qsquish;

    attribute_deprecated
    float rc_qmod_amp;
    attribute_deprecated
    int rc_qmod_freq;
#endif

    /**
     * decoder bitstream buffer size
     * - encoding: Set by user.
     * - decoding: unused
     */
    int rc_buffer_size;

    /**
     * ratecontrol override, see RcOverride
     * - encoding: Allocated/set/freed by user.
     * - decoding: unused
     */
    int rc_override_count;
    RcOverride *rc_override;

#if FF_API_MPV_OPT
    /**
     * @deprecated use encoder private options instead
     */
    attribute_deprecated
    const char *rc_eq;
#endif

    /**
     * maximum bitrate
     * - encoding: Set by user.
     * - decoding: Set by user, may be overwritten by libavcodec.
     */
    int64_t rc_max_rate;

    /**
     * minimum bitrate
     * - encoding: Set by user.
     * - decoding: unused
     */
    int64_t rc_min_rate;

#if FF_API_MPV_OPT
    /**
     * @deprecated use encoder private options instead
     */
    attribute_deprecated
    float rc_buffer_aggressivity;

    attribute_deprecated
    float rc_initial_cplx;
#endif

    /**
     * Ratecontrol attempt to use, at maximum, <value> of what can be used without an underflow.
     * - encoding: Set by user.
     * - decoding: unused.
     */
    float rc_max_available_vbv_use;

    /**
     * Ratecontrol attempt to use, at least, <value> times the amount needed to prevent a vbv overflow.
     * - encoding: Set by user.
     * - decoding: unused.
     */
    float rc_min_vbv_overflow_use;

    /**
     * Number of bits which should be loaded into the rc buffer before decoding starts.
     * - encoding: Set by user.
     * - decoding: unused
     */
    int rc_initial_buffer_occupancy;

#define FF_CODER_TYPE_VLC       0
#define FF_CODER_TYPE_AC        1
#define FF_CODER_TYPE_RAW       2
#define FF_CODER_TYPE_RLE       3
#if FF_API_UNUSED_MEMBERS
#define FF_CODER_TYPE_DEFLATE   4
#endif /* FF_API_UNUSED_MEMBERS */
    /**
     * coder type
     * - encoding: Set by user.
     * - decoding: unused
     */
    int coder_type;

    /**
     * context model
     * - encoding: Set by user.
     * - decoding: unused
     */
    int context_model;

#if FF_API_MPV_OPT
    /**
     * @deprecated use encoder private options instead
     */
    attribute_deprecated
    int lmin;

    /**
     * @deprecated use encoder private options instead
     */
    attribute_deprecated
    int lmax;
#endif

    /**
     * frame skip threshold
     * - encoding: Set by user.
     * - decoding: unused
     */
    int frame_skip_threshold;

    /**
     * frame skip factor
     * - encoding: Set by user.
     * - decoding: unused
     */
    int frame_skip_factor;

    /**
     * frame skip exponent
     * - encoding: Set by user.
     * - decoding: unused
     */
    int frame_skip_exp;

    /**
     * frame skip comparison function
     * - encoding: Set by user.
     * - decoding: unused
     */
    int frame_skip_cmp;

    /**
     * trellis RD quantization
     * - encoding: Set by user.
     * - decoding: unused
     */
    int trellis;

    /**
     * - encoding: Set by user.
     * - decoding: unused
     */
    int min_prediction_order;

    /**
     * - encoding: Set by user.
     * - decoding: unused
     */
    int max_prediction_order;

    /**
     * GOP timecode frame start number
     * - encoding: Set by user, in non drop frame format
     * - decoding: Set by libavcodec (timecode in the 25 bits format, -1 if unset)
     */
    int64_t timecode_frame_start;

#if FF_API_RTP_CALLBACK
    /**
     * @deprecated unused
     */
    /* The RTP callback: This function is called    */
    /* every time the encoder has a packet to send. */
    /* It depends on the encoder if the data starts */
    /* with a Start Code (it should). H.263 does.   */
    /* mb_nb contains the number of macroblocks     */
    /* encoded in the RTP payload.                  */
    attribute_deprecated
    void (*rtp_callback)(struct AVCodecContext *avctx, void *data, int size, int mb_nb);
#endif

    int rtp_payload_size;   /* The size of the RTP payload: the coder will  */
                            /* do its best to deliver a chunk with size     */
                            /* below rtp_payload_size, the chunk will start */
                            /* with a start code on some codecs like H.263. */
                            /* This doesn't take account of any particular  */
                            /* headers inside the transmitted RTP payload.  */

    /* statistics, used for 2-pass encoding */
    int mv_bits;
    int header_bits;
    int i_tex_bits;
    int p_tex_bits;
    int i_count;
    int p_count;
    int skip_count;
    int misc_bits;

    /**
     * number of bits used for the previously encoded frame
     * - encoding: Set by libavcodec.
     * - decoding: unused
     */
    int frame_bits;

    /**
     * pass1 encoding statistics output buffer
     * - encoding: Set by libavcodec.
     * - decoding: unused
     */
    char *stats_out;

    /**
     * pass2 encoding statistics input buffer
     * Concatenated stuff from stats_out of pass1 should be placed here.
     * - encoding: Allocated/set/freed by user.
     * - decoding: unused
     */
    char *stats_in;

    /**
     * Work around bugs in encoders which sometimes cannot be detected automatically.
     * - encoding: Set by user
     * - decoding: Set by user
     */
    int workaround_bugs;
#define FF_BUG_AUTODETECT       1  ///< autodetection
#if FF_API_OLD_MSMPEG4
#define FF_BUG_OLD_MSMPEG4      2
#endif
#define FF_BUG_XVID_ILACE       4
#define FF_BUG_UMP4             8
#define FF_BUG_NO_PADDING       16
#define FF_BUG_AMV              32
#if FF_API_AC_VLC
#define FF_BUG_AC_VLC           0  ///< Will be removed, libavcodec can now handle these non-compliant files by default.
#endif
#define FF_BUG_QPEL_CHROMA      64
#define FF_BUG_STD_QPEL         128
#define FF_BUG_QPEL_CHROMA2     256
#define FF_BUG_DIRECT_BLOCKSIZE 512
#define FF_BUG_EDGE             1024
#define FF_BUG_HPEL_CHROMA      2048
#define FF_BUG_DC_CLIP          4096
#define FF_BUG_MS               8192 ///< Work around various bugs in Microsoft's broken decoders.
#define FF_BUG_TRUNCATED       16384

    /**
     * strictly follow the standard (MPEG4, ...).
     * - encoding: Set by user.
     * - decoding: Set by user.
     * Setting this to STRICT or higher means the encoder and decoder will
     * generally do stupid things, whereas setting it to unofficial or lower
     * will mean the encoder might produce output that is not supported by all
     * spec-compliant decoders. Decoders don't differentiate between normal,
     * unofficial and experimental (that is, they always try to decode things
     * when they can) unless they are explicitly asked to behave stupidly
     * (=strictly conform to the specs)
     */
    int strict_std_compliance;
#define FF_COMPLIANCE_VERY_STRICT   2 ///< Strictly conform to an older more strict version of the spec or reference software.
#define FF_COMPLIANCE_STRICT        1 ///< Strictly conform to all the things in the spec no matter what consequences.
#define FF_COMPLIANCE_NORMAL        0
#define FF_COMPLIANCE_UNOFFICIAL   -1 ///< Allow unofficial extensions
#define FF_COMPLIANCE_EXPERIMENTAL -2 ///< Allow nonstandardized experimental things.

    /**
     * error concealment flags
     * - encoding: unused
     * - decoding: Set by user.
     */
    int error_concealment;
#define FF_EC_GUESS_MVS   1
#define FF_EC_DEBLOCK     2
#define FF_EC_FAVOR_INTER 256

    /**
     * debug
     * - encoding: Set by user.
     * - decoding: Set by user.
     */
    int debug;
#define FF_DEBUG_PICT_INFO   1
#define FF_DEBUG_RC          2
#define FF_DEBUG_BITSTREAM   4
#define FF_DEBUG_MB_TYPE     8
#define FF_DEBUG_QP          16
#if FF_API_DEBUG_MV
/**
 * @deprecated this option does nothing
 */
#define FF_DEBUG_MV          32
#endif
#define FF_DEBUG_DCT_COEFF   0x00000040
#define FF_DEBUG_SKIP        0x00000080
#define FF_DEBUG_STARTCODE   0x00000100
#if FF_API_UNUSED_MEMBERS
#define FF_DEBUG_PTS         0x00000200
#endif /* FF_API_UNUSED_MEMBERS */
#define FF_DEBUG_ER          0x00000400
#define FF_DEBUG_MMCO        0x00000800
#define FF_DEBUG_BUGS        0x00001000
#if FF_API_DEBUG_MV
#define FF_DEBUG_VIS_QP      0x00002000 ///< only access through AVOptions from outside libavcodec
#define FF_DEBUG_VIS_MB_TYPE 0x00004000 ///< only access through AVOptions from outside libavcodec
#endif
#define FF_DEBUG_BUFFERS     0x00008000
#define FF_DEBUG_THREADS     0x00010000
#define FF_DEBUG_GREEN_MD    0x00800000
#define FF_DEBUG_NOMC        0x01000000

#if FF_API_DEBUG_MV
    /**
     * debug
     * Code outside libavcodec should access this field using AVOptions
     * - encoding: Set by user.
     * - decoding: Set by user.
     */
    int debug_mv;
#define FF_DEBUG_VIS_MV_P_FOR  0x00000001 //visualize forward predicted MVs of P frames
#define FF_DEBUG_VIS_MV_B_FOR  0x00000002 //visualize forward predicted MVs of B frames
#define FF_DEBUG_VIS_MV_B_BACK 0x00000004 //visualize backward predicted MVs of B frames
#endif

    /**
     * Error recognition; may misdetect some more or less valid parts as errors.
     * - encoding: unused
     * - decoding: Set by user.
     */
    int err_recognition;

/**
 * Verify checksums embedded in the bitstream (could be of either encoded or
 * decoded data, depending on the codec) and print an error message on mismatch.
 * If AV_EF_EXPLODE is also set, a mismatching checksum will result in the
 * decoder returning an error.
 */
#define AV_EF_CRCCHECK  (1<<0)
#define AV_EF_BITSTREAM (1<<1)          ///< detect bitstream specification deviations
#define AV_EF_BUFFER    (1<<2)          ///< detect improper bitstream length
#define AV_EF_EXPLODE   (1<<3)          ///< abort decoding on minor error detection

#define AV_EF_IGNORE_ERR (1<<15)        ///< ignore errors and continue
#define AV_EF_CAREFUL    (1<<16)        ///< consider things that violate the spec, are fast to calculate and have not been seen in the wild as errors
#define AV_EF_COMPLIANT  (1<<17)        ///< consider all spec non compliances as errors
#define AV_EF_AGGRESSIVE (1<<18)        ///< consider things that a sane encoder should not do as an error


    /**
     * opaque 64bit number (generally a PTS) that will be reordered and
     * output in AVFrame.reordered_opaque
     * - encoding: unused
     * - decoding: Set by user.
     */
    int64_t reordered_opaque;

    /**
     * Hardware accelerator in use
     * - encoding: unused.
     * - decoding: Set by libavcodec
     */
    struct AVHWAccel *hwaccel;

    /**
     * Hardware accelerator context.
     * For some hardware accelerators, a global context needs to be
     * provided by the user. In that case, this holds display-dependent
     * data FFmpeg cannot instantiate itself. Please refer to the
     * FFmpeg HW accelerator documentation to know how to fill this
     * is. e.g. for VA API, this is a struct vaapi_context.
     * - encoding: unused
     * - decoding: Set by user
     */
    void *hwaccel_context;

    /**
     * error
     * - encoding: Set by libavcodec if flags & AV_CODEC_FLAG_PSNR.
     * - decoding: unused
     */
    uint64_t error[AV_NUM_DATA_POINTERS];

    /**
     * DCT algorithm, see FF_DCT_* below
     * - encoding: Set by user.
     * - decoding: unused
     */
    int dct_algo;
#define FF_DCT_AUTO    0
#define FF_DCT_FASTINT 1
#define FF_DCT_INT     2
#define FF_DCT_MMX     3
#define FF_DCT_ALTIVEC 5
#define FF_DCT_FAAN    6

    /**
     * IDCT algorithm, see FF_IDCT_* below.
     * - encoding: Set by user.
     * - decoding: Set by user.
     */
    int idct_algo;
#define FF_IDCT_AUTO          0
#define FF_IDCT_INT           1
#define FF_IDCT_SIMPLE        2
#define FF_IDCT_SIMPLEMMX     3
#define FF_IDCT_ARM           7
#define FF_IDCT_ALTIVEC       8
#if FF_API_ARCH_SH4
#define FF_IDCT_SH4           9
#endif
#define FF_IDCT_SIMPLEARM     10
#if FF_API_UNUSED_MEMBERS
#define FF_IDCT_IPP           13
#endif /* FF_API_UNUSED_MEMBERS */
#define FF_IDCT_XVID          14
#if FF_API_IDCT_XVIDMMX
#define FF_IDCT_XVIDMMX       14
#endif /* FF_API_IDCT_XVIDMMX */
#define FF_IDCT_SIMPLEARMV5TE 16
#define FF_IDCT_SIMPLEARMV6   17
#if FF_API_ARCH_SPARC
#define FF_IDCT_SIMPLEVIS     18
#endif
#define FF_IDCT_FAAN          20
#define FF_IDCT_SIMPLENEON    22
#if FF_API_ARCH_ALPHA
#define FF_IDCT_SIMPLEALPHA   23
#endif
#define FF_IDCT_SIMPLEAUTO    128

    /**
     * bits per sample/pixel from the demuxer (needed for huffyuv).
     * - encoding: Set by libavcodec.
     * - decoding: Set by user.
     */
     int bits_per_coded_sample;

    /**
     * Bits per sample/pixel of internal libavcodec pixel/sample format.
     * - encoding: set by user.
     * - decoding: set by libavcodec.
     */
    int bits_per_raw_sample;

#if FF_API_LOWRES
    /**
     * low resolution decoding, 1-> 1/2 size, 2->1/4 size
     * - encoding: unused
     * - decoding: Set by user.
     * Code outside libavcodec should access this field using:
     * av_codec_{get,set}_lowres(avctx)
     */
     int lowres;
#endif

#if FF_API_CODED_FRAME
    /**
     * the picture in the bitstream
     * - encoding: Set by libavcodec.
     * - decoding: unused
     *
     * @deprecated use the quality factor packet side data instead
     */
    attribute_deprecated AVFrame *coded_frame;
#endif

    /**
     * thread count
     * is used to decide how many independent tasks should be passed to execute()
     * - encoding: Set by user.
     * - decoding: Set by user.
     */
    int thread_count;

    /**
     * Which multithreading methods to use.
     * Use of FF_THREAD_FRAME will increase decoding delay by one frame per thread,
     * so clients which cannot provide future frames should not use it.
     *
     * - encoding: Set by user, otherwise the default is used.
     * - decoding: Set by user, otherwise the default is used.
     */
    int thread_type;
#define FF_THREAD_FRAME   1 ///< Decode more than one frame at once
#define FF_THREAD_SLICE   2 ///< Decode more than one part of a single frame at once

    /**
     * Which multithreading methods are in use by the codec.
     * - encoding: Set by libavcodec.
     * - decoding: Set by libavcodec.
     */
    int active_thread_type;

    /**
     * Set by the client if its custom get_buffer() callback can be called
     * synchronously from another thread, which allows faster multithreaded decoding.
     * draw_horiz_band() will be called from other threads regardless of this setting.
     * Ignored if the default get_buffer() is used.
     * - encoding: Set by user.
     * - decoding: Set by user.
     */
    int thread_safe_callbacks;

    /**
     * The codec may call this to execute several independent things.
     * It will return only after finishing all tasks.
     * The user may replace this with some multithreaded implementation,
     * the default implementation will execute the parts serially.
     * @param count the number of things to execute
     * - encoding: Set by libavcodec, user can override.
     * - decoding: Set by libavcodec, user can override.
     */
    int (*execute)(struct AVCodecContext *c, int (*func)(struct AVCodecContext *c2, void *arg), void *arg2, int *ret, int count, int size);

    /**
     * The codec may call this to execute several independent things.
     * It will return only after finishing all tasks.
     * The user may replace this with some multithreaded implementation,
     * the default implementation will execute the parts serially.
     * Also see avcodec_thread_init and e.g. the --enable-pthread configure option.
     * @param c context passed also to func
     * @param count the number of things to execute
     * @param arg2 argument passed unchanged to func
     * @param ret return values of executed functions, must have space for "count" values. May be NULL.
     * @param func function that will be called count times, with jobnr from 0 to count-1.
     *             threadnr will be in the range 0 to c->thread_count-1 < MAX_THREADS and so that no
     *             two instances of func executing at the same time will have the same threadnr.
     * @return always 0 currently, but code should handle a future improvement where when any call to func
     *         returns < 0 no further calls to func may be done and < 0 is returned.
     * - encoding: Set by libavcodec, user can override.
     * - decoding: Set by libavcodec, user can override.
     */
    int (*execute2)(struct AVCodecContext *c, int (*func)(struct AVCodecContext *c2, void *arg, int jobnr, int threadnr), void *arg2, int *ret, int count);

    /**
     * noise vs. sse weight for the nsse comparison function
     * - encoding: Set by user.
     * - decoding: unused
     */
     int nsse_weight;

    /**
     * profile
     * - encoding: Set by user.
     * - decoding: Set by libavcodec.
     */
     int profile;
#define FF_PROFILE_UNKNOWN -99
#define FF_PROFILE_RESERVED -100

#define FF_PROFILE_AAC_MAIN 0
#define FF_PROFILE_AAC_LOW  1
#define FF_PROFILE_AAC_SSR  2
#define FF_PROFILE_AAC_LTP  3
#define FF_PROFILE_AAC_HE   4
#define FF_PROFILE_AAC_HE_V2 28
#define FF_PROFILE_AAC_LD   22
#define FF_PROFILE_AAC_ELD  38
#define FF_PROFILE_MPEG2_AAC_LOW 128
#define FF_PROFILE_MPEG2_AAC_HE  131

#define FF_PROFILE_DTS         20
#define FF_PROFILE_DTS_ES      30
#define FF_PROFILE_DTS_96_24   40
#define FF_PROFILE_DTS_HD_HRA  50
#define FF_PROFILE_DTS_HD_MA   60
#define FF_PROFILE_DTS_EXPRESS 70

#define FF_PROFILE_MPEG2_422    0
#define FF_PROFILE_MPEG2_HIGH   1
#define FF_PROFILE_MPEG2_SS     2
#define FF_PROFILE_MPEG2_SNR_SCALABLE  3
#define FF_PROFILE_MPEG2_MAIN   4
#define FF_PROFILE_MPEG2_SIMPLE 5

#define FF_PROFILE_H264_CONSTRAINED  (1<<9)  // 8+1; constraint_set1_flag
#define FF_PROFILE_H264_INTRA        (1<<11) // 8+3; constraint_set3_flag

#define FF_PROFILE_H264_BASELINE             66
#define FF_PROFILE_H264_CONSTRAINED_BASELINE (66|FF_PROFILE_H264_CONSTRAINED)
#define FF_PROFILE_H264_MAIN                 77
#define FF_PROFILE_H264_EXTENDED             88
#define FF_PROFILE_H264_HIGH                 100
#define FF_PROFILE_H264_HIGH_10              110
#define FF_PROFILE_H264_HIGH_10_INTRA        (110|FF_PROFILE_H264_INTRA)
#define FF_PROFILE_H264_HIGH_422             122
#define FF_PROFILE_H264_HIGH_422_INTRA       (122|FF_PROFILE_H264_INTRA)
#define FF_PROFILE_H264_HIGH_444             144
#define FF_PROFILE_H264_HIGH_444_PREDICTIVE  244
#define FF_PROFILE_H264_HIGH_444_INTRA       (244|FF_PROFILE_H264_INTRA)
#define FF_PROFILE_H264_CAVLC_444            44

#define FF_PROFILE_VC1_SIMPLE   0
#define FF_PROFILE_VC1_MAIN     1
#define FF_PROFILE_VC1_COMPLEX  2
#define FF_PROFILE_VC1_ADVANCED 3

#define FF_PROFILE_MPEG4_SIMPLE                     0
#define FF_PROFILE_MPEG4_SIMPLE_SCALABLE            1
#define FF_PROFILE_MPEG4_CORE                       2
#define FF_PROFILE_MPEG4_MAIN                       3
#define FF_PROFILE_MPEG4_N_BIT                      4
#define FF_PROFILE_MPEG4_SCALABLE_TEXTURE           5
#define FF_PROFILE_MPEG4_SIMPLE_FACE_ANIMATION      6
#define FF_PROFILE_MPEG4_BASIC_ANIMATED_TEXTURE     7
#define FF_PROFILE_MPEG4_HYBRID                     8
#define FF_PROFILE_MPEG4_ADVANCED_REAL_TIME         9
#define FF_PROFILE_MPEG4_CORE_SCALABLE             10
#define FF_PROFILE_MPEG4_ADVANCED_CODING           11
#define FF_PROFILE_MPEG4_ADVANCED_CORE             12
#define FF_PROFILE_MPEG4_ADVANCED_SCALABLE_TEXTURE 13
#define FF_PROFILE_MPEG4_SIMPLE_STUDIO             14
#define FF_PROFILE_MPEG4_ADVANCED_SIMPLE           15

#define FF_PROFILE_JPEG2000_CSTREAM_RESTRICTION_0   0
#define FF_PROFILE_JPEG2000_CSTREAM_RESTRICTION_1   1
#define FF_PROFILE_JPEG2000_CSTREAM_NO_RESTRICTION  2
#define FF_PROFILE_JPEG2000_DCINEMA_2K              3
#define FF_PROFILE_JPEG2000_DCINEMA_4K              4

#define FF_PROFILE_VP9_0                            0
#define FF_PROFILE_VP9_1                            1
#define FF_PROFILE_VP9_2                            2
#define FF_PROFILE_VP9_3                            3

#define FF_PROFILE_HEVC_MAIN                        1
#define FF_PROFILE_HEVC_MAIN_10                     2
#define FF_PROFILE_HEVC_MAIN_STILL_PICTURE          3
#define FF_PROFILE_HEVC_REXT                        4

    /**
     * level
     * - encoding: Set by user.
     * - decoding: Set by libavcodec.
     */
     int level;
#define FF_LEVEL_UNKNOWN -99

    /**
     * Skip loop filtering for selected frames.
     * - encoding: unused
     * - decoding: Set by user.
     */
    enum AVDiscard skip_loop_filter;

    /**
     * Skip IDCT/dequantization for selected frames.
     * - encoding: unused
     * - decoding: Set by user.
     */
    enum AVDiscard skip_idct;

    /**
     * Skip decoding for selected frames.
     * - encoding: unused
     * - decoding: Set by user.
     */
    enum AVDiscard skip_frame;

    /**
     * Header containing style information for text subtitles.
     * For SUBTITLE_ASS subtitle type, it should contain the whole ASS
     * [Script Info] and [V4+ Styles] section, plus the [Events] line and
     * the Format line following. It shouldn't include any Dialogue line.
     * - encoding: Set/allocated/freed by user (before avcodec_open2())
     * - decoding: Set/allocated/freed by libavcodec (by avcodec_open2())
     */
    uint8_t *subtitle_header;
    int subtitle_header_size;

#if FF_API_ERROR_RATE
    /**
     * @deprecated use the 'error_rate' private AVOption of the mpegvideo
     * encoders
     */
    attribute_deprecated
    int error_rate;
#endif

    /**
     * VBV delay coded in the last frame (in periods of a 27 MHz clock).
     * Used for compliant TS muxing.
     * - encoding: Set by libavcodec.
     * - decoding: unused.
     */
    uint64_t vbv_delay;

#if FF_API_SIDEDATA_ONLY_PKT
    /**
     * Encoding only and set by default. Allow encoders to output packets
     * that do not contain any encoded data, only side data.
     *
     * Some encoders need to output such packets, e.g. to update some stream
     * parameters at the end of encoding.
     *
     * @deprecated this field disables the default behaviour and
     *             it is kept only for compatibility.
     */
    attribute_deprecated
    int side_data_only_packets;
#endif

    /**
     * Audio only. The number of "priming" samples (padding) inserted by the
     * encoder at the beginning of the audio. I.e. this number of leading
     * decoded samples must be discarded by the caller to get the original audio
     * without leading padding.
     *
     * - decoding: unused
     * - encoding: Set by libavcodec. The timestamps on the output packets are
     *             adjusted by the encoder so that they always refer to the
     *             first sample of the data actually contained in the packet,
     *             including any added padding.  E.g. if the timebase is
     *             1/samplerate and the timestamp of the first input sample is
     *             0, the timestamp of the first output packet will be
     *             -initial_padding.
     */
    int initial_padding;

    /**
     * - decoding: For codecs that store a framerate value in the compressed
     *             bitstream, the decoder may export it here. { 0, 1} when
     *             unknown.
     * - encoding: unused
     */
    AVRational framerate;

    /**
     * Nominal unaccelerated pixel format, see AV_PIX_FMT_xxx.
     * - encoding: unused.
     * - decoding: Set by libavcodec before calling get_format()
     */
    enum AVPixelFormat sw_pix_fmt;

    /**
<<<<<<< HEAD
     * Timebase in which pkt_dts/pts and AVPacket.dts/pts are.
     * Code outside libavcodec should access this field using:
     * av_codec_{get,set}_pkt_timebase(avctx)
     * - encoding unused.
     * - decoding set by user.
     */
    AVRational pkt_timebase;

    /**
     * AVCodecDescriptor
     * Code outside libavcodec should access this field using:
     * av_codec_{get,set}_codec_descriptor(avctx)
     * - encoding: unused.
     * - decoding: set by libavcodec.
     */
    const AVCodecDescriptor *codec_descriptor;

#if !FF_API_LOWRES
    /**
     * low resolution decoding, 1-> 1/2 size, 2->1/4 size
     * - encoding: unused
     * - decoding: Set by user.
     * Code outside libavcodec should access this field using:
     * av_codec_{get,set}_lowres(avctx)
     */
     int lowres;
#endif

    /**
     * Current statistics for PTS correction.
     * - decoding: maintained and used by libavcodec, not intended to be used by user apps
     * - encoding: unused
     */
    int64_t pts_correction_num_faulty_pts; /// Number of incorrect PTS values so far
    int64_t pts_correction_num_faulty_dts; /// Number of incorrect DTS values so far
    int64_t pts_correction_last_pts;       /// PTS of the last frame
    int64_t pts_correction_last_dts;       /// DTS of the last frame

    /**
     * Character encoding of the input subtitles file.
     * - decoding: set by user
     * - encoding: unused
     */
    char *sub_charenc;

    /**
     * Subtitles character encoding mode. Formats or codecs might be adjusting
     * this setting (if they are doing the conversion themselves for instance).
     * - decoding: set by libavcodec
     * - encoding: unused
     */
    int sub_charenc_mode;
#define FF_SUB_CHARENC_MODE_DO_NOTHING  -1  ///< do nothing (demuxer outputs a stream supposed to be already in UTF-8, or the codec is bitmap for instance)
#define FF_SUB_CHARENC_MODE_AUTOMATIC    0  ///< libavcodec will select the mode itself
#define FF_SUB_CHARENC_MODE_PRE_DECODER  1  ///< the AVPacket data needs to be recoded to UTF-8 before being fed to the decoder, requires iconv

    /**
     * Skip processing alpha if supported by codec.
     * Note that if the format uses pre-multiplied alpha (common with VP6,
     * and recommended due to better video quality/compression)
     * the image will look as if alpha-blended onto a black background.
     * However for formats that do not use pre-multiplied alpha
     * there might be serious artefacts (though e.g. libswscale currently
     * assumes pre-multiplied alpha anyway).
     * Code outside libavcodec should access this field using AVOptions
     *
     * - decoding: set by user
     * - encoding: unused
     */
    int skip_alpha;

    /**
     * Number of samples to skip after a discontinuity
     * - decoding: unused
     * - encoding: set by libavcodec
     */
    int seek_preroll;

#if !FF_API_DEBUG_MV
    /**
     * debug motion vectors
     * Code outside libavcodec should access this field using AVOptions
     * - encoding: Set by user.
     * - decoding: Set by user.
     */
    int debug_mv;
#define FF_DEBUG_VIS_MV_P_FOR  0x00000001 //visualize forward predicted MVs of P frames
#define FF_DEBUG_VIS_MV_B_FOR  0x00000002 //visualize forward predicted MVs of B frames
#define FF_DEBUG_VIS_MV_B_BACK 0x00000004 //visualize backward predicted MVs of B frames
#endif

    /**
     * custom intra quantization matrix
     * Code outside libavcodec should access this field using av_codec_g/set_chroma_intra_matrix()
     * - encoding: Set by user, can be NULL.
     * - decoding: unused.
     */
    uint16_t *chroma_intra_matrix;

    /**
     * dump format separator.
     * can be ", " or "\n      " or anything else
     * Code outside libavcodec should access this field using AVOptions
     * (NO direct access).
     * - encoding: Set by user.
     * - decoding: Set by user.
     */
    uint8_t *dump_separator;

    /**
     * ',' separated list of allowed decoders.
     * If NULL then all are allowed
     * - encoding: unused
     * - decoding: set by user through AVOPtions (NO direct access)
     */
    char *codec_whitelist;

    /*
     * Properties of the stream that gets decoded
     * To be accessed through av_codec_get_properties() (NO direct access)
     * - encoding: unused
     * - decoding: set by libavcodec
     */
    unsigned properties;
#define FF_CODEC_PROPERTY_LOSSLESS        0x00000001
#define FF_CODEC_PROPERTY_CLOSED_CAPTIONS 0x00000002
=======
     * Additional data associated with the entire coded stream.
     *
     * - decoding: unused
     * - encoding: may be set by libavcodec after avcodec_open2().
     */
    AVPacketSideData *coded_side_data;
    int            nb_coded_side_data;

>>>>>>> 84adab33
} AVCodecContext;

AVRational av_codec_get_pkt_timebase         (const AVCodecContext *avctx);
void       av_codec_set_pkt_timebase         (AVCodecContext *avctx, AVRational val);

const AVCodecDescriptor *av_codec_get_codec_descriptor(const AVCodecContext *avctx);
void                     av_codec_set_codec_descriptor(AVCodecContext *avctx, const AVCodecDescriptor *desc);

unsigned av_codec_get_codec_properties(const AVCodecContext *avctx);

int  av_codec_get_lowres(const AVCodecContext *avctx);
void av_codec_set_lowres(AVCodecContext *avctx, int val);

int  av_codec_get_seek_preroll(const AVCodecContext *avctx);
void av_codec_set_seek_preroll(AVCodecContext *avctx, int val);

uint16_t *av_codec_get_chroma_intra_matrix(const AVCodecContext *avctx);
void av_codec_set_chroma_intra_matrix(AVCodecContext *avctx, uint16_t *val);

/**
 * AVProfile.
 */
typedef struct AVProfile {
    int profile;
    const char *name; ///< short name for the profile
} AVProfile;

typedef struct AVCodecDefault AVCodecDefault;

struct AVSubtitle;

/**
 * AVCodec.
 */
typedef struct AVCodec {
    /**
     * Name of the codec implementation.
     * The name is globally unique among encoders and among decoders (but an
     * encoder and a decoder can share the same name).
     * This is the primary way to find a codec from the user perspective.
     */
    const char *name;
    /**
     * Descriptive name for the codec, meant to be more human readable than name.
     * You should use the NULL_IF_CONFIG_SMALL() macro to define it.
     */
    const char *long_name;
    enum AVMediaType type;
    enum AVCodecID id;
    /**
     * Codec capabilities.
     * see AV_CODEC_CAP_*
     */
    int capabilities;
    const AVRational *supported_framerates; ///< array of supported framerates, or NULL if any, array is terminated by {0,0}
    const enum AVPixelFormat *pix_fmts;     ///< array of supported pixel formats, or NULL if unknown, array is terminated by -1
    const int *supported_samplerates;       ///< array of supported audio samplerates, or NULL if unknown, array is terminated by 0
    const enum AVSampleFormat *sample_fmts; ///< array of supported sample formats, or NULL if unknown, array is terminated by -1
    const uint64_t *channel_layouts;         ///< array of support channel layouts, or NULL if unknown. array is terminated by 0
    uint8_t max_lowres;                     ///< maximum value for lowres supported by the decoder, no direct access, use av_codec_get_max_lowres()
    const AVClass *priv_class;              ///< AVClass for the private context
    const AVProfile *profiles;              ///< array of recognized profiles, or NULL if unknown, array is terminated by {FF_PROFILE_UNKNOWN}

    /*****************************************************************
     * No fields below this line are part of the public API. They
     * may not be used outside of libavcodec and can be changed and
     * removed at will.
     * New public fields should be added right above.
     *****************************************************************
     */
    int priv_data_size;
    struct AVCodec *next;
    /**
     * @name Frame-level threading support functions
     * @{
     */
    /**
     * If defined, called on thread contexts when they are created.
     * If the codec allocates writable tables in init(), re-allocate them here.
     * priv_data will be set to a copy of the original.
     */
    int (*init_thread_copy)(AVCodecContext *);
    /**
     * Copy necessary context variables from a previous thread context to the current one.
     * If not defined, the next thread will start automatically; otherwise, the codec
     * must call ff_thread_finish_setup().
     *
     * dst and src will (rarely) point to the same context, in which case memcpy should be skipped.
     */
    int (*update_thread_context)(AVCodecContext *dst, const AVCodecContext *src);
    /** @} */

    /**
     * Private codec-specific defaults.
     */
    const AVCodecDefault *defaults;

    /**
     * Initialize codec static data, called from avcodec_register().
     */
    void (*init_static_data)(struct AVCodec *codec);

    int (*init)(AVCodecContext *);
    int (*encode_sub)(AVCodecContext *, uint8_t *buf, int buf_size,
                      const struct AVSubtitle *sub);
    /**
     * Encode data to an AVPacket.
     *
     * @param      avctx          codec context
     * @param      avpkt          output AVPacket (may contain a user-provided buffer)
     * @param[in]  frame          AVFrame containing the raw data to be encoded
     * @param[out] got_packet_ptr encoder sets to 0 or 1 to indicate that a
     *                            non-empty packet was returned in avpkt.
     * @return 0 on success, negative error code on failure
     */
    int (*encode2)(AVCodecContext *avctx, AVPacket *avpkt, const AVFrame *frame,
                   int *got_packet_ptr);
    int (*decode)(AVCodecContext *, void *outdata, int *outdata_size, AVPacket *avpkt);
    int (*close)(AVCodecContext *);
    /**
     * Flush buffers.
     * Will be called when seeking
     */
    void (*flush)(AVCodecContext *);
    /**
     * Internal codec capabilities.
     * See FF_CODEC_CAP_* in internal.h
     */
    int caps_internal;
} AVCodec;

int av_codec_get_max_lowres(const AVCodec *codec);

struct MpegEncContext;

/**
 * @defgroup lavc_hwaccel AVHWAccel
 * @{
 */
typedef struct AVHWAccel {
    /**
     * Name of the hardware accelerated codec.
     * The name is globally unique among encoders and among decoders (but an
     * encoder and a decoder can share the same name).
     */
    const char *name;

    /**
     * Type of codec implemented by the hardware accelerator.
     *
     * See AVMEDIA_TYPE_xxx
     */
    enum AVMediaType type;

    /**
     * Codec implemented by the hardware accelerator.
     *
     * See AV_CODEC_ID_xxx
     */
    enum AVCodecID id;

    /**
     * Supported pixel format.
     *
     * Only hardware accelerated formats are supported here.
     */
    enum AVPixelFormat pix_fmt;

    /**
     * Hardware accelerated codec capabilities.
     * see HWACCEL_CODEC_CAP_*
     */
    int capabilities;

    /*****************************************************************
     * No fields below this line are part of the public API. They
     * may not be used outside of libavcodec and can be changed and
     * removed at will.
     * New public fields should be added right above.
     *****************************************************************
     */
    struct AVHWAccel *next;

    /**
     * Allocate a custom buffer
     */
    int (*alloc_frame)(AVCodecContext *avctx, AVFrame *frame);

    /**
     * Called at the beginning of each frame or field picture.
     *
     * Meaningful frame information (codec specific) is guaranteed to
     * be parsed at this point. This function is mandatory.
     *
     * Note that buf can be NULL along with buf_size set to 0.
     * Otherwise, this means the whole frame is available at this point.
     *
     * @param avctx the codec context
     * @param buf the frame data buffer base
     * @param buf_size the size of the frame in bytes
     * @return zero if successful, a negative value otherwise
     */
    int (*start_frame)(AVCodecContext *avctx, const uint8_t *buf, uint32_t buf_size);

    /**
     * Callback for each slice.
     *
     * Meaningful slice information (codec specific) is guaranteed to
     * be parsed at this point. This function is mandatory.
     * The only exception is XvMC, that works on MB level.
     *
     * @param avctx the codec context
     * @param buf the slice data buffer base
     * @param buf_size the size of the slice in bytes
     * @return zero if successful, a negative value otherwise
     */
    int (*decode_slice)(AVCodecContext *avctx, const uint8_t *buf, uint32_t buf_size);

    /**
     * Called at the end of each frame or field picture.
     *
     * The whole picture is parsed at this point and can now be sent
     * to the hardware accelerator. This function is mandatory.
     *
     * @param avctx the codec context
     * @return zero if successful, a negative value otherwise
     */
    int (*end_frame)(AVCodecContext *avctx);

    /**
     * Size of per-frame hardware accelerator private data.
     *
     * Private data is allocated with av_mallocz() before
     * AVCodecContext.get_buffer() and deallocated after
     * AVCodecContext.release_buffer().
     */
    int frame_priv_data_size;

    /**
     * Called for every Macroblock in a slice.
     *
     * XvMC uses it to replace the ff_mpv_decode_mb().
     * Instead of decoding to raw picture, MB parameters are
     * stored in an array provided by the video driver.
     *
     * @param s the mpeg context
     */
    void (*decode_mb)(struct MpegEncContext *s);

    /**
     * Initialize the hwaccel private data.
     *
     * This will be called from ff_get_format(), after hwaccel and
     * hwaccel_context are set and the hwaccel private data in AVCodecInternal
     * is allocated.
     */
    int (*init)(AVCodecContext *avctx);

    /**
     * Uninitialize the hwaccel private data.
     *
     * This will be called from get_format() or avcodec_close(), after hwaccel
     * and hwaccel_context are already uninitialized.
     */
    int (*uninit)(AVCodecContext *avctx);

    /**
     * Size of the private data to allocate in
     * AVCodecInternal.hwaccel_priv_data.
     */
    int priv_data_size;
} AVHWAccel;

/**
 * Hardware acceleration should be used for decoding even if the codec level
 * used is unknown or higher than the maximum supported level reported by the
 * hardware driver.
 *
 * It's generally a good idea to pass this flag unless you have a specific
 * reason not to, as hardware tends to under-report supported levels.
 */
#define AV_HWACCEL_FLAG_IGNORE_LEVEL (1 << 0)

/**
 * Hardware acceleration can output YUV pixel formats with a different chroma
 * sampling than 4:2:0 and/or other than 8 bits per component.
 */
#define AV_HWACCEL_FLAG_ALLOW_HIGH_DEPTH (1 << 1)

/**
 * @}
 */

#if FF_API_AVPICTURE
/**
 * @defgroup lavc_picture AVPicture
 *
 * Functions for working with AVPicture
 * @{
 */

/**
 * Picture data structure.
 *
 * Up to four components can be stored into it, the last component is
 * alpha.
 * @deprecated use AVFrame or imgutils functions instead
 */
typedef struct AVPicture {
    attribute_deprecated
    uint8_t *data[AV_NUM_DATA_POINTERS];    ///< pointers to the image data planes
    attribute_deprecated
    int linesize[AV_NUM_DATA_POINTERS];     ///< number of bytes per line
} AVPicture;

/**
 * @}
 */
#endif

enum AVSubtitleType {
    SUBTITLE_NONE,

    SUBTITLE_BITMAP,                ///< A bitmap, pict will be set

    /**
     * Plain text, the text field must be set by the decoder and is
     * authoritative. ass and pict fields may contain approximations.
     */
    SUBTITLE_TEXT,

    /**
     * Formatted text, the ass field must be set by the decoder and is
     * authoritative. pict and text fields may contain approximations.
     */
    SUBTITLE_ASS,
};

#define AV_SUBTITLE_FLAG_FORCED 0x00000001

typedef struct AVSubtitleRect {
    int x;         ///< top left corner  of pict, undefined when pict is not set
    int y;         ///< top left corner  of pict, undefined when pict is not set
    int w;         ///< width            of pict, undefined when pict is not set
    int h;         ///< height           of pict, undefined when pict is not set
    int nb_colors; ///< number of colors in pict, undefined when pict is not set

#if FF_API_AVPICTURE
    /**
     * @deprecated unused
     */
    attribute_deprecated
    AVPicture pict;
#endif
    /**
     * data+linesize for the bitmap of this subtitle.
     * Can be set for text/ass as well once they are rendered.
     */
    uint8_t *data[4];
    int linesize[4];

    enum AVSubtitleType type;

    char *text;                     ///< 0 terminated plain UTF-8 text

    /**
     * 0 terminated ASS/SSA compatible event line.
     * The presentation of this is unaffected by the other values in this
     * struct.
     */
    char *ass;

    int flags;
} AVSubtitleRect;

typedef struct AVSubtitle {
    uint16_t format; /* 0 = graphics */
    uint32_t start_display_time; /* relative to packet pts, in ms */
    uint32_t end_display_time; /* relative to packet pts, in ms */
    unsigned num_rects;
    AVSubtitleRect **rects;
    int64_t pts;    ///< Same as packet pts, in AV_TIME_BASE
} AVSubtitle;

/**
 * If c is NULL, returns the first registered codec,
 * if c is non-NULL, returns the next registered codec after c,
 * or NULL if c is the last one.
 */
AVCodec *av_codec_next(const AVCodec *c);

/**
 * Return the LIBAVCODEC_VERSION_INT constant.
 */
unsigned avcodec_version(void);

/**
 * Return the libavcodec build-time configuration.
 */
const char *avcodec_configuration(void);

/**
 * Return the libavcodec license.
 */
const char *avcodec_license(void);

/**
 * Register the codec codec and initialize libavcodec.
 *
 * @warning either this function or avcodec_register_all() must be called
 * before any other libavcodec functions.
 *
 * @see avcodec_register_all()
 */
void avcodec_register(AVCodec *codec);

/**
 * Register all the codecs, parsers and bitstream filters which were enabled at
 * configuration time. If you do not call this function you can select exactly
 * which formats you want to support, by using the individual registration
 * functions.
 *
 * @see avcodec_register
 * @see av_register_codec_parser
 * @see av_register_bitstream_filter
 */
void avcodec_register_all(void);

/**
 * Allocate an AVCodecContext and set its fields to default values. The
 * resulting struct should be freed with avcodec_free_context().
 *
 * @param codec if non-NULL, allocate private data and initialize defaults
 *              for the given codec. It is illegal to then call avcodec_open2()
 *              with a different codec.
 *              If NULL, then the codec-specific defaults won't be initialized,
 *              which may result in suboptimal default settings (this is
 *              important mainly for encoders, e.g. libx264).
 *
 * @return An AVCodecContext filled with default values or NULL on failure.
 * @see avcodec_get_context_defaults
 */
AVCodecContext *avcodec_alloc_context3(const AVCodec *codec);

/**
 * Free the codec context and everything associated with it and write NULL to
 * the provided pointer.
 */
void avcodec_free_context(AVCodecContext **avctx);

/**
 * Set the fields of the given AVCodecContext to default values corresponding
 * to the given codec (defaults may be codec-dependent).
 *
 * Do not call this function if a non-NULL codec has been passed
 * to avcodec_alloc_context3() that allocated this AVCodecContext.
 * If codec is non-NULL, it is illegal to call avcodec_open2() with a
 * different codec on this AVCodecContext.
 */
int avcodec_get_context_defaults3(AVCodecContext *s, const AVCodec *codec);

/**
 * Get the AVClass for AVCodecContext. It can be used in combination with
 * AV_OPT_SEARCH_FAKE_OBJ for examining options.
 *
 * @see av_opt_find().
 */
const AVClass *avcodec_get_class(void);

/**
 * Get the AVClass for AVFrame. It can be used in combination with
 * AV_OPT_SEARCH_FAKE_OBJ for examining options.
 *
 * @see av_opt_find().
 */
const AVClass *avcodec_get_frame_class(void);

/**
 * Get the AVClass for AVSubtitleRect. It can be used in combination with
 * AV_OPT_SEARCH_FAKE_OBJ for examining options.
 *
 * @see av_opt_find().
 */
const AVClass *avcodec_get_subtitle_rect_class(void);

/**
 * Copy the settings of the source AVCodecContext into the destination
 * AVCodecContext. The resulting destination codec context will be
 * unopened, i.e. you are required to call avcodec_open2() before you
 * can use this AVCodecContext to decode/encode video/audio data.
 *
 * @param dest target codec context, should be initialized with
 *             avcodec_alloc_context3(NULL), but otherwise uninitialized
 * @param src source codec context
 * @return AVERROR() on error (e.g. memory allocation error), 0 on success
 */
int avcodec_copy_context(AVCodecContext *dest, const AVCodecContext *src);

/**
 * Initialize the AVCodecContext to use the given AVCodec. Prior to using this
 * function the context has to be allocated with avcodec_alloc_context3().
 *
 * The functions avcodec_find_decoder_by_name(), avcodec_find_encoder_by_name(),
 * avcodec_find_decoder() and avcodec_find_encoder() provide an easy way for
 * retrieving a codec.
 *
 * @warning This function is not thread safe!
 *
 * @note Always call this function before using decoding routines (such as
 * @ref avcodec_decode_video2()).
 *
 * @code
 * avcodec_register_all();
 * av_dict_set(&opts, "b", "2.5M", 0);
 * codec = avcodec_find_decoder(AV_CODEC_ID_H264);
 * if (!codec)
 *     exit(1);
 *
 * context = avcodec_alloc_context3(codec);
 *
 * if (avcodec_open2(context, codec, opts) < 0)
 *     exit(1);
 * @endcode
 *
 * @param avctx The context to initialize.
 * @param codec The codec to open this context for. If a non-NULL codec has been
 *              previously passed to avcodec_alloc_context3() or
 *              avcodec_get_context_defaults3() for this context, then this
 *              parameter MUST be either NULL or equal to the previously passed
 *              codec.
 * @param options A dictionary filled with AVCodecContext and codec-private options.
 *                On return this object will be filled with options that were not found.
 *
 * @return zero on success, a negative value on error
 * @see avcodec_alloc_context3(), avcodec_find_decoder(), avcodec_find_encoder(),
 *      av_dict_set(), av_opt_find().
 */
int avcodec_open2(AVCodecContext *avctx, const AVCodec *codec, AVDictionary **options);

/**
 * Close a given AVCodecContext and free all the data associated with it
 * (but not the AVCodecContext itself).
 *
 * Calling this function on an AVCodecContext that hasn't been opened will free
 * the codec-specific data allocated in avcodec_alloc_context3() /
 * avcodec_get_context_defaults3() with a non-NULL codec. Subsequent calls will
 * do nothing.
 */
int avcodec_close(AVCodecContext *avctx);

/**
 * Free all allocated data in the given subtitle struct.
 *
 * @param sub AVSubtitle to free.
 */
void avsubtitle_free(AVSubtitle *sub);

/**
 * @}
 */

/**
 * @addtogroup lavc_packet
 * @{
 */

/**
 * Allocate an AVPacket and set its fields to default values.  The resulting
 * struct must be freed using av_packet_free().
 *
 * @return An AVPacket filled with default values or NULL on failure.
 *
 * @note this only allocates the AVPacket itself, not the data buffers. Those
 * must be allocated through other means such as av_new_packet.
 *
 * @see av_new_packet
 */
AVPacket *av_packet_alloc(void);

/**
 * Create a new packet that references the same data as src.
 *
 * This is a shortcut for av_packet_alloc()+av_packet_ref().
 *
 * @return newly created AVPacket on success, NULL on error.
 *
 * @see av_packet_alloc
 * @see av_packet_ref
 */
AVPacket *av_packet_clone(AVPacket *src);

/**
 * Free the packet, if the packet is reference counted, it will be
 * unreferenced first.
 *
 * @param packet packet to be freed. The pointer will be set to NULL.
 * @note passing NULL is a no-op.
 */
void av_packet_free(AVPacket **pkt);

/**
 * Initialize optional fields of a packet with default values.
 *
 * Note, this does not touch the data and size members, which have to be
 * initialized separately.
 *
 * @param pkt packet
 */
void av_init_packet(AVPacket *pkt);

/**
 * Allocate the payload of a packet and initialize its fields with
 * default values.
 *
 * @param pkt packet
 * @param size wanted payload size
 * @return 0 if OK, AVERROR_xxx otherwise
 */
int av_new_packet(AVPacket *pkt, int size);

/**
 * Reduce packet size, correctly zeroing padding
 *
 * @param pkt packet
 * @param size new size
 */
void av_shrink_packet(AVPacket *pkt, int size);

/**
 * Increase packet size, correctly zeroing padding
 *
 * @param pkt packet
 * @param grow_by number of bytes by which to increase the size of the packet
 */
int av_grow_packet(AVPacket *pkt, int grow_by);

/**
 * Initialize a reference-counted packet from av_malloc()ed data.
 *
 * @param pkt packet to be initialized. This function will set the data, size,
 *        buf and destruct fields, all others are left untouched.
 * @param data Data allocated by av_malloc() to be used as packet data. If this
 *        function returns successfully, the data is owned by the underlying AVBuffer.
 *        The caller may not access the data through other means.
 * @param size size of data in bytes, without the padding. I.e. the full buffer
 *        size is assumed to be size + AV_INPUT_BUFFER_PADDING_SIZE.
 *
 * @return 0 on success, a negative AVERROR on error
 */
int av_packet_from_data(AVPacket *pkt, uint8_t *data, int size);

#if FF_API_AVPACKET_OLD_API
/**
 * @warning This is a hack - the packet memory allocation stuff is broken. The
 * packet is allocated if it was not really allocated.
 *
 * @deprecated Use av_packet_ref
 */
attribute_deprecated
int av_dup_packet(AVPacket *pkt);
/**
 * Copy packet, including contents
 *
 * @return 0 on success, negative AVERROR on fail
 */
int av_copy_packet(AVPacket *dst, const AVPacket *src);

/**
 * Copy packet side data
 *
 * @return 0 on success, negative AVERROR on fail
 */
int av_copy_packet_side_data(AVPacket *dst, const AVPacket *src);

/**
 * Free a packet.
 *
 * @deprecated Use av_packet_unref
 *
 * @param pkt packet to free
 */
attribute_deprecated
void av_free_packet(AVPacket *pkt);
#endif
/**
 * Allocate new information of a packet.
 *
 * @param pkt packet
 * @param type side information type
 * @param size side information size
 * @return pointer to fresh allocated data or NULL otherwise
 */
uint8_t* av_packet_new_side_data(AVPacket *pkt, enum AVPacketSideDataType type,
                                 int size);

/**
 * Wrap an existing array as a packet side data.
 *
 * @param pkt packet
 * @param type side information type
 * @param data the side data array. It must be allocated with the av_malloc()
 *             family of functions. The ownership of the data is transferred to
 *             pkt.
 * @param size side information size
 * @return a non-negative number on success, a negative AVERROR code on
 *         failure. On failure, the packet is unchanged and the data remains
 *         owned by the caller.
 */
int av_packet_add_side_data(AVPacket *pkt, enum AVPacketSideDataType type,
                            uint8_t *data, size_t size);

/**
 * Shrink the already allocated side data buffer
 *
 * @param pkt packet
 * @param type side information type
 * @param size new side information size
 * @return 0 on success, < 0 on failure
 */
int av_packet_shrink_side_data(AVPacket *pkt, enum AVPacketSideDataType type,
                               int size);

/**
 * Get side information from packet.
 *
 * @param pkt packet
 * @param type desired side information type
 * @param size pointer for side information size to store (optional)
 * @return pointer to data if present or NULL otherwise
 */
uint8_t* av_packet_get_side_data(AVPacket *pkt, enum AVPacketSideDataType type,
                                 int *size);

int av_packet_merge_side_data(AVPacket *pkt);

int av_packet_split_side_data(AVPacket *pkt);

const char *av_packet_side_data_name(enum AVPacketSideDataType type);

/**
 * Pack a dictionary for use in side_data.
 *
 * @param dict The dictionary to pack.
 * @param size pointer to store the size of the returned data
 * @return pointer to data if successful, NULL otherwise
 */
uint8_t *av_packet_pack_dictionary(AVDictionary *dict, int *size);
/**
 * Unpack a dictionary from side_data.
 *
 * @param data data from side_data
 * @param size size of the data
 * @param dict the metadata storage dictionary
 * @return 0 on success, < 0 on failure
 */
int av_packet_unpack_dictionary(const uint8_t *data, int size, AVDictionary **dict);


/**
 * Convenience function to free all the side data stored.
 * All the other fields stay untouched.
 *
 * @param pkt packet
 */
void av_packet_free_side_data(AVPacket *pkt);

/**
 * Setup a new reference to the data described by a given packet
 *
 * If src is reference-counted, setup dst as a new reference to the
 * buffer in src. Otherwise allocate a new buffer in dst and copy the
 * data from src into it.
 *
 * All the other fields are copied from src.
 *
 * @see av_packet_unref
 *
 * @param dst Destination packet
 * @param src Source packet
 *
 * @return 0 on success, a negative AVERROR on error.
 */
int av_packet_ref(AVPacket *dst, const AVPacket *src);

/**
 * Wipe the packet.
 *
 * Unreference the buffer referenced by the packet and reset the
 * remaining packet fields to their default values.
 *
 * @param pkt The packet to be unreferenced.
 */
void av_packet_unref(AVPacket *pkt);

/**
 * Move every field in src to dst and reset src.
 *
 * @see av_packet_unref
 *
 * @param src Source packet, will be reset
 * @param dst Destination packet
 */
void av_packet_move_ref(AVPacket *dst, AVPacket *src);

/**
 * Copy only "properties" fields from src to dst.
 *
 * Properties for the purpose of this function are all the fields
 * beside those related to the packet data (buf, data, size)
 *
 * @param dst Destination packet
 * @param src Source packet
 *
 * @return 0 on success AVERROR on failure.
 *
 */
int av_packet_copy_props(AVPacket *dst, const AVPacket *src);

/**
 * Convert valid timing fields (timestamps / durations) in a packet from one
 * timebase to another. Timestamps with unknown values (AV_NOPTS_VALUE) will be
 * ignored.
 *
 * @param pkt packet on which the conversion will be performed
 * @param tb_src source timebase, in which the timing fields in pkt are
 *               expressed
 * @param tb_dst destination timebase, to which the timing fields will be
 *               converted
 */
void av_packet_rescale_ts(AVPacket *pkt, AVRational tb_src, AVRational tb_dst);

/**
 * @}
 */

/**
 * @addtogroup lavc_decoding
 * @{
 */

/**
 * Find a registered decoder with a matching codec ID.
 *
 * @param id AVCodecID of the requested decoder
 * @return A decoder if one was found, NULL otherwise.
 */
AVCodec *avcodec_find_decoder(enum AVCodecID id);

/**
 * Find a registered decoder with the specified name.
 *
 * @param name name of the requested decoder
 * @return A decoder if one was found, NULL otherwise.
 */
AVCodec *avcodec_find_decoder_by_name(const char *name);

/**
 * The default callback for AVCodecContext.get_buffer2(). It is made public so
 * it can be called by custom get_buffer2() implementations for decoders without
 * AV_CODEC_CAP_DR1 set.
 */
int avcodec_default_get_buffer2(AVCodecContext *s, AVFrame *frame, int flags);

#if FF_API_EMU_EDGE
/**
 * Return the amount of padding in pixels which the get_buffer callback must
 * provide around the edge of the image for codecs which do not have the
 * CODEC_FLAG_EMU_EDGE flag.
 *
 * @return Required padding in pixels.
 *
 * @deprecated CODEC_FLAG_EMU_EDGE is deprecated, so this function is no longer
 * needed
 */
attribute_deprecated
unsigned avcodec_get_edge_width(void);
#endif

/**
 * Modify width and height values so that they will result in a memory
 * buffer that is acceptable for the codec if you do not use any horizontal
 * padding.
 *
 * May only be used if a codec with AV_CODEC_CAP_DR1 has been opened.
 */
void avcodec_align_dimensions(AVCodecContext *s, int *width, int *height);

/**
 * Modify width and height values so that they will result in a memory
 * buffer that is acceptable for the codec if you also ensure that all
 * line sizes are a multiple of the respective linesize_align[i].
 *
 * May only be used if a codec with AV_CODEC_CAP_DR1 has been opened.
 */
void avcodec_align_dimensions2(AVCodecContext *s, int *width, int *height,
                               int linesize_align[AV_NUM_DATA_POINTERS]);

/**
 * Converts AVChromaLocation to swscale x/y chroma position.
 *
 * The positions represent the chroma (0,0) position in a coordinates system
 * with luma (0,0) representing the origin and luma(1,1) representing 256,256
 *
 * @param xpos  horizontal chroma sample position
 * @param ypos  vertical   chroma sample position
 */
int avcodec_enum_to_chroma_pos(int *xpos, int *ypos, enum AVChromaLocation pos);

/**
 * Converts swscale x/y chroma position to AVChromaLocation.
 *
 * The positions represent the chroma (0,0) position in a coordinates system
 * with luma (0,0) representing the origin and luma(1,1) representing 256,256
 *
 * @param xpos  horizontal chroma sample position
 * @param ypos  vertical   chroma sample position
 */
enum AVChromaLocation avcodec_chroma_pos_to_enum(int xpos, int ypos);

/**
 * Decode the audio frame of size avpkt->size from avpkt->data into frame.
 *
 * Some decoders may support multiple frames in a single AVPacket. Such
 * decoders would then just decode the first frame and the return value would be
 * less than the packet size. In this case, avcodec_decode_audio4 has to be
 * called again with an AVPacket containing the remaining data in order to
 * decode the second frame, etc...  Even if no frames are returned, the packet
 * needs to be fed to the decoder with remaining data until it is completely
 * consumed or an error occurs.
 *
 * Some decoders (those marked with AV_CODEC_CAP_DELAY) have a delay between input
 * and output. This means that for some packets they will not immediately
 * produce decoded output and need to be flushed at the end of decoding to get
 * all the decoded data. Flushing is done by calling this function with packets
 * with avpkt->data set to NULL and avpkt->size set to 0 until it stops
 * returning samples. It is safe to flush even those decoders that are not
 * marked with AV_CODEC_CAP_DELAY, then no samples will be returned.
 *
 * @warning The input buffer, avpkt->data must be AV_INPUT_BUFFER_PADDING_SIZE
 *          larger than the actual read bytes because some optimized bitstream
 *          readers read 32 or 64 bits at once and could read over the end.
 *
 * @note The AVCodecContext MUST have been opened with @ref avcodec_open2()
 * before packets may be fed to the decoder.
 *
 * @param      avctx the codec context
 * @param[out] frame The AVFrame in which to store decoded audio samples.
 *                   The decoder will allocate a buffer for the decoded frame by
 *                   calling the AVCodecContext.get_buffer2() callback.
 *                   When AVCodecContext.refcounted_frames is set to 1, the frame is
 *                   reference counted and the returned reference belongs to the
 *                   caller. The caller must release the frame using av_frame_unref()
 *                   when the frame is no longer needed. The caller may safely write
 *                   to the frame if av_frame_is_writable() returns 1.
 *                   When AVCodecContext.refcounted_frames is set to 0, the returned
 *                   reference belongs to the decoder and is valid only until the
 *                   next call to this function or until closing or flushing the
 *                   decoder. The caller may not write to it.
 * @param[out] got_frame_ptr Zero if no frame could be decoded, otherwise it is
 *                           non-zero. Note that this field being set to zero
 *                           does not mean that an error has occurred. For
 *                           decoders with AV_CODEC_CAP_DELAY set, no given decode
 *                           call is guaranteed to produce a frame.
 * @param[in]  avpkt The input AVPacket containing the input buffer.
 *                   At least avpkt->data and avpkt->size should be set. Some
 *                   decoders might also require additional fields to be set.
 * @return A negative error code is returned if an error occurred during
 *         decoding, otherwise the number of bytes consumed from the input
 *         AVPacket is returned.
 */
int avcodec_decode_audio4(AVCodecContext *avctx, AVFrame *frame,
                          int *got_frame_ptr, const AVPacket *avpkt);

/**
 * Decode the video frame of size avpkt->size from avpkt->data into picture.
 * Some decoders may support multiple frames in a single AVPacket, such
 * decoders would then just decode the first frame.
 *
 * @warning The input buffer must be AV_INPUT_BUFFER_PADDING_SIZE larger than
 * the actual read bytes because some optimized bitstream readers read 32 or 64
 * bits at once and could read over the end.
 *
 * @warning The end of the input buffer buf should be set to 0 to ensure that
 * no overreading happens for damaged MPEG streams.
 *
 * @note Codecs which have the AV_CODEC_CAP_DELAY capability set have a delay
 * between input and output, these need to be fed with avpkt->data=NULL,
 * avpkt->size=0 at the end to return the remaining frames.
 *
 * @note The AVCodecContext MUST have been opened with @ref avcodec_open2()
 * before packets may be fed to the decoder.
 *
 * @param avctx the codec context
 * @param[out] picture The AVFrame in which the decoded video frame will be stored.
 *             Use av_frame_alloc() to get an AVFrame. The codec will
 *             allocate memory for the actual bitmap by calling the
 *             AVCodecContext.get_buffer2() callback.
 *             When AVCodecContext.refcounted_frames is set to 1, the frame is
 *             reference counted and the returned reference belongs to the
 *             caller. The caller must release the frame using av_frame_unref()
 *             when the frame is no longer needed. The caller may safely write
 *             to the frame if av_frame_is_writable() returns 1.
 *             When AVCodecContext.refcounted_frames is set to 0, the returned
 *             reference belongs to the decoder and is valid only until the
 *             next call to this function or until closing or flushing the
 *             decoder. The caller may not write to it.
 *
 * @param[in] avpkt The input AVPacket containing the input buffer.
 *            You can create such packet with av_init_packet() and by then setting
 *            data and size, some decoders might in addition need other fields like
 *            flags&AV_PKT_FLAG_KEY. All decoders are designed to use the least
 *            fields possible.
 * @param[in,out] got_picture_ptr Zero if no frame could be decompressed, otherwise, it is nonzero.
 * @return On error a negative value is returned, otherwise the number of bytes
 * used or zero if no frame could be decompressed.
 */
int avcodec_decode_video2(AVCodecContext *avctx, AVFrame *picture,
                         int *got_picture_ptr,
                         const AVPacket *avpkt);

/**
 * Decode a subtitle message.
 * Return a negative value on error, otherwise return the number of bytes used.
 * If no subtitle could be decompressed, got_sub_ptr is zero.
 * Otherwise, the subtitle is stored in *sub.
 * Note that AV_CODEC_CAP_DR1 is not available for subtitle codecs. This is for
 * simplicity, because the performance difference is expect to be negligible
 * and reusing a get_buffer written for video codecs would probably perform badly
 * due to a potentially very different allocation pattern.
 *
 * Some decoders (those marked with CODEC_CAP_DELAY) have a delay between input
 * and output. This means that for some packets they will not immediately
 * produce decoded output and need to be flushed at the end of decoding to get
 * all the decoded data. Flushing is done by calling this function with packets
 * with avpkt->data set to NULL and avpkt->size set to 0 until it stops
 * returning subtitles. It is safe to flush even those decoders that are not
 * marked with CODEC_CAP_DELAY, then no subtitles will be returned.
 *
 * @note The AVCodecContext MUST have been opened with @ref avcodec_open2()
 * before packets may be fed to the decoder.
 *
 * @param avctx the codec context
 * @param[out] sub The Preallocated AVSubtitle in which the decoded subtitle will be stored,
 *                 must be freed with avsubtitle_free if *got_sub_ptr is set.
 * @param[in,out] got_sub_ptr Zero if no subtitle could be decompressed, otherwise, it is nonzero.
 * @param[in] avpkt The input AVPacket containing the input buffer.
 */
int avcodec_decode_subtitle2(AVCodecContext *avctx, AVSubtitle *sub,
                            int *got_sub_ptr,
                            AVPacket *avpkt);

/**
 * @defgroup lavc_parsing Frame parsing
 * @{
 */

enum AVPictureStructure {
    AV_PICTURE_STRUCTURE_UNKNOWN,      //< unknown
    AV_PICTURE_STRUCTURE_TOP_FIELD,    //< coded as top field
    AV_PICTURE_STRUCTURE_BOTTOM_FIELD, //< coded as bottom field
    AV_PICTURE_STRUCTURE_FRAME,        //< coded as frame
};

typedef struct AVCodecParserContext {
    void *priv_data;
    struct AVCodecParser *parser;
    int64_t frame_offset; /* offset of the current frame */
    int64_t cur_offset; /* current offset
                           (incremented by each av_parser_parse()) */
    int64_t next_frame_offset; /* offset of the next frame */
    /* video info */
    int pict_type; /* XXX: Put it back in AVCodecContext. */
    /**
     * This field is used for proper frame duration computation in lavf.
     * It signals, how much longer the frame duration of the current frame
     * is compared to normal frame duration.
     *
     * frame_duration = (1 + repeat_pict) * time_base
     *
     * It is used by codecs like H.264 to display telecined material.
     */
    int repeat_pict; /* XXX: Put it back in AVCodecContext. */
    int64_t pts;     /* pts of the current frame */
    int64_t dts;     /* dts of the current frame */

    /* private data */
    int64_t last_pts;
    int64_t last_dts;
    int fetch_timestamp;

#define AV_PARSER_PTS_NB 4
    int cur_frame_start_index;
    int64_t cur_frame_offset[AV_PARSER_PTS_NB];
    int64_t cur_frame_pts[AV_PARSER_PTS_NB];
    int64_t cur_frame_dts[AV_PARSER_PTS_NB];

    int flags;
#define PARSER_FLAG_COMPLETE_FRAMES           0x0001
#define PARSER_FLAG_ONCE                      0x0002
/// Set if the parser has a valid file offset
#define PARSER_FLAG_FETCHED_OFFSET            0x0004
#define PARSER_FLAG_USE_CODEC_TS              0x1000

    int64_t offset;      ///< byte offset from starting packet start
    int64_t cur_frame_end[AV_PARSER_PTS_NB];

    /**
     * Set by parser to 1 for key frames and 0 for non-key frames.
     * It is initialized to -1, so if the parser doesn't set this flag,
     * old-style fallback using AV_PICTURE_TYPE_I picture type as key frames
     * will be used.
     */
    int key_frame;

#if FF_API_CONVERGENCE_DURATION
    /**
     * @deprecated unused
     */
    attribute_deprecated
    int64_t convergence_duration;
#endif

    // Timestamp generation support:
    /**
     * Synchronization point for start of timestamp generation.
     *
     * Set to >0 for sync point, 0 for no sync point and <0 for undefined
     * (default).
     *
     * For example, this corresponds to presence of H.264 buffering period
     * SEI message.
     */
    int dts_sync_point;

    /**
     * Offset of the current timestamp against last timestamp sync point in
     * units of AVCodecContext.time_base.
     *
     * Set to INT_MIN when dts_sync_point unused. Otherwise, it must
     * contain a valid timestamp offset.
     *
     * Note that the timestamp of sync point has usually a nonzero
     * dts_ref_dts_delta, which refers to the previous sync point. Offset of
     * the next frame after timestamp sync point will be usually 1.
     *
     * For example, this corresponds to H.264 cpb_removal_delay.
     */
    int dts_ref_dts_delta;

    /**
     * Presentation delay of current frame in units of AVCodecContext.time_base.
     *
     * Set to INT_MIN when dts_sync_point unused. Otherwise, it must
     * contain valid non-negative timestamp delta (presentation time of a frame
     * must not lie in the past).
     *
     * This delay represents the difference between decoding and presentation
     * time of the frame.
     *
     * For example, this corresponds to H.264 dpb_output_delay.
     */
    int pts_dts_delta;

    /**
     * Position of the packet in file.
     *
     * Analogous to cur_frame_pts/dts
     */
    int64_t cur_frame_pos[AV_PARSER_PTS_NB];

    /**
     * Byte position of currently parsed frame in stream.
     */
    int64_t pos;

    /**
     * Previous frame byte position.
     */
    int64_t last_pos;

    /**
     * Duration of the current frame.
     * For audio, this is in units of 1 / AVCodecContext.sample_rate.
     * For all other types, this is in units of AVCodecContext.time_base.
     */
    int duration;

    enum AVFieldOrder field_order;

    /**
     * Indicate whether a picture is coded as a frame, top field or bottom field.
     *
     * For example, H.264 field_pic_flag equal to 0 corresponds to
     * AV_PICTURE_STRUCTURE_FRAME. An H.264 picture with field_pic_flag
     * equal to 1 and bottom_field_flag equal to 0 corresponds to
     * AV_PICTURE_STRUCTURE_TOP_FIELD.
     */
    enum AVPictureStructure picture_structure;

    /**
     * Picture number incremented in presentation or output order.
     * This field may be reinitialized at the first picture of a new sequence.
     *
     * For example, this corresponds to H.264 PicOrderCnt.
     */
    int output_picture_number;

    /**
     * Dimensions of the decoded video intended for presentation.
     */
    int width;
    int height;

    /**
     * Dimensions of the coded video.
     */
    int coded_width;
    int coded_height;

    /**
     * The format of the coded data, corresponds to enum AVPixelFormat for video
     * and for enum AVSampleFormat for audio.
     *
     * Note that a decoder can have considerable freedom in how exactly it
     * decodes the data, so the format reported here might be different from the
     * one returned by a decoder.
     */
    int format;
} AVCodecParserContext;

typedef struct AVCodecParser {
    int codec_ids[5]; /* several codec IDs are permitted */
    int priv_data_size;
    int (*parser_init)(AVCodecParserContext *s);
    /* This callback never returns an error, a negative value means that
     * the frame start was in a previous packet. */
    int (*parser_parse)(AVCodecParserContext *s,
                        AVCodecContext *avctx,
                        const uint8_t **poutbuf, int *poutbuf_size,
                        const uint8_t *buf, int buf_size);
    void (*parser_close)(AVCodecParserContext *s);
    int (*split)(AVCodecContext *avctx, const uint8_t *buf, int buf_size);
    struct AVCodecParser *next;
} AVCodecParser;

AVCodecParser *av_parser_next(const AVCodecParser *c);

void av_register_codec_parser(AVCodecParser *parser);
AVCodecParserContext *av_parser_init(int codec_id);

/**
 * Parse a packet.
 *
 * @param s             parser context.
 * @param avctx         codec context.
 * @param poutbuf       set to pointer to parsed buffer or NULL if not yet finished.
 * @param poutbuf_size  set to size of parsed buffer or zero if not yet finished.
 * @param buf           input buffer.
 * @param buf_size      input length, to signal EOF, this should be 0 (so that the last frame can be output).
 * @param pts           input presentation timestamp.
 * @param dts           input decoding timestamp.
 * @param pos           input byte position in stream.
 * @return the number of bytes of the input bitstream used.
 *
 * Example:
 * @code
 *   while(in_len){
 *       len = av_parser_parse2(myparser, AVCodecContext, &data, &size,
 *                                        in_data, in_len,
 *                                        pts, dts, pos);
 *       in_data += len;
 *       in_len  -= len;
 *
 *       if(size)
 *          decode_frame(data, size);
 *   }
 * @endcode
 */
int av_parser_parse2(AVCodecParserContext *s,
                     AVCodecContext *avctx,
                     uint8_t **poutbuf, int *poutbuf_size,
                     const uint8_t *buf, int buf_size,
                     int64_t pts, int64_t dts,
                     int64_t pos);

/**
 * @return 0 if the output buffer is a subset of the input, 1 if it is allocated and must be freed
 * @deprecated use AVBitStreamFilter
 */
int av_parser_change(AVCodecParserContext *s,
                     AVCodecContext *avctx,
                     uint8_t **poutbuf, int *poutbuf_size,
                     const uint8_t *buf, int buf_size, int keyframe);
void av_parser_close(AVCodecParserContext *s);

/**
 * @}
 * @}
 */

/**
 * @addtogroup lavc_encoding
 * @{
 */

/**
 * Find a registered encoder with a matching codec ID.
 *
 * @param id AVCodecID of the requested encoder
 * @return An encoder if one was found, NULL otherwise.
 */
AVCodec *avcodec_find_encoder(enum AVCodecID id);

/**
 * Find a registered encoder with the specified name.
 *
 * @param name name of the requested encoder
 * @return An encoder if one was found, NULL otherwise.
 */
AVCodec *avcodec_find_encoder_by_name(const char *name);

/**
 * Encode a frame of audio.
 *
 * Takes input samples from frame and writes the next output packet, if
 * available, to avpkt. The output packet does not necessarily contain data for
 * the most recent frame, as encoders can delay, split, and combine input frames
 * internally as needed.
 *
 * @param avctx     codec context
 * @param avpkt     output AVPacket.
 *                  The user can supply an output buffer by setting
 *                  avpkt->data and avpkt->size prior to calling the
 *                  function, but if the size of the user-provided data is not
 *                  large enough, encoding will fail. If avpkt->data and
 *                  avpkt->size are set, avpkt->destruct must also be set. All
 *                  other AVPacket fields will be reset by the encoder using
 *                  av_init_packet(). If avpkt->data is NULL, the encoder will
 *                  allocate it. The encoder will set avpkt->size to the size
 *                  of the output packet.
 *
 *                  If this function fails or produces no output, avpkt will be
 *                  freed using av_packet_unref().
 * @param[in] frame AVFrame containing the raw audio data to be encoded.
 *                  May be NULL when flushing an encoder that has the
 *                  AV_CODEC_CAP_DELAY capability set.
 *                  If AV_CODEC_CAP_VARIABLE_FRAME_SIZE is set, then each frame
 *                  can have any number of samples.
 *                  If it is not set, frame->nb_samples must be equal to
 *                  avctx->frame_size for all frames except the last.
 *                  The final frame may be smaller than avctx->frame_size.
 * @param[out] got_packet_ptr This field is set to 1 by libavcodec if the
 *                            output packet is non-empty, and to 0 if it is
 *                            empty. If the function returns an error, the
 *                            packet can be assumed to be invalid, and the
 *                            value of got_packet_ptr is undefined and should
 *                            not be used.
 * @return          0 on success, negative error code on failure
 */
int avcodec_encode_audio2(AVCodecContext *avctx, AVPacket *avpkt,
                          const AVFrame *frame, int *got_packet_ptr);

/**
 * Encode a frame of video.
 *
 * Takes input raw video data from frame and writes the next output packet, if
 * available, to avpkt. The output packet does not necessarily contain data for
 * the most recent frame, as encoders can delay and reorder input frames
 * internally as needed.
 *
 * @param avctx     codec context
 * @param avpkt     output AVPacket.
 *                  The user can supply an output buffer by setting
 *                  avpkt->data and avpkt->size prior to calling the
 *                  function, but if the size of the user-provided data is not
 *                  large enough, encoding will fail. All other AVPacket fields
 *                  will be reset by the encoder using av_init_packet(). If
 *                  avpkt->data is NULL, the encoder will allocate it.
 *                  The encoder will set avpkt->size to the size of the
 *                  output packet. The returned data (if any) belongs to the
 *                  caller, he is responsible for freeing it.
 *
 *                  If this function fails or produces no output, avpkt will be
 *                  freed using av_packet_unref().
 * @param[in] frame AVFrame containing the raw video data to be encoded.
 *                  May be NULL when flushing an encoder that has the
 *                  AV_CODEC_CAP_DELAY capability set.
 * @param[out] got_packet_ptr This field is set to 1 by libavcodec if the
 *                            output packet is non-empty, and to 0 if it is
 *                            empty. If the function returns an error, the
 *                            packet can be assumed to be invalid, and the
 *                            value of got_packet_ptr is undefined and should
 *                            not be used.
 * @return          0 on success, negative error code on failure
 */
int avcodec_encode_video2(AVCodecContext *avctx, AVPacket *avpkt,
                          const AVFrame *frame, int *got_packet_ptr);

int avcodec_encode_subtitle(AVCodecContext *avctx, uint8_t *buf, int buf_size,
                            const AVSubtitle *sub);


/**
 * @}
 */

#if FF_API_AVCODEC_RESAMPLE
/**
 * @defgroup lavc_resample Audio resampling
 * @ingroup libavc
 * @deprecated use libswresample instead
 *
 * @{
 */
struct ReSampleContext;
struct AVResampleContext;

typedef struct ReSampleContext ReSampleContext;

/**
 *  Initialize audio resampling context.
 *
 * @param output_channels  number of output channels
 * @param input_channels   number of input channels
 * @param output_rate      output sample rate
 * @param input_rate       input sample rate
 * @param sample_fmt_out   requested output sample format
 * @param sample_fmt_in    input sample format
 * @param filter_length    length of each FIR filter in the filterbank relative to the cutoff frequency
 * @param log2_phase_count log2 of the number of entries in the polyphase filterbank
 * @param linear           if 1 then the used FIR filter will be linearly interpolated
                           between the 2 closest, if 0 the closest will be used
 * @param cutoff           cutoff frequency, 1.0 corresponds to half the output sampling rate
 * @return allocated ReSampleContext, NULL if error occurred
 */
attribute_deprecated
ReSampleContext *av_audio_resample_init(int output_channels, int input_channels,
                                        int output_rate, int input_rate,
                                        enum AVSampleFormat sample_fmt_out,
                                        enum AVSampleFormat sample_fmt_in,
                                        int filter_length, int log2_phase_count,
                                        int linear, double cutoff);

attribute_deprecated
int audio_resample(ReSampleContext *s, short *output, short *input, int nb_samples);

/**
 * Free resample context.
 *
 * @param s a non-NULL pointer to a resample context previously
 *          created with av_audio_resample_init()
 */
attribute_deprecated
void audio_resample_close(ReSampleContext *s);


/**
 * Initialize an audio resampler.
 * Note, if either rate is not an integer then simply scale both rates up so they are.
 * @param filter_length length of each FIR filter in the filterbank relative to the cutoff freq
 * @param log2_phase_count log2 of the number of entries in the polyphase filterbank
 * @param linear If 1 then the used FIR filter will be linearly interpolated
                 between the 2 closest, if 0 the closest will be used
 * @param cutoff cutoff frequency, 1.0 corresponds to half the output sampling rate
 */
attribute_deprecated
struct AVResampleContext *av_resample_init(int out_rate, int in_rate, int filter_length, int log2_phase_count, int linear, double cutoff);

/**
 * Resample an array of samples using a previously configured context.
 * @param src an array of unconsumed samples
 * @param consumed the number of samples of src which have been consumed are returned here
 * @param src_size the number of unconsumed samples available
 * @param dst_size the amount of space in samples available in dst
 * @param update_ctx If this is 0 then the context will not be modified, that way several channels can be resampled with the same context.
 * @return the number of samples written in dst or -1 if an error occurred
 */
attribute_deprecated
int av_resample(struct AVResampleContext *c, short *dst, short *src, int *consumed, int src_size, int dst_size, int update_ctx);


/**
 * Compensate samplerate/timestamp drift. The compensation is done by changing
 * the resampler parameters, so no audible clicks or similar distortions occur
 * @param compensation_distance distance in output samples over which the compensation should be performed
 * @param sample_delta number of output samples which should be output less
 *
 * example: av_resample_compensate(c, 10, 500)
 * here instead of 510 samples only 500 samples would be output
 *
 * note, due to rounding the actual compensation might be slightly different,
 * especially if the compensation_distance is large and the in_rate used during init is small
 */
attribute_deprecated
void av_resample_compensate(struct AVResampleContext *c, int sample_delta, int compensation_distance);
attribute_deprecated
void av_resample_close(struct AVResampleContext *c);

/**
 * @}
 */
#endif

#if FF_API_AVPICTURE
/**
 * @addtogroup lavc_picture
 * @{
 */

/**
 * @deprecated unused
 */
attribute_deprecated
int avpicture_alloc(AVPicture *picture, enum AVPixelFormat pix_fmt, int width, int height);

/**
 * @deprecated unused
 */
attribute_deprecated
void avpicture_free(AVPicture *picture);

/**
 * @deprecated use av_image_fill_arrays() instead.
 */
attribute_deprecated
int avpicture_fill(AVPicture *picture, const uint8_t *ptr,
                   enum AVPixelFormat pix_fmt, int width, int height);

/**
 * @deprecated use av_image_copy_to_buffer() instead.
 */
attribute_deprecated
int avpicture_layout(const AVPicture *src, enum AVPixelFormat pix_fmt,
                     int width, int height,
                     unsigned char *dest, int dest_size);

/**
 * @deprecated use av_image_get_buffer_size() instead.
 */
attribute_deprecated
int avpicture_get_size(enum AVPixelFormat pix_fmt, int width, int height);

/**
 * @deprecated av_image_copy() instead.
 */
attribute_deprecated
void av_picture_copy(AVPicture *dst, const AVPicture *src,
                     enum AVPixelFormat pix_fmt, int width, int height);

/**
 * @deprecated unused
 */
attribute_deprecated
int av_picture_crop(AVPicture *dst, const AVPicture *src,
                    enum AVPixelFormat pix_fmt, int top_band, int left_band);

/**
 * @deprecated unused
 */
attribute_deprecated
int av_picture_pad(AVPicture *dst, const AVPicture *src, int height, int width, enum AVPixelFormat pix_fmt,
            int padtop, int padbottom, int padleft, int padright, int *color);

/**
 * @}
 */
#endif

/**
 * @defgroup lavc_misc Utility functions
 * @ingroup libavc
 *
 * Miscellaneous utility functions related to both encoding and decoding
 * (or neither).
 * @{
 */

/**
 * @defgroup lavc_misc_pixfmt Pixel formats
 *
 * Functions for working with pixel formats.
 * @{
 */

/**
 * Utility function to access log2_chroma_w log2_chroma_h from
 * the pixel format AVPixFmtDescriptor.
 *
 * This function asserts that pix_fmt is valid. See av_pix_fmt_get_chroma_sub_sample
 * for one that returns a failure code and continues in case of invalid
 * pix_fmts.
 *
 * @param[in]  pix_fmt the pixel format
 * @param[out] h_shift store log2_chroma_w
 * @param[out] v_shift store log2_chroma_h
 *
 * @see av_pix_fmt_get_chroma_sub_sample
 */

void avcodec_get_chroma_sub_sample(enum AVPixelFormat pix_fmt, int *h_shift, int *v_shift);

/**
 * Return a value representing the fourCC code associated to the
 * pixel format pix_fmt, or 0 if no associated fourCC code can be
 * found.
 */
unsigned int avcodec_pix_fmt_to_codec_tag(enum AVPixelFormat pix_fmt);

/**
 * @deprecated see av_get_pix_fmt_loss()
 */
int avcodec_get_pix_fmt_loss(enum AVPixelFormat dst_pix_fmt, enum AVPixelFormat src_pix_fmt,
                             int has_alpha);

/**
 * Find the best pixel format to convert to given a certain source pixel
 * format.  When converting from one pixel format to another, information loss
 * may occur.  For example, when converting from RGB24 to GRAY, the color
 * information will be lost. Similarly, other losses occur when converting from
 * some formats to other formats. avcodec_find_best_pix_fmt_of_2() searches which of
 * the given pixel formats should be used to suffer the least amount of loss.
 * The pixel formats from which it chooses one, are determined by the
 * pix_fmt_list parameter.
 *
 *
 * @param[in] pix_fmt_list AV_PIX_FMT_NONE terminated array of pixel formats to choose from
 * @param[in] src_pix_fmt source pixel format
 * @param[in] has_alpha Whether the source pixel format alpha channel is used.
 * @param[out] loss_ptr Combination of flags informing you what kind of losses will occur.
 * @return The best pixel format to convert to or -1 if none was found.
 */
enum AVPixelFormat avcodec_find_best_pix_fmt_of_list(const enum AVPixelFormat *pix_fmt_list,
                                            enum AVPixelFormat src_pix_fmt,
                                            int has_alpha, int *loss_ptr);

/**
 * @deprecated see av_find_best_pix_fmt_of_2()
 */
enum AVPixelFormat avcodec_find_best_pix_fmt_of_2(enum AVPixelFormat dst_pix_fmt1, enum AVPixelFormat dst_pix_fmt2,
                                            enum AVPixelFormat src_pix_fmt, int has_alpha, int *loss_ptr);

attribute_deprecated
#if AV_HAVE_INCOMPATIBLE_LIBAV_ABI
enum AVPixelFormat avcodec_find_best_pix_fmt2(const enum AVPixelFormat *pix_fmt_list,
                                              enum AVPixelFormat src_pix_fmt,
                                              int has_alpha, int *loss_ptr);
#else
enum AVPixelFormat avcodec_find_best_pix_fmt2(enum AVPixelFormat dst_pix_fmt1, enum AVPixelFormat dst_pix_fmt2,
                                            enum AVPixelFormat src_pix_fmt, int has_alpha, int *loss_ptr);
#endif


enum AVPixelFormat avcodec_default_get_format(struct AVCodecContext *s, const enum AVPixelFormat * fmt);

/**
 * @}
 */

#if FF_API_SET_DIMENSIONS
/**
 * @deprecated this function is not supposed to be used from outside of lavc
 */
attribute_deprecated
void avcodec_set_dimensions(AVCodecContext *s, int width, int height);
#endif

/**
 * Put a string representing the codec tag codec_tag in buf.
 *
 * @param buf       buffer to place codec tag in
 * @param buf_size size in bytes of buf
 * @param codec_tag codec tag to assign
 * @return the length of the string that would have been generated if
 * enough space had been available, excluding the trailing null
 */
size_t av_get_codec_tag_string(char *buf, size_t buf_size, unsigned int codec_tag);

void avcodec_string(char *buf, int buf_size, AVCodecContext *enc, int encode);

/**
 * Return a name for the specified profile, if available.
 *
 * @param codec the codec that is searched for the given profile
 * @param profile the profile value for which a name is requested
 * @return A name for the profile if found, NULL otherwise.
 */
const char *av_get_profile_name(const AVCodec *codec, int profile);

int avcodec_default_execute(AVCodecContext *c, int (*func)(AVCodecContext *c2, void *arg2),void *arg, int *ret, int count, int size);
int avcodec_default_execute2(AVCodecContext *c, int (*func)(AVCodecContext *c2, void *arg2, int, int),void *arg, int *ret, int count);
//FIXME func typedef

/**
 * Fill AVFrame audio data and linesize pointers.
 *
 * The buffer buf must be a preallocated buffer with a size big enough
 * to contain the specified samples amount. The filled AVFrame data
 * pointers will point to this buffer.
 *
 * AVFrame extended_data channel pointers are allocated if necessary for
 * planar audio.
 *
 * @param frame       the AVFrame
 *                    frame->nb_samples must be set prior to calling the
 *                    function. This function fills in frame->data,
 *                    frame->extended_data, frame->linesize[0].
 * @param nb_channels channel count
 * @param sample_fmt  sample format
 * @param buf         buffer to use for frame data
 * @param buf_size    size of buffer
 * @param align       plane size sample alignment (0 = default)
 * @return            >=0 on success, negative error code on failure
 * @todo return the size in bytes required to store the samples in
 * case of success, at the next libavutil bump
 */
int avcodec_fill_audio_frame(AVFrame *frame, int nb_channels,
                             enum AVSampleFormat sample_fmt, const uint8_t *buf,
                             int buf_size, int align);

/**
 * Reset the internal decoder state / flush internal buffers. Should be called
 * e.g. when seeking or when switching to a different stream.
 *
 * @note when refcounted frames are not used (i.e. avctx->refcounted_frames is 0),
 * this invalidates the frames previously returned from the decoder. When
 * refcounted frames are used, the decoder just releases any references it might
 * keep internally, but the caller's reference remains valid.
 */
void avcodec_flush_buffers(AVCodecContext *avctx);

/**
 * Return codec bits per sample.
 *
 * @param[in] codec_id the codec
 * @return Number of bits per sample or zero if unknown for the given codec.
 */
int av_get_bits_per_sample(enum AVCodecID codec_id);

/**
 * Return the PCM codec associated with a sample format.
 * @param be  endianness, 0 for little, 1 for big,
 *            -1 (or anything else) for native
 * @return  AV_CODEC_ID_PCM_* or AV_CODEC_ID_NONE
 */
enum AVCodecID av_get_pcm_codec(enum AVSampleFormat fmt, int be);

/**
 * Return codec bits per sample.
 * Only return non-zero if the bits per sample is exactly correct, not an
 * approximation.
 *
 * @param[in] codec_id the codec
 * @return Number of bits per sample or zero if unknown for the given codec.
 */
int av_get_exact_bits_per_sample(enum AVCodecID codec_id);

/**
 * Return audio frame duration.
 *
 * @param avctx        codec context
 * @param frame_bytes  size of the frame, or 0 if unknown
 * @return             frame duration, in samples, if known. 0 if not able to
 *                     determine.
 */
int av_get_audio_frame_duration(AVCodecContext *avctx, int frame_bytes);


typedef struct AVBitStreamFilterContext {
    void *priv_data;
    struct AVBitStreamFilter *filter;
    AVCodecParserContext *parser;
    struct AVBitStreamFilterContext *next;
    /**
     * Internal default arguments, used if NULL is passed to av_bitstream_filter_filter().
     * Not for access by library users.
     */
    char *args;
} AVBitStreamFilterContext;


typedef struct AVBitStreamFilter {
    const char *name;
    int priv_data_size;
    int (*filter)(AVBitStreamFilterContext *bsfc,
                  AVCodecContext *avctx, const char *args,
                  uint8_t **poutbuf, int *poutbuf_size,
                  const uint8_t *buf, int buf_size, int keyframe);
    void (*close)(AVBitStreamFilterContext *bsfc);
    struct AVBitStreamFilter *next;
} AVBitStreamFilter;

/**
 * Register a bitstream filter.
 *
 * The filter will be accessible to the application code through
 * av_bitstream_filter_next() or can be directly initialized with
 * av_bitstream_filter_init().
 *
 * @see avcodec_register_all()
 */
void av_register_bitstream_filter(AVBitStreamFilter *bsf);

/**
 * Create and initialize a bitstream filter context given a bitstream
 * filter name.
 *
 * The returned context must be freed with av_bitstream_filter_close().
 *
 * @param name    the name of the bitstream filter
 * @return a bitstream filter context if a matching filter was found
 * and successfully initialized, NULL otherwise
 */
AVBitStreamFilterContext *av_bitstream_filter_init(const char *name);

/**
 * Filter bitstream.
 *
 * This function filters the buffer buf with size buf_size, and places the
 * filtered buffer in the buffer pointed to by poutbuf.
 *
 * The output buffer must be freed by the caller.
 *
 * @param bsfc            bitstream filter context created by av_bitstream_filter_init()
 * @param avctx           AVCodecContext accessed by the filter, may be NULL.
 *                        If specified, this must point to the encoder context of the
 *                        output stream the packet is sent to.
 * @param args            arguments which specify the filter configuration, may be NULL
 * @param poutbuf         pointer which is updated to point to the filtered buffer
 * @param poutbuf_size    pointer which is updated to the filtered buffer size in bytes
 * @param buf             buffer containing the data to filter
 * @param buf_size        size in bytes of buf
 * @param keyframe        set to non-zero if the buffer to filter corresponds to a key-frame packet data
 * @return >= 0 in case of success, or a negative error code in case of failure
 *
 * If the return value is positive, an output buffer is allocated and
 * is available in *poutbuf, and is distinct from the input buffer.
 *
 * If the return value is 0, the output buffer is not allocated and
 * should be considered identical to the input buffer, or in case
 * *poutbuf was set it points to the input buffer (not necessarily to
 * its starting address).
 */
int av_bitstream_filter_filter(AVBitStreamFilterContext *bsfc,
                               AVCodecContext *avctx, const char *args,
                               uint8_t **poutbuf, int *poutbuf_size,
                               const uint8_t *buf, int buf_size, int keyframe);

/**
 * Release bitstream filter context.
 *
 * @param bsf the bitstream filter context created with
 * av_bitstream_filter_init(), can be NULL
 */
void av_bitstream_filter_close(AVBitStreamFilterContext *bsf);

/**
 * If f is NULL, return the first registered bitstream filter,
 * if f is non-NULL, return the next registered bitstream filter
 * after f, or NULL if f is the last one.
 *
 * This function can be used to iterate over all registered bitstream
 * filters.
 */
AVBitStreamFilter *av_bitstream_filter_next(const AVBitStreamFilter *f);

/* memory */

/**
 * Same behaviour av_fast_malloc but the buffer has additional
 * AV_INPUT_BUFFER_PADDING_SIZE at the end which will always be 0.
 *
 * In addition the whole buffer will initially and after resizes
 * be 0-initialized so that no uninitialized data will ever appear.
 */
void av_fast_padded_malloc(void *ptr, unsigned int *size, size_t min_size);

/**
 * Same behaviour av_fast_padded_malloc except that buffer will always
 * be 0-initialized after call.
 */
void av_fast_padded_mallocz(void *ptr, unsigned int *size, size_t min_size);

/**
 * Encode extradata length to a buffer. Used by xiph codecs.
 *
 * @param s buffer to write to; must be at least (v/255+1) bytes long
 * @param v size of extradata in bytes
 * @return number of bytes written to the buffer.
 */
unsigned int av_xiphlacing(unsigned char *s, unsigned int v);

#if FF_API_MISSING_SAMPLE
/**
 * Log a generic warning message about a missing feature. This function is
 * intended to be used internally by FFmpeg (libavcodec, libavformat, etc.)
 * only, and would normally not be used by applications.
 * @param[in] avc a pointer to an arbitrary struct of which the first field is
 * a pointer to an AVClass struct
 * @param[in] feature string containing the name of the missing feature
 * @param[in] want_sample indicates if samples are wanted which exhibit this feature.
 * If want_sample is non-zero, additional verbage will be added to the log
 * message which tells the user how to report samples to the development
 * mailing list.
 * @deprecated Use avpriv_report_missing_feature() instead.
 */
attribute_deprecated
void av_log_missing_feature(void *avc, const char *feature, int want_sample);

/**
 * Log a generic warning message asking for a sample. This function is
 * intended to be used internally by FFmpeg (libavcodec, libavformat, etc.)
 * only, and would normally not be used by applications.
 * @param[in] avc a pointer to an arbitrary struct of which the first field is
 * a pointer to an AVClass struct
 * @param[in] msg string containing an optional message, or NULL if no message
 * @deprecated Use avpriv_request_sample() instead.
 */
attribute_deprecated
void av_log_ask_for_sample(void *avc, const char *msg, ...) av_printf_format(2, 3);
#endif /* FF_API_MISSING_SAMPLE */

/**
 * Register the hardware accelerator hwaccel.
 */
void av_register_hwaccel(AVHWAccel *hwaccel);

/**
 * If hwaccel is NULL, returns the first registered hardware accelerator,
 * if hwaccel is non-NULL, returns the next registered hardware accelerator
 * after hwaccel, or NULL if hwaccel is the last one.
 */
AVHWAccel *av_hwaccel_next(const AVHWAccel *hwaccel);


/**
 * Lock operation used by lockmgr
 */
enum AVLockOp {
  AV_LOCK_CREATE,  ///< Create a mutex
  AV_LOCK_OBTAIN,  ///< Lock the mutex
  AV_LOCK_RELEASE, ///< Unlock the mutex
  AV_LOCK_DESTROY, ///< Free mutex resources
};

/**
 * Register a user provided lock manager supporting the operations
 * specified by AVLockOp. The "mutex" argument to the function points
 * to a (void *) where the lockmgr should store/get a pointer to a user
 * allocated mutex. It is NULL upon AV_LOCK_CREATE and equal to the
 * value left by the last call for all other ops. If the lock manager is
 * unable to perform the op then it should leave the mutex in the same
 * state as when it was called and return a non-zero value. However,
 * when called with AV_LOCK_DESTROY the mutex will always be assumed to
 * have been successfully destroyed. If av_lockmgr_register succeeds
 * it will return a non-negative value, if it fails it will return a
 * negative value and destroy all mutex and unregister all callbacks.
 * av_lockmgr_register is not thread-safe, it must be called from a
 * single thread before any calls which make use of locking are used.
 *
 * @param cb User defined callback. av_lockmgr_register invokes calls
 *           to this callback and the previously registered callback.
 *           The callback will be used to create more than one mutex
 *           each of which must be backed by its own underlying locking
 *           mechanism (i.e. do not use a single static object to
 *           implement your lock manager). If cb is set to NULL the
 *           lockmgr will be unregistered.
 */
int av_lockmgr_register(int (*cb)(void **mutex, enum AVLockOp op));

/**
 * Get the type of the given codec.
 */
enum AVMediaType avcodec_get_type(enum AVCodecID codec_id);

/**
 * Get the name of a codec.
 * @return  a static string identifying the codec; never NULL
 */
const char *avcodec_get_name(enum AVCodecID id);

/**
 * @return a positive value if s is open (i.e. avcodec_open2() was called on it
 * with no corresponding avcodec_close()), 0 otherwise.
 */
int avcodec_is_open(AVCodecContext *s);

/**
 * @return a non-zero number if codec is an encoder, zero otherwise
 */
int av_codec_is_encoder(const AVCodec *codec);

/**
 * @return a non-zero number if codec is a decoder, zero otherwise
 */
int av_codec_is_decoder(const AVCodec *codec);

/**
 * @return descriptor for given codec ID or NULL if no descriptor exists.
 */
const AVCodecDescriptor *avcodec_descriptor_get(enum AVCodecID id);

/**
 * Iterate over all codec descriptors known to libavcodec.
 *
 * @param prev previous descriptor. NULL to get the first descriptor.
 *
 * @return next descriptor or NULL after the last descriptor
 */
const AVCodecDescriptor *avcodec_descriptor_next(const AVCodecDescriptor *prev);

/**
 * @return codec descriptor with the given name or NULL if no such descriptor
 *         exists.
 */
const AVCodecDescriptor *avcodec_descriptor_get_by_name(const char *name);

/**
 * @}
 */

#endif /* AVCODEC_AVCODEC_H */<|MERGE_RESOLUTION|>--- conflicted
+++ resolved
@@ -3175,7 +3175,6 @@
     enum AVPixelFormat sw_pix_fmt;
 
     /**
-<<<<<<< HEAD
      * Timebase in which pkt_dts/pts and AVPacket.dts/pts are.
      * Code outside libavcodec should access this field using:
      * av_codec_{get,set}_pkt_timebase(avctx)
@@ -3302,7 +3301,8 @@
     unsigned properties;
 #define FF_CODEC_PROPERTY_LOSSLESS        0x00000001
 #define FF_CODEC_PROPERTY_CLOSED_CAPTIONS 0x00000002
-=======
+
+    /**
      * Additional data associated with the entire coded stream.
      *
      * - decoding: unused
@@ -3311,7 +3311,6 @@
     AVPacketSideData *coded_side_data;
     int            nb_coded_side_data;
 
->>>>>>> 84adab33
 } AVCodecContext;
 
 AVRational av_codec_get_pkt_timebase         (const AVCodecContext *avctx);
