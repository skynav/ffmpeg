--- conflicted
+++ resolved
@@ -1217,11 +1217,8 @@
     memalign
     mkstemp
     mmap
-<<<<<<< HEAD
+    netinet_sctp_h
     PeekNamedPipe
-=======
-    netinet_sctp_h
->>>>>>> c8b4a399
     poll_h
     posix_memalign
     round
@@ -1707,22 +1704,13 @@
 postproc_deps="gpl"
 
 # programs
-<<<<<<< HEAD
 ffplay_deps="avcodec avformat swscale swresample sdl"
 ffplay_select="buffersink_filter rdft"
 ffprobe_deps="avcodec avformat"
 ffserver_deps="avformat ffm_muxer fork rtp_protocol rtsp_demuxer"
 ffserver_extralibs='$ldl'
-ffmpeg_deps="avcodec avfilter avformat swscale swresample"
+ffmpeg_deps="avcodec avfilter avformat swscale swresample format_filter"
 ffmpeg_select="buffersink_filter"
-=======
-avconv_deps="avcodec avfilter avformat avresample swscale format_filter"
-avplay_deps="avcodec avformat swscale sdl"
-avplay_select="rdft"
-avprobe_deps="avcodec avformat"
-avserver_deps="avformat ffm_muxer fork rtp_protocol rtsp_demuxer !shared"
-avserver_extralibs='$ldl'
->>>>>>> c8b4a399
 
 doc_deps="texi2html"
 
