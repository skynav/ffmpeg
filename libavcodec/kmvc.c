--- conflicted
+++ resolved
@@ -275,11 +275,7 @@
 
     ctx->pic.reference = 3;
     ctx->pic.buffer_hints = FF_BUFFER_HINTS_VALID;
-<<<<<<< HEAD
-    if ((ret = avctx->get_buffer(avctx, &ctx->pic)) < 0) {
-=======
-    if (ff_get_buffer(avctx, &ctx->pic) < 0) {
->>>>>>> 594d4d5d
+    if ((ret = ff_get_buffer(avctx, &ctx->pic)) < 0) {
         av_log(avctx, AV_LOG_ERROR, "get_buffer() failed\n");
         return ret;
     }
