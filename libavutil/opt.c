/*
 * AVOptions
 * Copyright (c) 2005 Michael Niedermayer <michaelni@gmx.at>
 *
 * This file is part of FFmpeg.
 *
 * FFmpeg is free software; you can redistribute it and/or
 * modify it under the terms of the GNU Lesser General Public
 * License as published by the Free Software Foundation; either
 * version 2.1 of the License, or (at your option) any later version.
 *
 * FFmpeg is distributed in the hope that it will be useful,
 * but WITHOUT ANY WARRANTY; without even the implied warranty of
 * MERCHANTABILITY or FITNESS FOR A PARTICULAR PURPOSE.  See the GNU
 * Lesser General Public License for more details.
 *
 * You should have received a copy of the GNU Lesser General Public
 * License along with FFmpeg; if not, write to the Free Software
 * Foundation, Inc., 51 Franklin Street, Fifth Floor, Boston, MA 02110-1301 USA
 */

/**
 * @file
 * AVOptions
 * @author Michael Niedermayer <michaelni@gmx.at>
 */

#include "avutil.h"
#include "avstring.h"
#include "common.h"
#include "opt.h"
#include "eval.h"
#include "dict.h"
#include "log.h"
#include "parseutils.h"
#include "pixdesc.h"
#include "mathematics.h"

#if FF_API_FIND_OPT
//FIXME order them and do a bin search
const AVOption *av_find_opt(void *v, const char *name, const char *unit, int mask, int flags)
{
    const AVOption *o = NULL;

    while ((o = av_next_option(v, o))) {
        if (!strcmp(o->name, name) && (!unit || (o->unit && !strcmp(o->unit, unit))) && (o->flags & mask) == flags)
            return o;
    }
    return NULL;
}
#endif

#if FF_API_OLD_AVOPTIONS
const AVOption *av_next_option(void *obj, const AVOption *last)
{
    return av_opt_next(obj, last);
}
#endif

const AVOption *av_opt_next(void *obj, const AVOption *last)
{
    AVClass *class = *(AVClass**)obj;
    if (!last && class->option && class->option[0].name)
        return class->option;
    if (last && last[1].name)           return ++last;
    return NULL;
}

static int read_number(const AVOption *o, void *dst, double *num, int *den, int64_t *intnum)
{
    switch (o->type) {
    case AV_OPT_TYPE_FLAGS:     *intnum = *(unsigned int*)dst;return 0;
    case AV_OPT_TYPE_INT:       *intnum = *(int         *)dst;return 0;
    case AV_OPT_TYPE_INT64:     *intnum = *(int64_t     *)dst;return 0;
    case AV_OPT_TYPE_FLOAT:     *num    = *(float       *)dst;return 0;
    case AV_OPT_TYPE_DOUBLE:    *num    = *(double      *)dst;return 0;
    case AV_OPT_TYPE_RATIONAL:  *intnum = ((AVRational*)dst)->num;
                                *den    = ((AVRational*)dst)->den;
                                                        return 0;
    case AV_OPT_TYPE_CONST:     *num    = o->default_val.dbl; return 0;
    }
    return AVERROR(EINVAL);
}

static int write_number(void *obj, const AVOption *o, void *dst, double num, int den, int64_t intnum)
{
    if (o->max*den < num*intnum || o->min*den > num*intnum) {
        av_log(obj, AV_LOG_ERROR, "Value %f for parameter '%s' out of range\n",
               num*intnum/den, o->name);
        return AVERROR(ERANGE);
    }

    switch (o->type) {
    case AV_OPT_TYPE_FLAGS:
    case AV_OPT_TYPE_INT:   *(int       *)dst= llrint(num/den)*intnum; break;
    case AV_OPT_TYPE_INT64: *(int64_t   *)dst= llrint(num/den)*intnum; break;
    case AV_OPT_TYPE_FLOAT: *(float     *)dst= num*intnum/den;         break;
    case AV_OPT_TYPE_DOUBLE:*(double    *)dst= num*intnum/den;         break;
    case AV_OPT_TYPE_RATIONAL:
        if ((int)num == num) *(AVRational*)dst= (AVRational){num*intnum, den};
        else                 *(AVRational*)dst= av_d2q(num*intnum/den, 1<<24);
        break;
    default:
        return AVERROR(EINVAL);
    }
    return 0;
}

static const double const_values[] = {
    M_PI,
    M_E,
    FF_QP2LAMBDA,
    0
};

static const char * const const_names[] = {
    "PI",
    "E",
    "QP2LAMBDA",
    0
};

static int hexchar2int(char c) {
    if (c >= '0' && c <= '9') return c - '0';
    if (c >= 'a' && c <= 'f') return c - 'a' + 10;
    if (c >= 'A' && c <= 'F') return c - 'A' + 10;
    return -1;
}

static int set_string_binary(void *obj, const AVOption *o, const char *val, uint8_t **dst)
{
    int *lendst = (int *)(dst + 1);
    uint8_t *bin, *ptr;
    int len = strlen(val);

    av_freep(dst);
    *lendst = 0;

    if (len & 1)
        return AVERROR(EINVAL);
    len /= 2;

    ptr = bin = av_malloc(len);
    while (*val) {
        int a = hexchar2int(*val++);
        int b = hexchar2int(*val++);
        if (a < 0 || b < 0) {
            av_free(bin);
            return AVERROR(EINVAL);
        }
        *ptr++ = (a << 4) | b;
    }
    *dst = bin;
    *lendst = len;

    return 0;
}

static int set_string(void *obj, const AVOption *o, const char *val, uint8_t **dst)
{
    av_freep(dst);
    *dst = av_strdup(val);
    return 0;
}

#define DEFAULT_NUMVAL(opt) ((opt->type == AV_OPT_TYPE_INT64 || \
                              opt->type == AV_OPT_TYPE_CONST) ? \
                             opt->default_val.i64 : opt->default_val.dbl)

static int set_string_number(void *obj, const AVOption *o, const char *val, void *dst)
{
    int ret = 0, notfirst = 0;
    for (;;) {
        int i, den = 1;
        char buf[256];
        int cmd = 0;
        double d, num = 1;
        int64_t intnum = 1;

        if (*val == '+' || *val == '-')
            cmd = *(val++);

        for (i = 0; i < sizeof(buf) - 1 && val[i] && val[i] != '+' && val[i] != '-'; i++)
            buf[i] = val[i];
        buf[i] = 0;

        {
            const AVOption *o_named = av_opt_find(obj, buf, o->unit, 0, 0);
            if (o_named && o_named->type == AV_OPT_TYPE_CONST)
                d = DEFAULT_NUMVAL(o_named);
            else if (!strcmp(buf, "default")) d = DEFAULT_NUMVAL(o);
            else if (!strcmp(buf, "max"    )) d = o->max;
            else if (!strcmp(buf, "min"    )) d = o->min;
            else if (!strcmp(buf, "none"   )) d = 0;
            else if (!strcmp(buf, "all"    )) d = ~0;
            else {
                int res = av_expr_parse_and_eval(&d, buf, const_names, const_values, NULL, NULL, NULL, NULL, NULL, 0, obj);
                if (res < 0) {
                    av_log(obj, AV_LOG_ERROR, "Unable to parse option value \"%s\"\n", val);
                    return res;
                }
            }
        }
        if (o->type == AV_OPT_TYPE_FLAGS) {
            read_number(o, dst, NULL, NULL, &intnum);
            if      (cmd == '+') d = intnum | (int64_t)d;
            else if (cmd == '-') d = intnum &~(int64_t)d;
        } else {
            read_number(o, dst, &num, &den, &intnum);
            if      (cmd == '+') d = notfirst*num*intnum/den + d;
            else if (cmd == '-') d = notfirst*num*intnum/den - d;
        }

        if ((ret = write_number(obj, o, dst, d, 1, 1)) < 0)
            return ret;
        val += i;
        if (!*val)
            return 0;
        notfirst = 1;
    }

    return 0;
}

#if FF_API_OLD_AVOPTIONS
int av_set_string3(void *obj, const char *name, const char *val, int alloc, const AVOption **o_out)
{
    const AVOption *o = av_opt_find(obj, name, NULL, 0, 0);
    if (o_out)
        *o_out = o;
    return av_opt_set(obj, name, val, 0);
}
#endif

int av_opt_set(void *obj, const char *name, const char *val, int search_flags)
{
    int ret;
    void *dst, *target_obj;
    const AVOption *o = av_opt_find2(obj, name, NULL, 0, search_flags, &target_obj);
    if (!o || !target_obj)
        return AVERROR_OPTION_NOT_FOUND;
    if (!val && o->type != AV_OPT_TYPE_STRING)
        return AVERROR(EINVAL);

    dst = ((uint8_t*)target_obj) + o->offset;
    switch (o->type) {
    case AV_OPT_TYPE_STRING:   return set_string(obj, o, val, dst);
    case AV_OPT_TYPE_BINARY:   return set_string_binary(obj, o, val, dst);
    case AV_OPT_TYPE_FLAGS:
    case AV_OPT_TYPE_INT:
    case AV_OPT_TYPE_INT64:
    case AV_OPT_TYPE_FLOAT:
    case AV_OPT_TYPE_DOUBLE:
    case AV_OPT_TYPE_RATIONAL: return set_string_number(obj, o, val, dst);
    case AV_OPT_TYPE_IMAGE_SIZE:
        ret = av_parse_video_size(dst, ((int *)dst) + 1, val);
        if (ret < 0)
            av_log(obj, AV_LOG_ERROR, "Unable to parse option value \"%s\" as image size\n", val);
        return ret;
    case AV_OPT_TYPE_PIXEL_FMT:
        ret = av_get_pix_fmt(val);
        if (ret == PIX_FMT_NONE) {
            char *tail;
            ret = strtol(val, &tail, 0);
            if (*tail || (unsigned)ret >= PIX_FMT_NB) {
                av_log(obj, AV_LOG_ERROR, "Unable to parse option value \"%s\" as pixel format\n", val);
                return AVERROR(EINVAL);
            }
        }
        *(enum PixelFormat *)dst = ret;
        return 0;
    }

    av_log(obj, AV_LOG_ERROR, "Invalid option type.\n");
    return AVERROR(EINVAL);
}

#define OPT_EVAL_NUMBER(name, opttype, vartype)\
    int av_opt_eval_ ## name(void *obj, const AVOption *o, const char *val, vartype *name ## _out)\
    {\
        if (!o || o->type != opttype)\
            return AVERROR(EINVAL);\
        return set_string_number(obj, o, val, name ## _out);\
    }

OPT_EVAL_NUMBER(flags,  AV_OPT_TYPE_FLAGS,    int)
OPT_EVAL_NUMBER(int,    AV_OPT_TYPE_INT,      int)
OPT_EVAL_NUMBER(int64,  AV_OPT_TYPE_INT64,    int64_t)
OPT_EVAL_NUMBER(float,  AV_OPT_TYPE_FLOAT,    float)
OPT_EVAL_NUMBER(double, AV_OPT_TYPE_DOUBLE,   double)
OPT_EVAL_NUMBER(q,      AV_OPT_TYPE_RATIONAL, AVRational)

static int set_number(void *obj, const char *name, double num, int den, int64_t intnum,
                                  int search_flags)
{
    void *dst, *target_obj;
    const AVOption *o = av_opt_find2(obj, name, NULL, 0, search_flags, &target_obj);

    if (!o || !target_obj)
        return AVERROR_OPTION_NOT_FOUND;

    dst = ((uint8_t*)target_obj) + o->offset;
    return write_number(obj, o, dst, num, den, intnum);
}

#if FF_API_OLD_AVOPTIONS
const AVOption *av_set_double(void *obj, const char *name, double n)
{
    const AVOption *o = av_opt_find(obj, name, NULL, 0, 0);
    if (set_number(obj, name, n, 1, 1, 0) < 0)
        return NULL;
    return o;
}

const AVOption *av_set_q(void *obj, const char *name, AVRational n)
{
    const AVOption *o = av_opt_find(obj, name, NULL, 0, 0);
    if (set_number(obj, name, n.num, n.den, 1, 0) < 0)
        return NULL;
    return o;
}

const AVOption *av_set_int(void *obj, const char *name, int64_t n)
{
    const AVOption *o = av_opt_find(obj, name, NULL, 0, 0);
    if (set_number(obj, name, 1, 1, n, 0) < 0)
        return NULL;
    return o;
}
#endif

int av_opt_set_int(void *obj, const char *name, int64_t val, int search_flags)
{
    return set_number(obj, name, 1, 1, val, search_flags);
}

int av_opt_set_double(void *obj, const char *name, double val, int search_flags)
{
    return set_number(obj, name, val, 1, 1, search_flags);
}

int av_opt_set_q(void *obj, const char *name, AVRational val, int search_flags)
{
    return set_number(obj, name, val.num, val.den, 1, search_flags);
}

int av_opt_set_bin(void *obj, const char *name, const uint8_t *val, int len, int search_flags)
{
    void *target_obj;
    const AVOption *o = av_opt_find2(obj, name, NULL, 0, search_flags, &target_obj);
    uint8_t *ptr;
    uint8_t **dst;
    int *lendst;

    if (!o || !target_obj)
        return AVERROR_OPTION_NOT_FOUND;

    if (o->type != AV_OPT_TYPE_BINARY)
        return AVERROR(EINVAL);

    ptr = av_malloc(len);
    if (!ptr)
        return AVERROR(ENOMEM);

    dst = (uint8_t **)(((uint8_t *)target_obj) + o->offset);
    lendst = (int *)(dst + 1);

    av_free(*dst);
    *dst = ptr;
    *lendst = len;
    memcpy(ptr, val, len);

    return 0;
}

#if FF_API_OLD_AVOPTIONS
/**
 *
 * @param buf a buffer which is used for returning non string values as strings, can be NULL
 * @param buf_len allocated length in bytes of buf
 */
const char *av_get_string(void *obj, const char *name, const AVOption **o_out, char *buf, int buf_len)
{
    const AVOption *o = av_opt_find(obj, name, NULL, 0, AV_OPT_SEARCH_CHILDREN);
    void *dst;
    uint8_t *bin;
    int len, i;
    if (!o)
        return NULL;
    if (o->type != AV_OPT_TYPE_STRING && (!buf || !buf_len))
        return NULL;

    dst= ((uint8_t*)obj) + o->offset;
    if (o_out) *o_out= o;

    switch (o->type) {
    case AV_OPT_TYPE_FLAGS:     snprintf(buf, buf_len, "0x%08X",*(int    *)dst);break;
    case AV_OPT_TYPE_INT:       snprintf(buf, buf_len, "%d" , *(int    *)dst);break;
    case AV_OPT_TYPE_INT64:     snprintf(buf, buf_len, "%"PRId64, *(int64_t*)dst);break;
    case AV_OPT_TYPE_FLOAT:     snprintf(buf, buf_len, "%f" , *(float  *)dst);break;
    case AV_OPT_TYPE_DOUBLE:    snprintf(buf, buf_len, "%f" , *(double *)dst);break;
    case AV_OPT_TYPE_RATIONAL:  snprintf(buf, buf_len, "%d/%d", ((AVRational*)dst)->num, ((AVRational*)dst)->den);break;
    case AV_OPT_TYPE_CONST:     snprintf(buf, buf_len, "%f" , o->default_val.dbl);break;
    case AV_OPT_TYPE_STRING:    return *(void**)dst;
    case AV_OPT_TYPE_BINARY:
        len = *(int*)(((uint8_t *)dst) + sizeof(uint8_t *));
        if (len >= (buf_len + 1)/2) return NULL;
        bin = *(uint8_t**)dst;
        for (i = 0; i < len; i++) snprintf(buf + i*2, 3, "%02X", bin[i]);
        break;
    default: return NULL;
    }
    return buf;
}
#endif

int av_opt_get(void *obj, const char *name, int search_flags, uint8_t **out_val)
{
    void *dst, *target_obj;
    const AVOption *o = av_opt_find2(obj, name, NULL, 0, search_flags, &target_obj);
    uint8_t *bin, buf[128];
    int len, i, ret;

    if (!o || !target_obj || (o->offset<=0 && o->type != AV_OPT_TYPE_CONST))
        return AVERROR_OPTION_NOT_FOUND;

    dst = (uint8_t*)target_obj + o->offset;

    buf[0] = 0;
    switch (o->type) {
    case AV_OPT_TYPE_FLAGS:     ret = snprintf(buf, sizeof(buf), "0x%08X",  *(int    *)dst);break;
    case AV_OPT_TYPE_INT:       ret = snprintf(buf, sizeof(buf), "%d" ,     *(int    *)dst);break;
    case AV_OPT_TYPE_INT64:     ret = snprintf(buf, sizeof(buf), "%"PRId64, *(int64_t*)dst);break;
    case AV_OPT_TYPE_FLOAT:     ret = snprintf(buf, sizeof(buf), "%f" ,     *(float  *)dst);break;
    case AV_OPT_TYPE_DOUBLE:    ret = snprintf(buf, sizeof(buf), "%f" ,     *(double *)dst);break;
    case AV_OPT_TYPE_RATIONAL:  ret = snprintf(buf, sizeof(buf), "%d/%d",   ((AVRational*)dst)->num, ((AVRational*)dst)->den);break;
    case AV_OPT_TYPE_CONST:     ret = snprintf(buf, sizeof(buf), "%f" ,     o->default_val.dbl);break;
    case AV_OPT_TYPE_STRING:
        if (*(uint8_t**)dst)
            *out_val = av_strdup(*(uint8_t**)dst);
        else
            *out_val = av_strdup("");
        return 0;
    case AV_OPT_TYPE_BINARY:
        len = *(int*)(((uint8_t *)dst) + sizeof(uint8_t *));
        if ((uint64_t)len*2 + 1 > INT_MAX)
            return AVERROR(EINVAL);
        if (!(*out_val = av_malloc(len*2 + 1)))
            return AVERROR(ENOMEM);
        bin = *(uint8_t**)dst;
        for (i = 0; i < len; i++)
            snprintf(*out_val + i*2, 3, "%02X", bin[i]);
        return 0;
    case AV_OPT_TYPE_IMAGE_SIZE:
        ret = snprintf(buf, sizeof(buf), "%dx%d", ((int *)dst)[0], ((int *)dst)[1]);
        break;
    case AV_OPT_TYPE_PIXEL_FMT:
        ret = snprintf(buf, sizeof(buf), "%s", (char *)av_x_if_null(av_get_pix_fmt_name(*(enum PixelFormat *)dst), "?"));
        break;
    default:
        return AVERROR(EINVAL);
    }

    if (ret >= sizeof(buf))
        return AVERROR(EINVAL);
    *out_val = av_strdup(buf);
    return 0;
}

static int get_number(void *obj, const char *name, const AVOption **o_out, double *num, int *den, int64_t *intnum,
                      int search_flags)
{
    void *dst, *target_obj;
    const AVOption *o = av_opt_find2(obj, name, NULL, 0, search_flags, &target_obj);
    if (!o || !target_obj)
        goto error;

    dst = ((uint8_t*)target_obj) + o->offset;

    if (o_out) *o_out= o;

    return read_number(o, dst, num, den, intnum);

error:
    *den=*intnum=0;
    return -1;
}

#if FF_API_OLD_AVOPTIONS
double av_get_double(void *obj, const char *name, const AVOption **o_out)
{
    int64_t intnum=1;
    double num=1;
    int den=1;

    if (get_number(obj, name, o_out, &num, &den, &intnum, 0) < 0)
        return NAN;
    return num*intnum/den;
}

AVRational av_get_q(void *obj, const char *name, const AVOption **o_out)
{
    int64_t intnum=1;
    double num=1;
    int den=1;

    if (get_number(obj, name, o_out, &num, &den, &intnum, 0) < 0)
        return (AVRational){0, 0};
    if (num == 1.0 && (int)intnum == intnum)
        return (AVRational){intnum, den};
    else
        return av_d2q(num*intnum/den, 1<<24);
}

int64_t av_get_int(void *obj, const char *name, const AVOption **o_out)
{
    int64_t intnum=1;
    double num=1;
    int den=1;

    if (get_number(obj, name, o_out, &num, &den, &intnum, 0) < 0)
        return -1;
    return num*intnum/den;
}
#endif

int av_opt_get_int(void *obj, const char *name, int search_flags, int64_t *out_val)
{
    int64_t intnum = 1;
    double     num = 1;
    int   ret, den = 1;

    if ((ret = get_number(obj, name, NULL, &num, &den, &intnum, search_flags)) < 0)
        return ret;
    *out_val = num*intnum/den;
    return 0;
}

int av_opt_get_double(void *obj, const char *name, int search_flags, double *out_val)
{
    int64_t intnum = 1;
    double     num = 1;
    int   ret, den = 1;

    if ((ret = get_number(obj, name, NULL, &num, &den, &intnum, search_flags)) < 0)
        return ret;
    *out_val = num*intnum/den;
    return 0;
}

int av_opt_get_q(void *obj, const char *name, int search_flags, AVRational *out_val)
{
    int64_t intnum = 1;
    double     num = 1;
    int   ret, den = 1;

    if ((ret = get_number(obj, name, NULL, &num, &den, &intnum, search_flags)) < 0)
        return ret;

    if (num == 1.0 && (int)intnum == intnum)
        *out_val = (AVRational){intnum, den};
    else
        *out_val = av_d2q(num*intnum/den, 1<<24);
    return 0;
}

int av_opt_flag_is_set(void *obj, const char *field_name, const char *flag_name)
{
    const AVOption *field = av_opt_find(obj, field_name, NULL, 0, 0);
    const AVOption *flag  = av_opt_find(obj, flag_name,
                                        field ? field->unit : NULL, 0, 0);
    int64_t res;

    if (!field || !flag || flag->type != AV_OPT_TYPE_CONST ||
        av_opt_get_int(obj, field_name, 0, &res) < 0)
        return 0;
    return res & flag->default_val.i64;
}

static void opt_list(void *obj, void *av_log_obj, const char *unit,
                     int req_flags, int rej_flags)
{
    const AVOption *opt=NULL;

    while ((opt = av_opt_next(obj, opt))) {
        if (!(opt->flags & req_flags) || (opt->flags & rej_flags))
            continue;

        /* Don't print CONST's on level one.
         * Don't print anything but CONST's on level two.
         * Only print items from the requested unit.
         */
        if (!unit && opt->type==AV_OPT_TYPE_CONST)
            continue;
        else if (unit && opt->type!=AV_OPT_TYPE_CONST)
            continue;
        else if (unit && opt->type==AV_OPT_TYPE_CONST && strcmp(unit, opt->unit))
            continue;
        else if (unit && opt->type == AV_OPT_TYPE_CONST)
            av_log(av_log_obj, AV_LOG_INFO, "   %-15s ", opt->name);
        else
            av_log(av_log_obj, AV_LOG_INFO, "-%-17s ", opt->name);

        switch (opt->type) {
            case AV_OPT_TYPE_FLAGS:
                av_log(av_log_obj, AV_LOG_INFO, "%-7s ", "<flags>");
                break;
            case AV_OPT_TYPE_INT:
                av_log(av_log_obj, AV_LOG_INFO, "%-7s ", "<int>");
                break;
            case AV_OPT_TYPE_INT64:
                av_log(av_log_obj, AV_LOG_INFO, "%-7s ", "<int64>");
                break;
            case AV_OPT_TYPE_DOUBLE:
                av_log(av_log_obj, AV_LOG_INFO, "%-7s ", "<double>");
                break;
            case AV_OPT_TYPE_FLOAT:
                av_log(av_log_obj, AV_LOG_INFO, "%-7s ", "<float>");
                break;
            case AV_OPT_TYPE_STRING:
                av_log(av_log_obj, AV_LOG_INFO, "%-7s ", "<string>");
                break;
            case AV_OPT_TYPE_RATIONAL:
                av_log(av_log_obj, AV_LOG_INFO, "%-7s ", "<rational>");
                break;
            case AV_OPT_TYPE_BINARY:
                av_log(av_log_obj, AV_LOG_INFO, "%-7s ", "<binary>");
                break;
            case AV_OPT_TYPE_IMAGE_SIZE:
                av_log(av_log_obj, AV_LOG_INFO, "%-7s ", "<image_size>");
                break;
            case AV_OPT_TYPE_PIXEL_FMT:
                av_log(av_log_obj, AV_LOG_INFO, "%-7s ", "<pix_fmt>");
                break;
            case AV_OPT_TYPE_CONST:
            default:
                av_log(av_log_obj, AV_LOG_INFO, "%-7s ", "");
                break;
        }
        av_log(av_log_obj, AV_LOG_INFO, "%c", (opt->flags & AV_OPT_FLAG_ENCODING_PARAM) ? 'E' : '.');
        av_log(av_log_obj, AV_LOG_INFO, "%c", (opt->flags & AV_OPT_FLAG_DECODING_PARAM) ? 'D' : '.');
        av_log(av_log_obj, AV_LOG_INFO, "%c", (opt->flags & AV_OPT_FLAG_FILTERING_PARAM)? 'F' : '.');
        av_log(av_log_obj, AV_LOG_INFO, "%c", (opt->flags & AV_OPT_FLAG_VIDEO_PARAM   ) ? 'V' : '.');
        av_log(av_log_obj, AV_LOG_INFO, "%c", (opt->flags & AV_OPT_FLAG_AUDIO_PARAM   ) ? 'A' : '.');
        av_log(av_log_obj, AV_LOG_INFO, "%c", (opt->flags & AV_OPT_FLAG_SUBTITLE_PARAM) ? 'S' : '.');

        if (opt->help)
            av_log(av_log_obj, AV_LOG_INFO, " %s", opt->help);
        av_log(av_log_obj, AV_LOG_INFO, "\n");
        if (opt->unit && opt->type != AV_OPT_TYPE_CONST) {
            opt_list(obj, av_log_obj, opt->unit, req_flags, rej_flags);
        }
    }
}

int av_opt_show2(void *obj, void *av_log_obj, int req_flags, int rej_flags)
{
    if (!obj)
        return -1;

    av_log(av_log_obj, AV_LOG_INFO, "%s AVOptions:\n", (*(AVClass**)obj)->class_name);

    opt_list(obj, av_log_obj, NULL, req_flags, rej_flags);

    return 0;
}

void av_opt_set_defaults(void *s)
{
#if FF_API_OLD_AVOPTIONS
    av_opt_set_defaults2(s, 0, 0);
}

void av_opt_set_defaults2(void *s, int mask, int flags)
{
#endif
    const AVOption *opt = NULL;
    while ((opt = av_opt_next(s, opt)) != NULL) {
#if FF_API_OLD_AVOPTIONS
        if ((opt->flags & mask) != flags)
            continue;
#endif
        switch (opt->type) {
            case AV_OPT_TYPE_CONST:
                /* Nothing to be done here */
            break;
            case AV_OPT_TYPE_FLAGS:
            case AV_OPT_TYPE_INT: {
                int val;
                val = opt->default_val.dbl;
                av_opt_set_int(s, opt->name, val, 0);
            }
            break;
            case AV_OPT_TYPE_INT64:
                av_opt_set_int(s, opt->name, opt->default_val.i64, 0);
            break;
            case AV_OPT_TYPE_DOUBLE:
            case AV_OPT_TYPE_FLOAT: {
                double val;
                val = opt->default_val.dbl;
                av_opt_set_double(s, opt->name, val, 0);
            }
            break;
            case AV_OPT_TYPE_RATIONAL: {
                AVRational val;
                val = av_d2q(opt->default_val.dbl, INT_MAX);
                av_opt_set_q(s, opt->name, val, 0);
            }
            break;
            case AV_OPT_TYPE_STRING:
            case AV_OPT_TYPE_IMAGE_SIZE:
            case AV_OPT_TYPE_PIXEL_FMT:
                av_opt_set(s, opt->name, opt->default_val.str, 0);
                break;
            case AV_OPT_TYPE_BINARY:
                /* Cannot set default for binary */
            break;
            default:
                av_log(s, AV_LOG_DEBUG, "AVOption type %d of option %s not implemented yet\n", opt->type, opt->name);
        }
    }
}

/**
 * Store the value in the field in ctx that is named like key.
 * ctx must be an AVClass context, storing is done using AVOptions.
 *
 * @param buf the string to parse, buf will be updated to point at the
 * separator just after the parsed key/value pair
 * @param key_val_sep a 0-terminated list of characters used to
 * separate key from value
 * @param pairs_sep a 0-terminated list of characters used to separate
 * two pairs from each other
 * @return 0 if the key/value pair has been successfully parsed and
 * set, or a negative value corresponding to an AVERROR code in case
 * of error:
 * AVERROR(EINVAL) if the key/value pair cannot be parsed,
 * the error code issued by av_opt_set() if the key/value pair
 * cannot be set
 */
static int parse_key_value_pair(void *ctx, const char **buf,
                                const char *key_val_sep, const char *pairs_sep)
{
    char *key = av_get_token(buf, key_val_sep);
    char *val;
    int ret;

    if (*key && strspn(*buf, key_val_sep)) {
        (*buf)++;
        val = av_get_token(buf, pairs_sep);
    } else {
        av_log(ctx, AV_LOG_ERROR, "Missing key or no key/value separator found after key '%s'\n", key);
        av_free(key);
        return AVERROR(EINVAL);
    }

    av_log(ctx, AV_LOG_DEBUG, "Setting entry with key '%s' to value '%s'\n", key, val);

    ret = av_opt_set(ctx, key, val, 0);
    if (ret == AVERROR_OPTION_NOT_FOUND)
        av_log(ctx, AV_LOG_ERROR, "Key '%s' not found.\n", key);

    av_free(key);
    av_free(val);
    return ret;
}

int av_set_options_string(void *ctx, const char *opts,
                          const char *key_val_sep, const char *pairs_sep)
{
    int ret, count = 0;

    if (!opts)
        return 0;

    while (*opts) {
        if ((ret = parse_key_value_pair(ctx, &opts, key_val_sep, pairs_sep)) < 0)
            return ret;
        count++;

        if (*opts)
            opts++;
    }

    return count;
}

void av_opt_free(void *obj)
{
    const AVOption *o = NULL;
    while ((o = av_opt_next(obj, o)))
        if (o->type == AV_OPT_TYPE_STRING || o->type == AV_OPT_TYPE_BINARY)
            av_freep((uint8_t *)obj + o->offset);
}

int av_opt_set_dict(void *obj, AVDictionary **options)
{
    AVDictionaryEntry *t = NULL;
    AVDictionary    *tmp = NULL;
    int ret = 0;

    while ((t = av_dict_get(*options, "", t, AV_DICT_IGNORE_SUFFIX))) {
        ret = av_opt_set(obj, t->key, t->value, 0);
        if (ret == AVERROR_OPTION_NOT_FOUND)
            av_dict_set(&tmp, t->key, t->value, 0);
        else if (ret < 0) {
            av_log(obj, AV_LOG_ERROR, "Error setting option %s to value %s.\n", t->key, t->value);
            break;
        }
        ret = 0;
    }
    av_dict_free(options);
    *options = tmp;
    return ret;
}

const AVOption *av_opt_find(void *obj, const char *name, const char *unit,
                            int opt_flags, int search_flags)
{
    return av_opt_find2(obj, name, unit, opt_flags, search_flags, NULL);
}

const AVOption *av_opt_find2(void *obj, const char *name, const char *unit,
                             int opt_flags, int search_flags, void **target_obj)
{
    const AVClass  *c;
    const AVOption *o = NULL;

    if(!obj)
        return NULL;

    c= *(AVClass**)obj;

    if (search_flags & AV_OPT_SEARCH_CHILDREN) {
        if (search_flags & AV_OPT_SEARCH_FAKE_OBJ) {
            const AVClass *child = NULL;
            while (child = av_opt_child_class_next(c, child))
                if (o = av_opt_find2(&child, name, unit, opt_flags, search_flags, NULL))
                    return o;
        } else {
            void *child = NULL;
            while (child = av_opt_child_next(obj, child))
                if (o = av_opt_find2(child, name, unit, opt_flags, search_flags, target_obj))
                    return o;
        }
    }

    while (o = av_opt_next(obj, o)) {
        if (!strcmp(o->name, name) && (o->flags & opt_flags) == opt_flags &&
            ((!unit && o->type != AV_OPT_TYPE_CONST) ||
             (unit  && o->type == AV_OPT_TYPE_CONST && o->unit && !strcmp(o->unit, unit)))) {
            if (target_obj) {
                if (!(search_flags & AV_OPT_SEARCH_FAKE_OBJ))
                    *target_obj = obj;
                else
                    *target_obj = NULL;
            }
            return o;
        }
    }
    return NULL;
}

void *av_opt_child_next(void *obj, void *prev)
{
    const AVClass *c = *(AVClass**)obj;
    if (c->child_next)
        return c->child_next(obj, prev);
    return NULL;
}

const AVClass *av_opt_child_class_next(const AVClass *parent, const AVClass *prev)
{
    if (parent->child_class_next)
        return parent->child_class_next(prev);
    return NULL;
}

void *av_opt_ptr(const AVClass *class, void *obj, const char *name)
{
    const AVOption *opt= av_opt_find2(&class, name, NULL, 0, AV_OPT_SEARCH_FAKE_OBJ, NULL);
    if(!opt)
        return NULL;
    return (uint8_t*)obj + opt->offset;
}

#ifdef TEST

#undef printf

typedef struct TestContext
{
    const AVClass *class;
    int num;
    int toggle;
    char *string;
    int flags;
    AVRational rational;
    int w, h;
    enum PixelFormat pix_fmt;
} TestContext;

#define OFFSET(x) offsetof(TestContext, x)

#define TEST_FLAG_COOL 01
#define TEST_FLAG_LAME 02
#define TEST_FLAG_MU   04

static const AVOption test_options[]= {
{"num",      "set num",        OFFSET(num),      AV_OPT_TYPE_INT,      {0},              0,        100                 },
{"toggle",   "set toggle",     OFFSET(toggle),   AV_OPT_TYPE_INT,      {0},              0,        1                   },
{"rational", "set rational",   OFFSET(rational), AV_OPT_TYPE_RATIONAL, {0},              0,        10                  },
{"string",   "set string",     OFFSET(string),   AV_OPT_TYPE_STRING,   {0},              CHAR_MIN, CHAR_MAX            },
{"flags",    "set flags",      OFFSET(flags),    AV_OPT_TYPE_FLAGS,    {0},              0,        INT_MAX, 0, "flags" },
<<<<<<< HEAD
{"cool",     "set cool flag ", 0,                AV_OPT_TYPE_CONST,    {TEST_FLAG_COOL}, INT_MIN,  INT_MAX, 0, "flags" },
{"lame",     "set lame flag ", 0,                AV_OPT_TYPE_CONST,    {TEST_FLAG_LAME}, INT_MIN,  INT_MAX, 0, "flags" },
{"mu",       "set mu flag ",   0,                AV_OPT_TYPE_CONST,    {TEST_FLAG_MU},   INT_MIN,  INT_MAX, 0, "flags" },
{"size",     "set size",       OFFSET(w),        AV_OPT_TYPE_IMAGE_SIZE,{0},             0,        0                   },
{"pix_fmt",  "set pixfmt",     OFFSET(pix_fmt),  AV_OPT_TYPE_PIXEL_FMT,{0},              0,        0                   },
=======
{"cool",     "set cool flag ", 0,                AV_OPT_TYPE_CONST,    {.i64 = TEST_FLAG_COOL}, INT_MIN,  INT_MAX, 0, "flags" },
{"lame",     "set lame flag ", 0,                AV_OPT_TYPE_CONST,    {.i64 = TEST_FLAG_LAME}, INT_MIN,  INT_MAX, 0, "flags" },
{"mu",       "set mu flag ",   0,                AV_OPT_TYPE_CONST,    {.i64 = TEST_FLAG_MU},   INT_MIN,  INT_MAX, 0, "flags" },
>>>>>>> 124134e4
{NULL},
};

static const char *test_get_name(void *ctx)
{
    return "test";
}

static const AVClass test_class = {
    "TestContext",
    test_get_name,
    test_options
};

int main(void)
{
    int i;

    printf("\nTesting av_set_options_string()\n");
    {
        TestContext test_ctx = { 0 };
        const char *options[] = {
            "",
            ":",
            "=",
            "foo=:",
            ":=foo",
            "=foo",
            "foo=",
            "foo",
            "foo=val",
            "foo==val",
            "toggle=:",
            "string=:",
            "toggle=1 : foo",
            "toggle=100",
            "toggle==1",
            "flags=+mu-lame : num=42: toggle=0",
            "num=42 : string=blahblah",
            "rational=0 : rational=1/2 : rational=1/-1",
            "rational=-1/0",
            "size=1024x768",
            "size=pal",
            "size=bogus",
            "pix_fmt=yuv420p",
            "pix_fmt=2",
            "pix_fmt=bogus",
        };

        test_ctx.class = &test_class;
        av_opt_set_defaults(&test_ctx);
        test_ctx.string = av_strdup("default");

        av_log_set_level(AV_LOG_DEBUG);

        for (i=0; i < FF_ARRAY_ELEMS(options); i++) {
            av_log(&test_ctx, AV_LOG_DEBUG, "Setting options string '%s'\n", options[i]);
            if (av_set_options_string(&test_ctx, options[i], "=", ":") < 0)
                av_log(&test_ctx, AV_LOG_ERROR, "Error setting options string: '%s'\n", options[i]);
            printf("\n");
        }
        av_freep(&test_ctx.string);
    }

    return 0;
}

#endif<|MERGE_RESOLUTION|>--- conflicted
+++ resolved
@@ -912,17 +912,11 @@
 {"rational", "set rational",   OFFSET(rational), AV_OPT_TYPE_RATIONAL, {0},              0,        10                  },
 {"string",   "set string",     OFFSET(string),   AV_OPT_TYPE_STRING,   {0},              CHAR_MIN, CHAR_MAX            },
 {"flags",    "set flags",      OFFSET(flags),    AV_OPT_TYPE_FLAGS,    {0},              0,        INT_MAX, 0, "flags" },
-<<<<<<< HEAD
-{"cool",     "set cool flag ", 0,                AV_OPT_TYPE_CONST,    {TEST_FLAG_COOL}, INT_MIN,  INT_MAX, 0, "flags" },
-{"lame",     "set lame flag ", 0,                AV_OPT_TYPE_CONST,    {TEST_FLAG_LAME}, INT_MIN,  INT_MAX, 0, "flags" },
-{"mu",       "set mu flag ",   0,                AV_OPT_TYPE_CONST,    {TEST_FLAG_MU},   INT_MIN,  INT_MAX, 0, "flags" },
-{"size",     "set size",       OFFSET(w),        AV_OPT_TYPE_IMAGE_SIZE,{0},             0,        0                   },
-{"pix_fmt",  "set pixfmt",     OFFSET(pix_fmt),  AV_OPT_TYPE_PIXEL_FMT,{0},              0,        0                   },
-=======
 {"cool",     "set cool flag ", 0,                AV_OPT_TYPE_CONST,    {.i64 = TEST_FLAG_COOL}, INT_MIN,  INT_MAX, 0, "flags" },
 {"lame",     "set lame flag ", 0,                AV_OPT_TYPE_CONST,    {.i64 = TEST_FLAG_LAME}, INT_MIN,  INT_MAX, 0, "flags" },
 {"mu",       "set mu flag ",   0,                AV_OPT_TYPE_CONST,    {.i64 = TEST_FLAG_MU},   INT_MIN,  INT_MAX, 0, "flags" },
->>>>>>> 124134e4
+{"size",     "set size",       OFFSET(w),        AV_OPT_TYPE_IMAGE_SIZE,{0},             0,        0                   },
+{"pix_fmt",  "set pixfmt",     OFFSET(pix_fmt),  AV_OPT_TYPE_PIXEL_FMT,{0},              0,        0                   },
 {NULL},
 };
 
