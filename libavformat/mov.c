--- conflicted
+++ resolved
@@ -1636,13 +1636,8 @@
             avio_rb32(pb); /* reserved */
             avio_rb16(pb); /* reserved */
             dref_id = avio_rb16(pb);
-<<<<<<< HEAD
         }else if (size <= 7){
             av_log(c->fc, AV_LOG_ERROR, "invalid size %"PRId64" in stsd\n", size);
-=======
-        } else {
-            av_log(c->fc, AV_LOG_ERROR, "invalid size %"PRIu32" in stsd\n", size);
->>>>>>> d92024f1
             return AVERROR_INVALIDDATA;
         }
 
@@ -1655,11 +1650,7 @@
 
         id = mov_codec_id(st, format);
 
-<<<<<<< HEAD
-        av_dlog(c->fc, "size=%"PRId64" 4CC= %c%c%c%c codec_type=%d\n", size,
-=======
-        av_dlog(c->fc, "size=%"PRIu32" 4CC= %"PRIu8"%"PRIu8"%"PRIu8"%"PRIu8" codec_type=%d\n", size,
->>>>>>> d92024f1
+        av_dlog(c->fc, "size=%"PRId64" 4CC= %"PRIu8"%"PRIu8"%"PRIu8"%"PRIu8" codec_type=%d\n", size,
                 (format >> 0) & 0xff, (format >> 8) & 0xff, (format >> 16) & 0xff,
                 (format >> 24) & 0xff, st->codec->codec_type);
 
