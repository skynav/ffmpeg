--- conflicted
+++ resolved
@@ -397,21 +397,14 @@
     p = s->current_picture;
 
     /* check signature */
-<<<<<<< HEAD
-    if (memcmp(s->bytestream, ff_pngsig, 8) != 0 &&
-        memcmp(s->bytestream, ff_mngsig, 8) != 0) {
+    if (buf_size < 8 ||
+        memcmp(buf, ff_pngsig, 8) != 0 &&
+        memcmp(buf, ff_mngsig, 8) != 0) {
         av_log(avctx, AV_LOG_ERROR, "Missing png signature\n");
         return -1;
     }
-    s->bytestream+= 8;
-=======
-    if (buf_size < 8 ||
-        memcmp(buf, ff_pngsig, 8) != 0 &&
-        memcmp(buf, ff_mngsig, 8) != 0)
-        return -1;
 
     bytestream2_init(&s->gb, buf + 8, buf_size - 8);
->>>>>>> ea1d64ab
     s->y=
     s->state=0;
 //    memset(s, 0, sizeof(PNGDecContext));
@@ -425,21 +418,13 @@
     for(;;) {
         if (bytestream2_get_bytes_left(&s->gb) <= 0)
             goto fail;
-<<<<<<< HEAD
-        length = bytestream_get_be32(&s->bytestream);
-        if (length > 0x7fffffff || length > s->bytestream_end - s->bytestream)
+
+        length = bytestream2_get_be32(&s->gb);
+        if (length > 0x7fffffff || length > bytestream2_get_bytes_left(&s->gb))
             goto fail;
-        tag32 = bytestream_get_be32(&s->bytestream);
-        tag = av_bswap32(tag32);
+        tag = bytestream2_get_le32(&s->gb);
         if (avctx->debug & FF_DEBUG_STARTCODE)
             av_log(avctx, AV_LOG_DEBUG, "png: tag=%c%c%c%c length=%u\n",
-=======
-        length = bytestream2_get_be32(&s->gb);
-        if (length > 0x7fffffff)
-            goto fail;
-        tag = bytestream2_get_le32(&s->gb);
-        av_dlog(avctx, "png: tag=%c%c%c%c length=%u\n",
->>>>>>> ea1d64ab
                 (tag & 0xff),
                 ((tag >> 8) & 0xff),
                 ((tag >> 16) & 0xff),
